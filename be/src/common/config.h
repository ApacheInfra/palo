--- conflicted
+++ resolved
@@ -330,19 +330,11 @@
 CONF_mInt32(streaming_load_rpc_max_alive_time_sec, "1200");
 // the timeout of a rpc to open the tablet writer in remote BE.
 // short operation time, can set a short timeout
-<<<<<<< HEAD
+
 CONF_Int32(tablet_writer_open_rpc_timeout_sec, "60");
 // You can ignore brpc error '[E1011]The server is overcrowded' when writing data.
 CONF_mBool(tablet_writer_ignore_eovercrowded, "false");
-// Deprecated, use query_timeout instead
-// the timeout of a rpc to process one batch in tablet writer.
-// you may need to increase this timeout if using larger 'streaming_load_max_mb',
-// or encounter 'tablet writer write failed' error when loading.
-// CONF_Int32(tablet_writer_rpc_timeout_sec, "600");
-
-=======
-CONF_mInt32(tablet_writer_open_rpc_timeout_sec, "60");
->>>>>>> 1035e86e
+
 // OlapTableSink sender's send interval, should be less than the real response time of a tablet writer rpc.
 // You may need to lower the speed when the sink receiver bes are too busy.
 CONF_mInt32(olap_table_sink_send_interval_ms, "1");
