// Licensed to the Apache Software Foundation (ASF) under one
// or more contributor license agreements.  See the NOTICE file
// distributed with this work for additional information
// regarding copyright ownership.  The ASF licenses this file
// to you under the Apache License, Version 2.0 (the
// "License"); you may not use this file except in compliance
// with the License.  You may obtain a copy of the License at
//
//   http://www.apache.org/licenses/LICENSE-2.0
//
// Unless required by applicable law or agreed to in writing,
// software distributed under the License is distributed on an
// "AS IS" BASIS, WITHOUT WARRANTIES OR CONDITIONS OF ANY
// KIND, either express or implied.  See the License for the
// specific language governing permissions and limitations
// under the License.

package org.apache.doris.rewrite;

import org.apache.doris.analysis.DateLiteral;
import org.apache.doris.analysis.DecimalLiteral;
import org.apache.doris.analysis.FloatLiteral;
import org.apache.doris.analysis.IntLiteral;
import org.apache.doris.analysis.LargeIntLiteral;
import org.apache.doris.analysis.LiteralExpr;
import org.apache.doris.analysis.StringLiteral;
import org.apache.doris.catalog.Type;
import org.apache.doris.common.AnalysisException;
import com.google.common.base.Preconditions;
import org.apache.doris.common.util.TimeUtils;
import org.apache.logging.log4j.LogManager;
import org.apache.logging.log4j.Logger;
import org.joda.time.LocalDateTime;
import org.joda.time.format.DateTimeFormatterBuilder;

import java.math.BigDecimal;
import java.math.BigInteger;
import java.text.ParseException;
import java.text.SimpleDateFormat;
import java.util.Date;

/**
 * compute functions in FE.
 *
 * when you add a new function, please ensure the name, argTypes , returnType and compute logic are consistent with BE's function
 */
public class FEFunctions {
    private static final Logger LOG = LogManager.getLogger(FEFunctions.class);
    /**
     * date and time function
     */
    @FEFunction(name = "timediff", argTypes = { "DATETIME", "DATETIME" }, returnType = "TIME")
    public static FloatLiteral timeDiff(LiteralExpr first, LiteralExpr second) throws AnalysisException {
        SimpleDateFormat sdf = new SimpleDateFormat("yyyy-MM-dd");
        try {
            long timediff = sdf.parse(first.getStringValue()).getTime() - sdf.parse(second.getStringValue()).getTime();
            return new FloatLiteral((double) timediff, Type.TIME);
        } catch (ParseException e) {
            throw new AnalysisException(e.getLocalizedMessage());
        }
    }

    @FEFunction(name = "datediff", argTypes = { "DATETIME", "DATETIME" }, returnType = "INT")
    public static IntLiteral dateDiff(LiteralExpr first, LiteralExpr second) throws AnalysisException {
        SimpleDateFormat sdf = new SimpleDateFormat("yyyy-MM-dd");
        try {
            // DATEDIFF function only uses the date part for calculations and ignores the time part
            long diff = sdf.parse(first.getStringValue()).getTime() - sdf.parse(second.getStringValue()).getTime();
            long datediff = diff / 1000 / 60 / 60 / 24;
            return new IntLiteral(datediff, Type.INT);
        } catch (ParseException e) {
            throw new AnalysisException(e.getLocalizedMessage());
        }
    }

    @FEFunction(name = "date_add", argTypes = { "DATETIME", "INT" }, returnType = "DATETIME")
    public static DateLiteral dateAdd(LiteralExpr date, LiteralExpr day) throws AnalysisException {
        DateLiteral dateLiteral = (DateLiteral) date;
<<<<<<< HEAD
        DateTimeFormatterBuilder builder = new DateTimeFormatterBuilder();
        if (dateLiteral.getType() == Type.DATE) {
            builder.appendYear(4, 4).appendLiteral("-").
                    appendMonthOfYear(2).appendLiteral("-").appendDayOfMonth(2);
        } else {
            builder.appendYear(4, 4).appendLiteral("-").
                    appendMonthOfYear(2).appendLiteral("-")
                    .appendDayOfMonth(2).appendLiteral(" ")
                    .appendHourOfDay(2).appendLiteral(":")
                    .appendMinuteOfHour(2).appendLiteral(":")
                    .appendSecondOfMinute(2);
        }
        LocalDateTime dateTime = builder.toFormatter().parseLocalDateTime(dateLiteral.getStringValue());
        dateTime.plusDays((int) day.getLongValue());
        return new DateLiteral(dateTime.getYear(), dateTime.getMonthOfYear(), dateTime.getDayOfMonth(),
                dateTime.getHourOfDay(), dateTime.getMinuteOfHour(), dateTime.getSecondOfMinute());
=======

        DateLiteral result = new DateLiteral(dateLiteral);
        result.setDay(dateLiteral.getDay() + day.getLongValue());
        return result;
>>>>>>> 98d66682
    }

    @FEFunction(name = "adddate", argTypes = { "DATETIME", "INT" }, returnType = "DATETIME")
    public static DateLiteral addDate(LiteralExpr date, LiteralExpr day) throws AnalysisException {
        return dateAdd(date, day);
    }

    @FEFunction(name = "days_add", argTypes = { "DATETIME", "INT" }, returnType = "DATETIME")
    public static DateLiteral daysAdd(LiteralExpr date, LiteralExpr day) throws AnalysisException {
        return dateAdd(date, day);
    }

    @FEFunction(name = "date_format", argTypes = { "DATETIME", "VARCHAR" }, returnType = "VARCHAR")
    public static StringLiteral dateFormat(LiteralExpr date, StringLiteral fmtLiteral) throws AnalysisException {
        String result = ((DateLiteral) date).dateFormat(fmtLiteral.getStringValue());
        return new StringLiteral(result);
    }

    @FEFunction(name = "str_to_date", argTypes = { "VARCHAR", "VARCHAR" }, returnType = "DATETIME")
    public static DateLiteral dateParse(StringLiteral date, StringLiteral fmtLiteral) throws AnalysisException {
        return DateLiteral.dateParser(date.getStringValue(), fmtLiteral.getStringValue());
    }

    @FEFunction(name = "date_sub", argTypes = { "DATETIME", "INT" }, returnType = "DATETIME")
    public static DateLiteral dateSub(LiteralExpr date, LiteralExpr day) throws AnalysisException {
        return dateAdd(date, new IntLiteral(-(int) day.getLongValue()));
    }

    @FEFunction(name = "year", argTypes = { "DATETIME" }, returnType = "INT")
    public static IntLiteral year(LiteralExpr arg) throws AnalysisException {
        return new IntLiteral(((DateLiteral) arg).getYear(), Type.INT);
    }

    @FEFunction(name = "month", argTypes = { "DATETIME" }, returnType = "INT")
    public static IntLiteral month(LiteralExpr arg) throws AnalysisException {
        return new IntLiteral(((DateLiteral) arg).getMonth(), Type.INT);
    }

    @FEFunction(name = "day", argTypes = { "DATETIME" }, returnType = "INT")
    public static IntLiteral day(LiteralExpr arg) throws AnalysisException {
        return new IntLiteral(((DateLiteral) arg).getDay(), Type.INT);
    }

    @FEFunction(name = "unix_timestamp", argTypes = { "DATETIME" }, returnType = "INT")
    public static IntLiteral unix_timestamp(LiteralExpr arg) throws AnalysisException {
        try {
            return new IntLiteral(((DateLiteral) arg).unixTime(TimeUtils.getTimeZone()) / 1000, Type.INT);
        } catch (ParseException e) {
            throw new AnalysisException(e.getLocalizedMessage());
        }
    }

    @FEFunction(name = "from_unixtime", argTypes = { "INT" }, returnType = "VARCHAR")
    public static StringLiteral fromUnixTime(LiteralExpr unixTime) throws AnalysisException {
        long ts = unixTime.getLongValue();
        // if unixTime < 0 or larger than 9999-12-31 23:59:59, we should return null, throw a exception and let BE process
        if (ts < 0 || ts > 253402271999L) {
            throw new AnalysisException("unixtime should larger than zero");
        }
        SimpleDateFormat dateFormat = new SimpleDateFormat("yyyy-MM-dd HH:mm:ss");
        dateFormat.setTimeZone(TimeUtils.getTimeZone());
        String dateLiteral = dateFormat.format(new Date(unixTime.getLongValue() * 1000));
        return new StringLiteral(dateLiteral);
    }
    @FEFunction(name = "from_unixtime", argTypes = { "INT", "VARCHAR" }, returnType = "VARCHAR")
    public static StringLiteral fromUnixTime(LiteralExpr unixTime, StringLiteral fmtLiteral) throws AnalysisException {
        long ts = unixTime.getLongValue();
        // if unixTime < 0 or larger than 9999-12-31 23:59:59, we should return null, throw a exception and let BE process
        if (ts < 0 || ts > 253402271999L) {
            throw new AnalysisException("unixtime should larger than zero");
        }
        SimpleDateFormat dateFormat = new SimpleDateFormat("yyyy-MM-dd HH:mm:ss");
        dateFormat.setTimeZone(TimeUtils.getTimeZone());
        String dateLiteral = dateFormat.format(new Date(unixTime.getLongValue() * 1000));

        DateLiteral dl = new DateLiteral(dateLiteral, Type.DATETIME);
        return new StringLiteral(dl.dateFormat(fmtLiteral.getStringValue()));
    }

    /**
     ------------------------------------------------------------------------------
     */


    /**
     * Cast
     */

    @FEFunction(name = "casttoint", argTypes = { "VARCHAR"}, returnType = "INT")
    public static IntLiteral castToInt(StringLiteral expr) throws AnalysisException {
        return new IntLiteral(expr.getLongValue(), Type.INT);
    }


    /**
     ------------------------------------------------------------------------------
     */

    /**
     * Math function
     */

    @FEFunction(name = "floor", argTypes = { "DOUBLE"}, returnType = "BIGINT")
    public static IntLiteral floor(LiteralExpr expr) throws AnalysisException {
        long result = (long)Math.floor(expr.getDoubleValue());
        return new IntLiteral(result, Type.BIGINT);
    }

    /**
     ------------------------------------------------------------------------------
     */

    /**
     * Arithmetic function
     */

    @FEFunction(name = "add", argTypes = { "BIGINT", "BIGINT" }, returnType = "BIGINT")
    public static IntLiteral addInt(LiteralExpr first, LiteralExpr second) throws AnalysisException {
        long result = Math.addExact(first.getLongValue(), second.getLongValue());
        return new IntLiteral(result, Type.BIGINT);
    }

    @FEFunction(name = "add", argTypes = { "DOUBLE", "DOUBLE" }, returnType = "DOUBLE")
    public static FloatLiteral addDouble(LiteralExpr first, LiteralExpr second) throws AnalysisException {
        double result = first.getDoubleValue() + second.getDoubleValue();
        return new FloatLiteral(result, Type.DOUBLE);
    }

    @FEFunction(name = "add", argTypes = { "DECIMAL", "DECIMAL" }, returnType = "DECIMAL")
    public static DecimalLiteral addDecimal(LiteralExpr first, LiteralExpr second) throws AnalysisException {
        BigDecimal left = new BigDecimal(first.getStringValue());
        BigDecimal right = new BigDecimal(second.getStringValue());
        BigDecimal result = left.add(right);
        return new DecimalLiteral(result);
    }

    @FEFunction(name = "add", argTypes = { "DECIMALV2", "DECIMALV2" }, returnType = "DECIMALV2")
    public static DecimalLiteral addDecimalV2(LiteralExpr first, LiteralExpr second) throws AnalysisException {
        BigDecimal left = new BigDecimal(first.getStringValue());
        BigDecimal right = new BigDecimal(second.getStringValue());

        BigDecimal result = left.add(right);
        return new DecimalLiteral(result);
    }

    @FEFunction(name = "add", argTypes = { "LARGEINT", "LARGEINT" }, returnType = "LARGEINT")
    public static LargeIntLiteral addBigInt(LiteralExpr first, LiteralExpr second) throws AnalysisException {
        BigInteger left = new BigInteger(first.getStringValue());
        BigInteger right = new BigInteger(second.getStringValue());
        BigInteger result = left.add(right);
        return new LargeIntLiteral(result.toString());
    }

    @FEFunction(name = "subtract", argTypes = { "BIGINT", "BIGINT" }, returnType = "BIGINT")
    public static IntLiteral subtractInt(LiteralExpr first, LiteralExpr second) throws AnalysisException {
        long result = Math.subtractExact(first.getLongValue(), second.getLongValue());
        return new IntLiteral(result, Type.BIGINT);
    }

    @FEFunction(name = "subtract", argTypes = { "DOUBLE", "DOUBLE" }, returnType = "DOUBLE")
    public static FloatLiteral subtractDouble(LiteralExpr first, LiteralExpr second) throws AnalysisException {
        double result = first.getDoubleValue() - second.getDoubleValue();
        return new FloatLiteral(result, Type.DOUBLE);
    }

    @FEFunction(name = "subtract", argTypes = { "DECIMAL", "DECIMAL" }, returnType = "DECIMAL")
    public static DecimalLiteral subtractDecimal(LiteralExpr first, LiteralExpr second) throws AnalysisException {
        BigDecimal left = new BigDecimal(first.getStringValue());
        BigDecimal right = new BigDecimal(second.getStringValue());
        BigDecimal result = left.subtract(right);
        return new DecimalLiteral(result);
    }

    @FEFunction(name = "subtract", argTypes = { "DECIMALV2", "DECIMALV2" }, returnType = "DECIMALV2")
    public static DecimalLiteral subtractDecimalV2(LiteralExpr first, LiteralExpr second) throws AnalysisException {
        BigDecimal left = new BigDecimal(first.getStringValue());
        BigDecimal right = new BigDecimal(second.getStringValue());

        BigDecimal result = left.subtract(right);
        return new DecimalLiteral(result);
    }

    @FEFunction(name = "subtract", argTypes = { "LARGEINT", "LARGEINT" }, returnType = "LARGEINT")
    public static LargeIntLiteral subtractBigInt(LiteralExpr first, LiteralExpr second) throws AnalysisException {
        BigInteger left = new BigInteger(first.getStringValue());
        BigInteger right = new BigInteger(second.getStringValue());
        BigInteger result = left.subtract(right);
        return new LargeIntLiteral(result.toString());
    }

    @FEFunction(name = "multiply", argTypes = { "BIGINT", "BIGINT" }, returnType = "BIGINT")
    public static IntLiteral multiplyInt(LiteralExpr first, LiteralExpr second) throws AnalysisException {
        long left = first.getLongValue();
        long right = second.getLongValue();
        long result = Math.multiplyExact(left, right);
        return new IntLiteral(result, Type.BIGINT);
    }

    @FEFunction(name = "multiply", argTypes = { "DOUBLE", "DOUBLE" }, returnType = "DOUBLE")
    public static FloatLiteral multiplyDouble(LiteralExpr first, LiteralExpr second) throws AnalysisException {
        double result = first.getDoubleValue() * second.getDoubleValue();
        return new FloatLiteral(result, Type.DOUBLE);
    }

    @FEFunction(name = "multiply", argTypes = { "DECIMAL", "DECIMAL" }, returnType = "DECIMAL")
    public static DecimalLiteral multiplyDecimal(LiteralExpr first, LiteralExpr second) throws AnalysisException {
        BigDecimal left = new BigDecimal(first.getStringValue());
        BigDecimal right = new BigDecimal(second.getStringValue());
        BigDecimal result = left.multiply(right);
        return new DecimalLiteral(result);
    }

    @FEFunction(name = "multiply", argTypes = { "DECIMALV2", "DECIMALV2" }, returnType = "DECIMALV2")
    public static DecimalLiteral multiplyDecimalV2(LiteralExpr first, LiteralExpr second) throws AnalysisException {
        BigDecimal left = new BigDecimal(first.getStringValue());
        BigDecimal right = new BigDecimal(second.getStringValue());

        BigDecimal result = left.multiply(right);
        return new DecimalLiteral(result);
    }

    @FEFunction(name = "multiply", argTypes = { "LARGEINT", "LARGEINT" }, returnType = "LARGEINT")
    public static LargeIntLiteral multiplyBigInt(LiteralExpr first, LiteralExpr second) throws AnalysisException {
        BigInteger left = new BigInteger(first.getStringValue());
        BigInteger right = new BigInteger(second.getStringValue());
        BigInteger result = left.multiply(right);
        return new LargeIntLiteral(result.toString());
    }

    @FEFunction(name = "divide", argTypes = { "DOUBLE", "DOUBLE" }, returnType = "DOUBLE")
    public static FloatLiteral divideDouble(LiteralExpr first, LiteralExpr second) throws AnalysisException {
        double result = first.getDoubleValue() / second.getDoubleValue();
        return new FloatLiteral(result, Type.DOUBLE);
    }

    @FEFunction(name = "divide", argTypes = { "DECIMAL", "DECIMAL" }, returnType = "DECIMAL")
    public static DecimalLiteral divideDecimal(LiteralExpr first, LiteralExpr second) throws AnalysisException {
        BigDecimal left = new BigDecimal(first.getStringValue());
        BigDecimal right = new BigDecimal(second.getStringValue());
        BigDecimal result = left.divide(right);
        return new DecimalLiteral(result);
    }

    @FEFunction(name = "divide", argTypes = { "DECIMALV2", "DECIMALV2" }, returnType = "DECIMALV2")
    public static DecimalLiteral divideDecimalV2(LiteralExpr first, LiteralExpr second) throws AnalysisException {
        BigDecimal left = new BigDecimal(first.getStringValue());
        BigDecimal right = new BigDecimal(second.getStringValue());

        BigDecimal result = left.divide(right);
        return new DecimalLiteral(result);
    }

    @FEFunction(name = "concat", argTypes = { "VARCHAR"}, returnType = "VARCHAR")
    public static StringLiteral concat(StringLiteral... values) throws AnalysisException {
        Preconditions.checkArgument(values.length > 0);
        final StringBuilder resultBuilder = new StringBuilder();
        for (StringLiteral value : values) {
            resultBuilder.append(value.getStringValue());
        }
        return new StringLiteral(resultBuilder.toString());
    }

    @FEFunction(name = "concat_ws", argTypes = {"VARCHAR", "VARCHAR"}, returnType = "VARCHAR")
    public static StringLiteral concat_ws(StringLiteral split, StringLiteral... values) throws AnalysisException {
        Preconditions.checkArgument(values.length > 0);
        final StringBuilder resultBuilder = new StringBuilder();
        for (int i = 0; i < values.length - 1; i++) {
            resultBuilder.append(values[i].getStringValue()).append(split.getStringValue());
        }
        resultBuilder.append(values[values.length - 1].getStringValue());
        return new StringLiteral(resultBuilder.toString());
    }
}<|MERGE_RESOLUTION|>--- conflicted
+++ resolved
@@ -76,7 +76,6 @@
     @FEFunction(name = "date_add", argTypes = { "DATETIME", "INT" }, returnType = "DATETIME")
     public static DateLiteral dateAdd(LiteralExpr date, LiteralExpr day) throws AnalysisException {
         DateLiteral dateLiteral = (DateLiteral) date;
-<<<<<<< HEAD
         DateTimeFormatterBuilder builder = new DateTimeFormatterBuilder();
         if (dateLiteral.getType() == Type.DATE) {
             builder.appendYear(4, 4).appendLiteral("-").
@@ -89,16 +88,14 @@
                     .appendMinuteOfHour(2).appendLiteral(":")
                     .appendSecondOfMinute(2);
         }
-        LocalDateTime dateTime = builder.toFormatter().parseLocalDateTime(dateLiteral.getStringValue());
-        dateTime.plusDays((int) day.getLongValue());
-        return new DateLiteral(dateTime.getYear(), dateTime.getMonthOfYear(), dateTime.getDayOfMonth(),
-                dateTime.getHourOfDay(), dateTime.getMinuteOfHour(), dateTime.getSecondOfMinute());
-=======
-
-        DateLiteral result = new DateLiteral(dateLiteral);
-        result.setDay(dateLiteral.getDay() + day.getLongValue());
-        return result;
->>>>>>> 98d66682
+        LocalDateTime dateTime = 
+            builder.toFormatter().parseLocalDateTime(dateLiteral.getStringValue()).plusDays((int) day.getLongValue());
+        if (dateLiteral.getType() == Type.DATE) {
+            return new DateLiteral(dateTime.getYear(), dateTime.getMonthOfYear(), dateTime.getDayOfMonth());
+        } else {
+            return new DateLiteral(dateTime.getYear(), dateTime.getMonthOfYear(), dateTime.getDayOfMonth(),
+                    dateTime.getHourOfDay(), dateTime.getMinuteOfHour(), dateTime.getSecondOfMinute());
+        }
     }
 
     @FEFunction(name = "adddate", argTypes = { "DATETIME", "INT" }, returnType = "DATETIME")
@@ -153,9 +150,8 @@
 
     @FEFunction(name = "from_unixtime", argTypes = { "INT" }, returnType = "VARCHAR")
     public static StringLiteral fromUnixTime(LiteralExpr unixTime) throws AnalysisException {
-        long ts = unixTime.getLongValue();
-        // if unixTime < 0 or larger than 9999-12-31 23:59:59, we should return null, throw a exception and let BE process
-        if (ts < 0 || ts > 253402271999L) {
+        //if unixTime < 0, we should return null, throw a exception and let BE process
+        if (unixTime.getLongValue() < 0) {
             throw new AnalysisException("unixtime should larger than zero");
         }
         SimpleDateFormat dateFormat = new SimpleDateFormat("yyyy-MM-dd HH:mm:ss");
@@ -165,9 +161,8 @@
     }
     @FEFunction(name = "from_unixtime", argTypes = { "INT", "VARCHAR" }, returnType = "VARCHAR")
     public static StringLiteral fromUnixTime(LiteralExpr unixTime, StringLiteral fmtLiteral) throws AnalysisException {
-        long ts = unixTime.getLongValue();
-        // if unixTime < 0 or larger than 9999-12-31 23:59:59, we should return null, throw a exception and let BE process
-        if (ts < 0 || ts > 253402271999L) {
+        //if unixTime < 0, we should return null, throw a exception and let BE process
+        if (unixTime.getLongValue() < 0) {
             throw new AnalysisException("unixtime should larger than zero");
         }
         SimpleDateFormat dateFormat = new SimpleDateFormat("yyyy-MM-dd HH:mm:ss");
