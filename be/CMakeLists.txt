# Licensed to the Apache Software Foundation (ASF) under one
# or more contributor license agreements.  See the NOTICE file
# distributed with this work for additional information
# regarding copyright ownership.  The ASF licenses this file
# to you under the Apache License, Version 2.0 (the
# "License"); you may not use this file except in compliance
# with the License.  You may obtain a copy of the License at
#
#   http://www.apache.org/licenses/LICENSE-2.0
#
# Unless required by applicable law or agreed to in writing,
# software distributed under the License is distributed on an
# "AS IS" BASIS, WITHOUT WARRANTIES OR CONDITIONS OF ANY
# KIND, either express or implied.  See the License for the
# specific language governing permissions and limitations
# under the License.

cmake_minimum_required(VERSION 2.8.10)

# set CMAKE_C_COMPILER, this must set before project command
if (DEFINED ENV{DORIS_GCC_HOME})
    set(CMAKE_C_COMPILER "$ENV{DORIS_GCC_HOME}/bin/gcc")
    set(CMAKE_CXX_COMPILER "$ENV{DORIS_GCC_HOME}/bin/g++")
    set(GCC_HOME $ENV{DORIS_GCC_HOME})
else()
    message(FATAL_ERROR "DORIS_GCC_HOME environment variable is not set")
endif()

project(doris CXX C)

# set CMAKE_BUILD_TYPE
if (DEFINED ENV{BUILD_TYPE})
    set(CMAKE_BUILD_TYPE $ENV{BUILD_TYPE})
endif()
if (NOT CMAKE_BUILD_TYPE)
    set(CMAKE_BUILD_TYPE RELEASE)
endif()

string(TOUPPER ${CMAKE_BUILD_TYPE} CMAKE_BUILD_TYPE)
message(STATUS "Build type is ${CMAKE_BUILD_TYPE}")

# set CMAKE_BUILD_TARGET_ARCH
# use `lscpu | grep 'Architecture' | awk '{print $2}'` only support system which language is en_US.UTF-8
execute_process(COMMAND bash "-c" "uname -m"
                OUTPUT_VARIABLE
                CMAKE_BUILD_TARGET_ARCH
                OUTPUT_STRIP_TRAILING_WHITESPACE)
message(STATUS "Build target arch is ${CMAKE_BUILD_TARGET_ARCH}")

# Set dirs
set(BASE_DIR "${CMAKE_CURRENT_SOURCE_DIR}")
set(ENV{DORIS_HOME} "${BASE_DIR}/../")
set(BUILD_DIR "${CMAKE_CURRENT_BINARY_DIR}")
set(THIRDPARTY_DIR "$ENV{DORIS_THIRDPARTY}/installed/")
set(GENSRC_DIR "${BASE_DIR}/../gensrc/build/")
set(SRC_DIR "${BASE_DIR}/src/")
set(TEST_DIR "${CMAKE_SOURCE_DIR}/test/")
set(OUTPUT_DIR "${BASE_DIR}/output")

if (APPLE)
    set(MAKE_TEST "ON")
else()
    option(MAKE_TEST "ON for make unit test or OFF for not" OFF)
endif()
message(STATUS "make test: ${MAKE_TEST}")
option(WITH_MYSQL "Support access MySQL" ON)

# Check gcc
if (CMAKE_CXX_COMPILER_ID STREQUAL "GNU")
    if (CMAKE_CXX_COMPILER_VERSION VERSION_LESS "4.8.2")
        message(FATAL_ERROR "Need GCC version at least 4.8.2")
    endif()

    if (CMAKE_CXX_COMPILER_VERSION VERSION_GREATER "7.3.0")
        message(STATUS "GCC version is greater than 7.3.0, disable -Werror. Be careful with compile warnings.")
    else()
        #   -Werror: compile warnings should be errors when using the toolchain compiler.
        set(CXX_GCC_FLAGS "${CXX_GCC_FLAGS} -Werror")
    endif()
elseif (NOT APPLE)
    message(FATAL_ERROR "Compiler should be GNU")
endif()

set(PIC_LIB_PATH "${THIRDPARTY_DIR}")
if(PIC_LIB_PATH)
    message(STATUS "defined PIC_LIB_PATH")
    set(CMAKE_SKIP_RPATH TRUE)
    set(Boost_USE_STATIC_LIBS ON)
    set(Boost_USE_STATIC_RUNTIME ON)
    set(LIBBZ2 ${PIC_LIB_PATH}/lib/libbz2.a)
    set(LIBZ ${PIC_LIB_PATH}/lib/libz.a)
    set(LIBEVENT ${PIC_LIB_PATH}/lib/libevent.a)
else()
    message(STATUS "undefined PIC_LIB_PATH")
    set(Boost_USE_STATIC_LIBS ON)
    set(Boost_USE_STATIC_RUNTIME ON)
    set(LIBBZ2 -lbz2)
    set(LIBZ -lz)
    set(LIBEVENT event)
endif()


# Compile generated source if necessary
message(STATUS "build gensrc if necessary")
execute_process(COMMAND make -C ${BASE_DIR}/../gensrc/
                RESULT_VARIABLE MAKE_GENSRC_RESULT)
if(NOT ${MAKE_GENSRC_RESULT} EQUAL 0 AND NOT APPLE)
    message(FATAL_ERROR "Failed to build ${BASE_DIR}/../gensrc/")
endif()

# Set Boost
set(Boost_DEBUG FALSE)
set(Boost_USE_MULTITHREADED ON)
set(BOOST_ROOT ${THIRDPARTY_DIR})

if (NOT APPLE)
    find_package(Boost 1.55.0 REQUIRED COMPONENTS thread regex filesystem system date_time program_options)
else()
    find_package(Boost 1.55.0 COMPONENTS thread regex filesystem system date_time program_options)
endif()
include_directories(${Boost_INCLUDE_DIRS})
message(STATUS ${Boost_LIBRARIES})

set(GPERFTOOLS_HOME "${THIRDPARTY_DIR}/gperftools")

# Set all libraries
add_library(gflags STATIC IMPORTED)
set_target_properties(gflags PROPERTIES IMPORTED_LOCATION ${THIRDPARTY_DIR}/lib/libgflags.a)

add_library(glog STATIC IMPORTED)
set_target_properties(glog PROPERTIES IMPORTED_LOCATION ${THIRDPARTY_DIR}/lib/libglog.a)

add_library(re2 STATIC IMPORTED)
set_target_properties(re2 PROPERTIES IMPORTED_LOCATION ${THIRDPARTY_DIR}/lib/libre2.a)

add_library(pprof STATIC IMPORTED)
set_target_properties(pprof PROPERTIES IMPORTED_LOCATION
    ${GPERFTOOLS_HOME}/lib/libprofiler.a)

add_library(tcmalloc STATIC IMPORTED)
set_target_properties(tcmalloc PROPERTIES IMPORTED_LOCATION
    ${GPERFTOOLS_HOME}/lib/libtcmalloc.a)

add_library(protobuf STATIC IMPORTED)
set_target_properties(protobuf PROPERTIES IMPORTED_LOCATION ${THIRDPARTY_DIR}/lib/libprotobuf.a)

add_library(protoc STATIC IMPORTED)
set_target_properties(protoc PROPERTIES IMPORTED_LOCATION ${THIRDPARTY_DIR}/lib/libprotoc.a)

add_library(gtest STATIC IMPORTED)
set_target_properties(gtest PROPERTIES IMPORTED_LOCATION ${THIRDPARTY_DIR}/lib/libgtest.a)

add_library(gmock STATIC IMPORTED)
set_target_properties(gmock PROPERTIES IMPORTED_LOCATION ${THIRDPARTY_DIR}/lib/libgmock.a)

add_library(snappy STATIC IMPORTED)
set_target_properties(snappy PROPERTIES IMPORTED_LOCATION ${THIRDPARTY_DIR}/lib/libsnappy.a)

add_library(curl STATIC IMPORTED)
set_target_properties(curl PROPERTIES IMPORTED_LOCATION ${THIRDPARTY_DIR}/lib/libcurl.a)

add_library(lz4 STATIC IMPORTED)
set_target_properties(lz4 PROPERTIES IMPORTED_LOCATION ${THIRDPARTY_DIR}/lib/liblz4.a)

add_library(thrift STATIC IMPORTED)
set_target_properties(thrift PROPERTIES IMPORTED_LOCATION ${THIRDPARTY_DIR}/lib/libthrift.a)

add_library(thriftnb STATIC IMPORTED)
set_target_properties(thriftnb PROPERTIES IMPORTED_LOCATION ${THIRDPARTY_DIR}/lib/libthriftnb.a)

if(WITH_LZO)
    add_library(lzo STATIC IMPORTED)
    set_target_properties(lzo PROPERTIES IMPORTED_LOCATION ${THIRDPARTY_DIR}/lib/liblzo2.a)
endif()

if (WITH_MYSQL)
    add_library(mysql STATIC IMPORTED)
    set_target_properties(mysql PROPERTIES IMPORTED_LOCATION ${THIRDPARTY_DIR}/lib/libmysqlclient.a)
endif()

add_library(libevent STATIC IMPORTED)
set_target_properties(libevent PROPERTIES IMPORTED_LOCATION ${THIRDPARTY_DIR}/lib/libevent.a)

add_library(crypto STATIC IMPORTED)
set_target_properties(crypto PROPERTIES IMPORTED_LOCATION ${THIRDPARTY_DIR}/lib/libcrypto.a)

add_library(openssl STATIC IMPORTED)
set_target_properties(openssl PROPERTIES IMPORTED_LOCATION ${THIRDPARTY_DIR}/lib/libssl.a)

add_library(leveldb STATIC IMPORTED)
set_target_properties(leveldb PROPERTIES IMPORTED_LOCATION ${THIRDPARTY_DIR}/lib/libleveldb.a)

add_library(jemalloc STATIC IMPORTED)
set_target_properties(jemalloc PROPERTIES IMPORTED_LOCATION ${THIRDPARTY_DIR}/lib64/libjemalloc.a)

add_library(brotlicommon STATIC IMPORTED)
set_target_properties(brotlicommon PROPERTIES IMPORTED_LOCATION ${THIRDPARTY_DIR}/lib64/libbrotlicommon.a)

add_library(brotlidec STATIC IMPORTED)
set_target_properties(brotlidec PROPERTIES IMPORTED_LOCATION ${THIRDPARTY_DIR}/lib64/libbrotlidec.a)

add_library(brotlienc STATIC IMPORTED)
set_target_properties(brotlienc PROPERTIES IMPORTED_LOCATION ${THIRDPARTY_DIR}/lib64/libbrotlienc.a)

add_library(zstd STATIC IMPORTED)
set_target_properties(zstd PROPERTIES IMPORTED_LOCATION ${THIRDPARTY_DIR}/lib64/libzstd.a)

add_library(arrow STATIC IMPORTED)
set_target_properties(arrow PROPERTIES IMPORTED_LOCATION ${THIRDPARTY_DIR}/lib64/libarrow.a)

add_library(double-conversion STATIC IMPORTED)
set_target_properties(double-conversion PROPERTIES IMPORTED_LOCATION ${THIRDPARTY_DIR}/lib64/libdouble-conversion.a)

add_library(parquet STATIC IMPORTED)
set_target_properties(parquet PROPERTIES IMPORTED_LOCATION ${THIRDPARTY_DIR}/lib64/libparquet.a)

add_library(brpc STATIC IMPORTED)
set_target_properties(brpc PROPERTIES IMPORTED_LOCATION ${THIRDPARTY_DIR}/lib64/libbrpc.a)

add_library(rocksdb STATIC IMPORTED)
set_target_properties(rocksdb PROPERTIES IMPORTED_LOCATION ${THIRDPARTY_DIR}/lib/librocksdb.a)

add_library(librdkafka_cpp STATIC IMPORTED)
set_target_properties(librdkafka_cpp PROPERTIES IMPORTED_LOCATION ${THIRDPARTY_DIR}/lib/librdkafka++.a)

add_library(librdkafka STATIC IMPORTED)
set_target_properties(librdkafka PROPERTIES IMPORTED_LOCATION ${THIRDPARTY_DIR}/lib/librdkafka.a)

add_library(libs2 STATIC IMPORTED)
set_target_properties(libs2 PROPERTIES IMPORTED_LOCATION ${THIRDPARTY_DIR}/lib/libs2.a)

add_library(bitshuffle STATIC IMPORTED)
set_target_properties(bitshuffle PROPERTIES IMPORTED_LOCATION ${THIRDPARTY_DIR}/lib/libbitshuffle.a)

add_library(roaring STATIC IMPORTED)
set_target_properties(roaring PROPERTIES IMPORTED_LOCATION ${THIRDPARTY_DIR}/lib/libroaring.a)

add_library(orc STATIC IMPORTED)
set_target_properties(orc PROPERTIES IMPORTED_LOCATION ${THIRDPARTY_DIR}/lib/liborc.a)

add_library(cctz STATIC IMPORTED)
set_target_properties(cctz PROPERTIES IMPORTED_LOCATION ${THIRDPARTY_DIR}/lib/libcctz.a)

find_program(THRIFT_COMPILER thrift ${CMAKE_SOURCE_DIR}/bin)

# Check if functions are supported in this platform. All flags will generated
# in gensrc/build/common/env_config.h.
# You can check funcion here which depends on platform. Don't forget add this
# to be/src/common/env_config.h.in
include(CheckFunctionExists)
check_function_exists(sched_getcpu HAVE_SCHED_GETCPU)

# compiler flags that are common across debug/release builds
#  -Wall: Enable all warnings.
#  -Wno-sign-compare: suppress warnings for comparison between signed and unsigned
#    integers
#   -fno-strict-aliasing: disable optimizations that assume strict aliasing. This
#       is unsafe to do if the code uses casts (which we obviously do).
#  -Wno-unknown-pragmas: suppress warnings for unknown (compiler specific) pragmas
#  -Wno-deprecated: gutil contains deprecated headers
#  -Wno-vla: we use C99-style variable-length arrays
#  -pthread: enable multithreaded malloc
#  -DBOOST_DATE_TIME_POSIX_TIME_STD_CONFIG: enable nanosecond precision for boost
#  -fno-omit-frame-pointers: Keep frame pointer for functions in register
set(CXX_COMMON_FLAGS "${CXX_COMMON_FLAGS} -Wall -Wno-sign-compare -Wno-unknown-pragmas -pthread")
set(CXX_COMMON_FLAGS "${CXX_COMMON_FLAGS} -fno-strict-aliasing -fno-omit-frame-pointer")
set(CXX_COMMON_FLAGS "${CXX_COMMON_FLAGS} -std=gnu++11 -D__STDC_FORMAT_MACROS")
set(CXX_COMMON_FLAGS "${CXX_COMMON_FLAGS} -Wno-deprecated -Wno-vla")
set(CXX_COMMON_FLAGS "${CXX_COMMON_FLAGS} -DBOOST_DATE_TIME_POSIX_TIME_STD_CONFIG")
set(CXX_COMMON_FLAGS "${CXX_COMMON_FLAGS} -DBOOST_SYSTEM_NO_DEPRECATED")
if ("${CMAKE_BUILD_TARGET_ARCH}" STREQUAL "x86" OR "${CMAKE_BUILD_TARGET_ARCH}" STREQUAL "x86_64")
    set(CXX_COMMON_FLAGS "${CXX_COMMON_FLAGS} -msse4.2")
endif()
set(CXX_COMMON_FLAGS "${CXX_COMMON_FLAGS}  -Wno-attributes -DS2_USE_GFLAGS -DS2_USE_GLOG")

if (WITH_MYSQL)
    set(CXX_COMMON_FLAGS "${CXX_COMMON_FLAGS} -DDORIS_WITH_MYSQL")
endif()

if (WITH_LZO)
    set(CXX_COMMON_FLAGS "${CXX_COMMON_FLAGS} -DDORIS_WITH_LZO")
endif()

if (CMAKE_CXX_COMPILER_VERSION VERSION_GREATER 7.0)
    set(CXX_COMMON_FLAGS "${CXX_COMMON_FLAGS} -faligned-new")
endif()

# For any gcc builds:
#   -g: Enable symbols for profiler tools
#   -Wno-unused-local-typedefs: Do not warn for local typedefs that are unused.
set(CXX_GCC_FLAGS "${CXX_GCC_FLAGS} -g -Wno-unused-local-typedefs")

# For CMAKE_BUILD_TYPE=Debug
#   -ggdb: Enable gdb debugging
# Debug information is stored as dwarf2 to be as compatible as possible
<<<<<<< HEAD
#   -Werror: compile warnings should be errors when using the toolchain compiler.
# Only enable for debug builds because this is what we test in pre-commit tests.
set(CXX_FLAGS_DEBUG "${CXX_GCC_FLAGS} -Werror -ggdb3 -O0 -gdwarf-2")
=======
set(CXX_FLAGS_DEBUG "${CXX_GCC_FLAGS} -ggdb -O0 -gdwarf-2")
>>>>>>> 57cbfb77

# For CMAKE_BUILD_TYPE=Release
#   -O3: Enable all compiler optimizations
#   -DNDEBUG: Turn off dchecks/asserts/debug only code.
#   -gdwarf-2: Debug information is stored as dwarf2 to be as compatible as possible
set(CXX_FLAGS_RELEASE "${CXX_GCC_FLAGS} -O3 -gdwarf-2 -DNDEBUG")

SET(CXX_FLAGS_ASAN "${CXX_GCC_FLAGS} -ggdb3 -O0 -gdwarf-2 -fsanitize=address -DADDRESS_SANITIZER")
SET(CXX_FLAGS_LSAN "${CXX_GCC_FLAGS} -ggdb3 -O0 -gdwarf-2 -fsanitize=leak -DLEAK_SANITIZER")

# Set the flags to the undefined behavior sanitizer, also known as "ubsan"
# Turn on sanitizer and debug symbols to get stack traces:
SET(CXX_FLAGS_UBSAN "${CXX_GCC_FLAGS} -ggdb3 -O0 -gdwarf-2 -fno-wrapv -fsanitize=undefined")
# Ignore a number of noisy errors with too many false positives:
# TODO(zc):
# SET(CXX_FLAGS_UBSAN "${CXX_FLAGS_UBSAN} -fno-sanitize=alignment,function,vptr,float-divide-by-zero,float-cast-overflow")
# Don't enforce wrapped signed integer arithmetic so that the sanitizer actually sees

# Set the flags to the thread sanitizer, also known as "tsan"
# Turn on sanitizer and debug symbols to get stack traces:
SET(CXX_FLAGS_TSAN "${CXX_GCC_FLAGS} -O0 -ggdb3 -fsanitize=thread -DTHREAD_SANITIZER")

# Set compile flags based on the build type.
if ("${CMAKE_BUILD_TYPE}" STREQUAL "DEBUG")
    SET(CMAKE_CXX_FLAGS ${CXX_FLAGS_DEBUG})
elseif ("${CMAKE_BUILD_TYPE}" STREQUAL "RELEASE" OR "${CMAKE_BUILD_TYPE}" STREQUAL "BCC")
    SET(CMAKE_CXX_FLAGS ${CXX_FLAGS_RELEASE})
elseif ("${CMAKE_BUILD_TYPE}" STREQUAL "ASAN")
    SET(CMAKE_CXX_FLAGS "${CXX_FLAGS_ASAN}")
elseif ("${CMAKE_BUILD_TYPE}" STREQUAL "LSAN")
    SET(CMAKE_CXX_FLAGS "${CXX_FLAGS_LSAN}")
elseif ("${CMAKE_BUILD_TYPE}" STREQUAL "UBSAN")
    SET(CMAKE_CXX_FLAGS "${CXX_FLAGS_UBSAN}")
elseif ("${CMAKE_BUILD_TYPE}" STREQUAL "TSAN")
    SET(CMAKE_CXX_FLAGS "${CXX_FLAGS_TSAN}")
else()
    message(FATAL_ERROR "Unknown build type: ${CMAKE_BUILD_TYPE}")
endif()

# Add flags that are common across build types
SET(CMAKE_CXX_FLAGS "${CXX_COMMON_FLAGS} ${CMAKE_CXX_FLAGS}")

message(STATUS "Compiler Flags: ${CMAKE_CXX_FLAGS}")

# Thrift requires these two definitions for some types that we use
add_definitions(-DHAVE_INTTYPES_H -DHAVE_NETINET_IN_H)

# Set include dirs
include_directories(
    ${SRC_DIR}/
    ${TEST_DIR}/
    ${GENSRC_DIR}/
    ${THIRDPARTY_DIR}/include
    ${GPERFTOOLS_HOME}/include
    ${THIRDPARTY_DIR}/include/thrift/
    ${THIRDPARTY_DIR}/include/event/
)

set(WL_START_GROUP "-Wl,--start-group")
set(WL_END_GROUP "-Wl,--end-group")

# Set Palo libraries
set(DORIS_LINK_LIBS
    ${WL_START_GROUP}
    Agent
    Common
    Env
    Exec
    Exprs
    Gutil
    Memory
    Olap
    Rowset
    OlapFs
    Runtime
    Service
    Udf
    Util
    DorisGen
    Webserver
    TestUtil
    Geo
    Plugin
    ${WL_END_GROUP}
)

# Set thirdparty libraries
set(DORIS_DEPENDENCIES
    ${DORIS_DEPENDENCIES}
    ${WL_START_GROUP}
    rocksdb
    librdkafka_cpp
    librdkafka
    libs2
    snappy
    ${Boost_LIBRARIES}
    thrift
    thriftnb
    glog
    re2
    pprof
    lz4
    libevent
    curl
    ${LIBZ}
    ${LIBBZ2}
    gflags
    brpc
    protobuf
    openssl
    crypto
    leveldb
    bitshuffle
    roaring
    double-conversion
    jemalloc
    brotlicommon
    brotlidec
    brotlienc
    zstd
    arrow
    parquet
    orc
    cctz
    ${WL_END_GROUP}
)

if(WITH_LZO)
    set(DORIS_DEPENDENCIES ${DORIS_DEPENDENCIES}
        lzo
    )
endif()

if (WITH_MYSQL)
    set(DORIS_DEPENDENCIES ${DORIS_DEPENDENCIES}
        mysql
        )
endif()

# Add all external dependencies. They should come after the palo libs.
# static link gcc's lib
set(DORIS_LINK_LIBS ${DORIS_LINK_LIBS}
    ${DORIS_DEPENDENCIES}
    -static-libstdc++
    -static-libgcc
)

if ("${CMAKE_BUILD_TYPE}" STREQUAL "BCC")
    set(DORIS_LINK_LIBS ${DORIS_LINK_LIBS}
        -Wl,--dynamic-linker=/lib64/ld-linux-x86-64.so.2
    )
endif()

# Add sanitize static link flags or tcmalloc
if ("${CMAKE_BUILD_TYPE}" STREQUAL "DEBUG" OR "${CMAKE_BUILD_TYPE}" STREQUAL "RELEASE" OR "${CMAKE_BUILD_TYPE}" STREQUAL "BCC")
    set(DORIS_LINK_LIBS ${DORIS_LINK_LIBS} tcmalloc)
elseif ("${CMAKE_BUILD_TYPE}" STREQUAL "ASAN")
    set(DORIS_LINK_LIBS ${DORIS_LINK_LIBS} -static-libasan)
elseif ("${CMAKE_BUILD_TYPE}" STREQUAL "LSAN")
    set(DORIS_LINK_LIBS ${DORIS_LINK_LIBS} -static-liblsan)
elseif ("${CMAKE_BUILD_TYPE}" STREQUAL "UBSAN")
    set(DORIS_LINK_LIBS ${DORIS_LINK_LIBS} -static-libubsan tcmalloc)
elseif ("${CMAKE_BUILD_TYPE}" STREQUAL "TSAN")
    set(DORIS_LINK_LIBS ${DORIS_LINK_LIBS} -static-libtsan)
else()
    message(FATAL_ERROR "Unknown build type: ${CMAKE_BUILD_TYPE}")
endif()

set(DORIS_LINK_LIBS ${DORIS_LINK_LIBS}
    -lrt -lbfd -liberty -lc -lm -ldl -pthread
)

# Set libraries for test
set (TEST_LINK_LIBS ${DORIS_LINK_LIBS}
    ${WL_START_GROUP}
    gmock
    gtest
    ${WL_END_GROUP}
)

# Only build static libs
set(BUILD_SHARED_LIBS OFF)

if (${MAKE_TEST} STREQUAL "ON")
    SET(CMAKE_CXX_FLAGS "${CMAKE_CXX_FLAGS} -fprofile-arcs -ftest-coverage -DGTEST_USE_OWN_TR1_TUPLE=0")
    SET(CMAKE_EXE_LINKER_FLAGS "${CMAKE_EXE_LINKER_FLAGS} -fprofile-arcs -ftest-coverage -lgcov")
    add_definitions(-DBE_TEST)
endif ()

add_subdirectory(${SRC_DIR}/agent)
add_subdirectory(${SRC_DIR}/common)
add_subdirectory(${SRC_DIR}/env)
add_subdirectory(${SRC_DIR}/exec)
add_subdirectory(${SRC_DIR}/exprs)
add_subdirectory(${SRC_DIR}/gen_cpp)
add_subdirectory(${SRC_DIR}/geo)
add_subdirectory(${SRC_DIR}/gutil)
add_subdirectory(${SRC_DIR}/http)
add_subdirectory(${SRC_DIR}/olap)
add_subdirectory(${SRC_DIR}/runtime)
add_subdirectory(${SRC_DIR}/service)
add_subdirectory(${SRC_DIR}/testutil)
#add_subdirectory(${SRC_DIR}/tools)
add_subdirectory(${SRC_DIR}/udf)
add_subdirectory(${SRC_DIR}/tools)
add_subdirectory(${SRC_DIR}/udf_samples)
add_subdirectory(${SRC_DIR}/util)
add_subdirectory(${SRC_DIR}/plugin)

# Utility CMake function to make specifying tests and benchmarks less verbose
FUNCTION(ADD_BE_TEST TEST_NAME)
    set(BUILD_OUTPUT_ROOT_DIRECTORY "${CMAKE_CURRENT_BINARY_DIR}/")
    # This gets the directory where the test is from (e.g. 'exprs' or 'runtime')
    get_filename_component(DIR_NAME ${CMAKE_CURRENT_SOURCE_DIR} NAME)
    get_filename_component(TEST_DIR_NAME ${TEST_NAME} PATH)
    get_filename_component(TEST_FILE_NAME ${TEST_NAME} NAME)

    ADD_EXECUTABLE(${TEST_FILE_NAME} ${TEST_NAME}.cpp)
    TARGET_LINK_LIBRARIES(${TEST_FILE_NAME} ${TEST_LINK_LIBS})
    SET_TARGET_PROPERTIES(${TEST_FILE_NAME} PROPERTIES COMPILE_FLAGS "-fno-access-control")
    if (NOT "${TEST_DIR_NAME}" STREQUAL "")
        SET_TARGET_PROPERTIES(${TEST_FILE_NAME} PROPERTIES RUNTIME_OUTPUT_DIRECTORY "${BUILD_OUTPUT_ROOT_DIRECTORY}/${TEST_DIR_NAME}")
    endif()
    ADD_TEST(${TEST_FILE_NAME} "${BUILD_OUTPUT_ROOT_DIRECTORY}/${TEST_NAME}")
ENDFUNCTION()

FUNCTION(ADD_BE_PLUGIN PLUGIN_NAME)
    set(BUILD_OUTPUT_ROOT_DIRECTORY "${CMAKE_CURRENT_BINARY_DIR}/")

    get_filename_component(DIR_NAME ${CMAKE_CURRENT_SOURCE_DIR} NAME)
    get_filename_component(PLUGIN_DIR_NAME ${PLUGIN_NAME} PATH)
    get_filename_component(PLUGIN_FILE_NAME ${PLUGIN_NAME} NAME)

    ADD_LIBRARY(${PLUGIN_FILE_NAME} SHARED ${PLUGIN_NAME}.cpp)

    TARGET_LINK_LIBRARIES(${PLUGIN_FILE_NAME} ${DORIS_LINK_LIBS})
    SET_TARGET_PROPERTIES(${PLUGIN_FILE_NAME} PROPERTIES COMPILE_FLAGS "-fno-access-control")

    if (NOT "${PLUGIN_DIR_NAME}" STREQUAL "")
        SET_TARGET_PROPERTIES(${PLUGIN_FILE_NAME} PROPERTIES RUNTIME_OUTPUT_DIRECTORY "${BUILD_OUTPUT_ROOT_DIRECTORY}/${PLUGIN_DIR_NAME}")
    endif ()

ENDFUNCTION()

if (${MAKE_TEST} STREQUAL "ON")
    add_subdirectory(${TEST_DIR}/agent)
    add_subdirectory(${TEST_DIR}/common)
    add_subdirectory(${TEST_DIR}/env)
    add_subdirectory(${TEST_DIR}/exec)
    add_subdirectory(${TEST_DIR}/exprs)
    add_subdirectory(${TEST_DIR}/geo)
    add_subdirectory(${TEST_DIR}/http)
    add_subdirectory(${TEST_DIR}/olap)
    add_subdirectory(${TEST_DIR}/runtime)
    add_subdirectory(${TEST_DIR}/udf)
    add_subdirectory(${TEST_DIR}/util)
    add_subdirectory(${TEST_DIR}/plugin)
    add_subdirectory(${TEST_DIR}/plugin/example)
endif ()

# Install be
install(DIRECTORY DESTINATION ${OUTPUT_DIR})
install(DIRECTORY DESTINATION ${OUTPUT_DIR}/bin)
install(DIRECTORY DESTINATION ${OUTPUT_DIR}/conf)

install(FILES
    ${BASE_DIR}/../bin/start_be.sh
    ${BASE_DIR}/../bin/stop_be.sh
    PERMISSIONS OWNER_READ OWNER_WRITE OWNER_EXECUTE
    GROUP_READ GROUP_WRITE GROUP_EXECUTE
    WORLD_READ WORLD_EXECUTE
    DESTINATION ${OUTPUT_DIR}/bin)

install(FILES
    ${BASE_DIR}/../conf/be.conf
    DESTINATION ${OUTPUT_DIR}/conf)
<|MERGE_RESOLUTION|>--- conflicted
+++ resolved
@@ -293,13 +293,9 @@
 # For CMAKE_BUILD_TYPE=Debug
 #   -ggdb: Enable gdb debugging
 # Debug information is stored as dwarf2 to be as compatible as possible
-<<<<<<< HEAD
 #   -Werror: compile warnings should be errors when using the toolchain compiler.
 # Only enable for debug builds because this is what we test in pre-commit tests.
-set(CXX_FLAGS_DEBUG "${CXX_GCC_FLAGS} -Werror -ggdb3 -O0 -gdwarf-2")
-=======
-set(CXX_FLAGS_DEBUG "${CXX_GCC_FLAGS} -ggdb -O0 -gdwarf-2")
->>>>>>> 57cbfb77
+set(CXX_FLAGS_DEBUG "${CXX_GCC_FLAGS} -Werror -ggdb -O0 -gdwarf-2")
 
 # For CMAKE_BUILD_TYPE=Release
 #   -O3: Enable all compiler optimizations
