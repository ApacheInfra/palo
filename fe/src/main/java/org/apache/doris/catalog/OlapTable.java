--- conflicted
+++ resolved
@@ -113,9 +113,8 @@
 
     private String colocateGroup;
 
-
     private TableIndexes indexes;
-
+    
     // In former implementation, base index id is same as table id.
     // But when refactoring the process of alter table job, we find that
     // using same id is not suitable for our new framework.
@@ -147,7 +146,7 @@
         this.colocateGroup = null;
 
         this.indexes = null;
-
+      
         this.tableProperty = null;
     }
 
@@ -182,7 +181,7 @@
         this.bfFpp = 0;
 
         this.colocateGroup = null;
-
+        
         if (indexes == null) {
             this.indexes = null;
         } else {
@@ -898,13 +897,8 @@
         } else {
             out.writeBoolean(false);
         }
-<<<<<<< HEAD
-
-        //dynamicProperties
-=======
       
         // tableProperty
->>>>>>> 99ad56d1
         if (tableProperty == null) {
             out.writeBoolean(false);
         } else {
