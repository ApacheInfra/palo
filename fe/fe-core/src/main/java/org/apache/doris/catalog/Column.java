// Licensed to the Apache Software Foundation (ASF) under one
// or more contributor license agreements.  See the NOTICE file
// distributed with this work for additional information
// regarding copyright ownership.  The ASF licenses this file
// to you under the Apache License, Version 2.0 (the
// "License"); you may not use this file except in compliance
// with the License.  You may obtain a copy of the License at
//
//   http://www.apache.org/licenses/LICENSE-2.0
//
// Unless required by applicable law or agreed to in writing,
// software distributed under the License is distributed on an
// "AS IS" BASIS, WITHOUT WARRANTIES OR CONDITIONS OF ANY
// KIND, either express or implied.  See the License for the
// specific language governing permissions and limitations
// under the License.

package org.apache.doris.catalog;

import com.google.common.base.Preconditions;
import org.apache.doris.alter.SchemaChangeHandler;
import org.apache.doris.analysis.Expr;
import org.apache.doris.analysis.SlotRef;
import org.apache.doris.common.CaseSensibility;
import org.apache.doris.common.DdlException;
import org.apache.doris.common.FeMetaVersion;
import org.apache.doris.common.io.Text;
import org.apache.doris.common.io.Writable;
import org.apache.doris.persist.gson.GsonUtils;
import org.apache.doris.thrift.TColumn;
import org.apache.doris.thrift.TColumnType;

import com.google.common.base.Strings;
import com.google.gson.annotations.SerializedName;

import org.apache.logging.log4j.LogManager;
import org.apache.logging.log4j.Logger;

import java.io.DataInput;
import java.io.DataOutput;
import java.io.IOException;
import java.util.ArrayList;
import java.util.List;

/**
 * This class represents the column-related metadata.
 */
public class Column implements Writable {
    private static final Logger LOG = LogManager.getLogger(Column.class);
    public static final String DELETE_SIGN = "__DORIS_DELETE_SIGN__";
    @SerializedName(value = "name")
    private String name;
    @SerializedName(value = "type")
    private Type type;
    // column is key: aggregate type is null
    // column is not key and has no aggregate type: aggregate type is none
    // column is not key and has aggregate type: aggregate type is name of aggregate function.
    @SerializedName(value = "aggregationType")
    private AggregateType aggregationType;

    // if isAggregationTypeImplicit is true, the actual aggregation type will not be shown in show create table
    // the key type of table is duplicate or unique: the isAggregationTypeImplicit of value columns are true
    // other cases: the isAggregationTypeImplicit is false
    @SerializedName(value = "isAggregationTypeImplicit")
    private boolean isAggregationTypeImplicit;
    @SerializedName(value = "isKey")
    private boolean isKey;
    @SerializedName(value = "isAllowNull")
    private boolean isAllowNull;
    @SerializedName(value = "defaultValue")
    private String defaultValue;
    @SerializedName(value = "comment")
    private String comment;
    @SerializedName(value = "stats")
    private ColumnStats stats;     // cardinality and selectivity etc.
    // Define expr may exist in two forms, one is analyzed, and the other is not analyzed.
    // Currently, analyzed define expr is only used when creating materialized views, so the define expr in RollupJob must be analyzed.
    // In other cases, such as define expr in `MaterializedIndexMeta`, it may not be analyzed after being relayed.
    private Expr defineExpr; // use to define column in materialize view
    @SerializedName(value = "visible")
    private boolean visible;

    public Column() {
        this.name = "";
        this.type = Type.NULL;
        this.isAggregationTypeImplicit = false;
        this.isKey = false;
        this.stats = new ColumnStats();
        this.visible = true;
    }

    public Column(String name, PrimitiveType dataType) {
        this(name, ScalarType.createType(dataType), false, null, false, null, "");
    }

    public Column(String name, PrimitiveType dataType, boolean isAllowNull) {
        this(name, ScalarType.createType(dataType), false, null, isAllowNull, null, "");
    }

    public Column(String name, Type type) {
        this(name, type, false, null, false, null, "");
    }

    public Column(String name, Type type, boolean isKey, AggregateType aggregateType, String defaultValue,
                  String comment) {
        this(name, type, isKey, aggregateType, false, defaultValue, comment);
    }

    public Column(String name, Type type, boolean isKey, AggregateType aggregateType, boolean isAllowNull,
                  String defaultValue, String comment) {
        this(name, type, isKey, aggregateType, isAllowNull, defaultValue, comment, true);
    }
    public Column(String name, Type type, boolean isKey, AggregateType aggregateType, boolean isAllowNull,
                  String defaultValue, String comment, boolean visible) {
        this.name = name;
        if (this.name == null) {
            this.name = "";
        }

        this.type = type;
        if (this.type == null) {
            this.type = Type.NULL;
        }

        this.aggregationType = aggregateType;
        this.isAggregationTypeImplicit = false;
        this.isKey = isKey;
        this.isAllowNull = isAllowNull;
        this.defaultValue = defaultValue;
        this.comment = comment;

        this.stats = new ColumnStats();
        this.visible = visible;
    }

    public Column(Column column) {
        this.name = column.getName();
        this.type = column.type;
        this.aggregationType = column.getAggregationType();
        this.isAggregationTypeImplicit = column.isAggregationTypeImplicit();
        this.isKey = column.isKey();
        this.isAllowNull = column.isAllowNull();
        this.defaultValue = column.getDefaultValue();
        this.comment = column.getComment();
        this.stats = column.getStats();
        this.visible = column.visible;
    }

    public void setName(String newName) {
        this.name = newName;
    }

    public String getName() {
        return this.name;
    }

    public String getDisplayName() {
        if (defineExpr == null) {
            return name;
        } else {
            return defineExpr.toSql();
        }
    }

    public String getNameWithoutPrefix(String prefix) {
        if (isNameWithPrefix(prefix)) {
            return name.substring(prefix.length());
        }
        return name;
    }

    public boolean isNameWithPrefix(String prefix) {
        return this.name.startsWith(prefix);
    }

    public void setIsKey(boolean isKey) {
        this.isKey = isKey;
    }

    public boolean isKey() {
        return this.isKey;
    }

    public boolean isVisible() {
        return visible;
    }

    public boolean isDeleteSignColumn() {
        return !visible && aggregationType == AggregateType.REPLACE && nameEquals(DELETE_SIGN, true);
    }

    public PrimitiveType getDataType() { return type.getPrimitiveType(); }

    public Type getType() { return ScalarType.createType(type.getPrimitiveType()); }

    public void setType(Type type) {
        this.type = type;
    }

    public Type getOriginType() { return type; }

    public int getStrLen() { return ((ScalarType) type).getLength(); }
    public int getPrecision() { return ((ScalarType) type).getScalarPrecision(); }
    public int getScale() { return ((ScalarType) type).getScalarScale(); }

    public AggregateType getAggregationType() {
        return this.aggregationType;
    }

    public boolean isAggregated() {
        return aggregationType != null && aggregationType != AggregateType.NONE;
    }

    public boolean isAggregationTypeImplicit() {
        return this.isAggregationTypeImplicit;
    }

    public void setAggregationType(AggregateType aggregationType, boolean isAggregationTypeImplicit) {
        this.aggregationType = aggregationType;
        this.isAggregationTypeImplicit = isAggregationTypeImplicit;
    }

    public void setAggregationTypeImplicit(boolean isAggregationTypeImplicit) {
        this.isAggregationTypeImplicit = isAggregationTypeImplicit;
    }

    public boolean isAllowNull() {
        return isAllowNull;
    }

    public void setIsAllowNull(boolean isAllowNull) {
        this.isAllowNull = isAllowNull;
    }

    public String getDefaultValue() {
        return this.defaultValue;
    }

    public void setStats(ColumnStats stats) {
        this.stats = stats;
    }

    public ColumnStats getStats() {
        return this.stats;
    }

    public void setComment(String comment) {
        this.comment = comment;
    }

    public String getComment() {
        return comment;
    }

    public int getOlapColumnIndexSize() {
        PrimitiveType type = this.getDataType();
        if (type == PrimitiveType.CHAR) {
            return getStrLen();
        } else {
            return type.getOlapColumnIndexSize();
        }
    }

    public TColumn toThrift() {
        TColumn tColumn = new TColumn();
        tColumn.setColumn_name(this.name);

        TColumnType tColumnType = new TColumnType();
        tColumnType.setType(this.getDataType().toThrift());
        tColumnType.setLen(this.getStrLen());
        tColumnType.setPrecision(this.getPrecision());
        tColumnType.setScale(this.getScale());

        tColumnType.setIndex_len(this.getOlapColumnIndexSize());

        tColumn.setColumn_type(tColumnType);
        if (null != this.aggregationType) {
            tColumn.setAggregation_type(this.aggregationType.toThrift());
        }
        tColumn.setIs_key(this.isKey);
        tColumn.setIs_allow_null(this.isAllowNull);
        tColumn.setDefault_value(this.defaultValue);
<<<<<<< HEAD
        if (this.defineExpr != null) {
            tColumn.setDefine_expr(this.defineExpr.treeToThrift());
        }
        tColumn.setVisible(visible);
=======
        // The define expr does not need to be serialized here for now.
        // At present, only serialized(analyzed) define expr is directly used when creating a materialized view.
        // It will not be used here, but through another structure `TAlterMaterializedViewParam`.
>>>>>>> 984006ad
        return tColumn;
    }

    public void checkSchemaChangeAllowed(Column other) throws DdlException {
        if (Strings.isNullOrEmpty(other.name)) {
            throw new DdlException("Dest column name is empty");
        }

        if (!ColumnType.isSchemaChangeAllowed(type, other.type)) {
            throw new DdlException("Can not change " + getDataType() + " to " + other.getDataType());
        }

        if (this.aggregationType != other.aggregationType) {
            throw new DdlException("Can not change aggregation type");
        }

        if (this.isAllowNull && !other.isAllowNull) {
            throw new DdlException("Can not change from nullable to non-nullable");
        }

        if (this.getDefaultValue() == null) {
            if (other.getDefaultValue() != null) {
                throw new DdlException("Can not change default value");
            }
        } else {
            if (!this.getDefaultValue().equals(other.getDefaultValue())) {
                throw new DdlException("Can not change default value");
            }
        }

        if ((getDataType() == PrimitiveType.VARCHAR && other.getDataType() == PrimitiveType.VARCHAR)
                || (getDataType() == PrimitiveType.CHAR && other.getDataType() == PrimitiveType.VARCHAR)
                || (getDataType() == PrimitiveType.CHAR && other.getDataType() == PrimitiveType.CHAR)) {
            if (getStrLen() > other.getStrLen()) {
                throw new DdlException("Cannot shorten string length");
            }
        }

        // now we support convert decimal to varchar type
        if ((getDataType() == PrimitiveType.DECIMAL && other.getDataType() == PrimitiveType.VARCHAR)
                || (getDataType() == PrimitiveType.DECIMALV2 && other.getDataType() == PrimitiveType.VARCHAR)) {
            return;
        }

        if (this.getPrecision() != other.getPrecision()) {
            throw new DdlException("Cannot change precision");
        }

        if (this.getScale() != other.getScale()) {
            throw new DdlException("Cannot change scale");
        }
    }

    public boolean nameEquals(String otherColName, boolean ignorePrefix) {
        if (CaseSensibility.COLUMN.getCaseSensibility()) {
            if (!ignorePrefix) {
                return name.equals(otherColName);
            } else {
                return removeNamePrefix(name).equals(removeNamePrefix(otherColName));
            }
        } else {
            if (!ignorePrefix) {
                return name.equalsIgnoreCase(otherColName);
            } else {
                return removeNamePrefix(name).equalsIgnoreCase(removeNamePrefix(otherColName));
            }
        }
    }

    public static String removeNamePrefix(String colName) {
        if (colName.startsWith(SchemaChangeHandler.SHADOW_NAME_PRFIX)) {
            return colName.substring(SchemaChangeHandler.SHADOW_NAME_PRFIX.length());
        }
        return colName;
    }

    public Expr getDefineExpr() {
        return defineExpr;
    }

    public void setDefineExpr(Expr expr) {
        defineExpr = expr;
    }

    public SlotRef getRefColumn() {
        List<Expr> slots = new ArrayList<>();
        if (defineExpr == null) {
            return null;
        } else {
            defineExpr.collect(SlotRef.class, slots);
            Preconditions.checkArgument(slots.size() == 1);
            return (SlotRef) slots.get(0);
        }
    }

    public String toSql() {
        StringBuilder sb = new StringBuilder();
        sb.append("`").append(name).append("` ");
        String typeStr = type.toSql();
        sb.append(typeStr).append(" ");
        if (aggregationType != null && aggregationType != AggregateType.NONE && !isAggregationTypeImplicit) {
            sb.append(aggregationType.name()).append(" ");
        }
        if (isAllowNull) {
            sb.append("NULL ");
        } else {
            sb.append("NOT NULL ");
        }
        if (defaultValue != null && getDataType() != PrimitiveType.HLL && getDataType() != PrimitiveType.BITMAP) {
            sb.append("DEFAULT \"").append(defaultValue).append("\" ");
        }
        sb.append("COMMENT \"").append(comment).append("\"");

        return sb.toString();
    }

    @Override
    public String toString() {
        return toSql();
    }

    @Override
    public boolean equals(Object obj) {
        if (obj == this) {
            return true;
        }
        if (!(obj instanceof Column)) {
            return false;
        }

        Column other = (Column) obj;

        if (!this.name.equalsIgnoreCase(other.getName())) {
            return false;
        }
        if (this.getDataType() != other.getDataType()) {
            return false;
        }
        if (this.aggregationType != other.getAggregationType()) {
            return false;
        }
        if (this.isAggregationTypeImplicit != other.isAggregationTypeImplicit()) {
            return false;
        }
        if (this.isKey != other.isKey()) {
            return false;
        }
        if (this.isAllowNull != other.isAllowNull) {
            return false;
        }
        if (this.getDefaultValue() == null) {
            if (other.getDefaultValue() != null) {
                return false;
            }
        } else {
            if (!this.getDefaultValue().equals(other.getDefaultValue())) {
                return false;
            }
        }

        if (this.getStrLen() != other.getStrLen()) {
            return false;
        }
        if (this.getPrecision() != other.getPrecision()) {
            return false;
        }
        if (this.getScale() != other.getScale()) {
            return false;
        }

        if (!comment.equals(other.getComment())) {
            return false;
        }
        if (!visible == other.visible) {
            return false;
        }

        return true;
    }

    @Override
    public void write(DataOutput out) throws IOException {
        String json = GsonUtils.GSON.toJson(this);
        Text.writeString(out, json);
    }

    private void readFields(DataInput in) throws IOException {
        name = Text.readString(in);
        type = ColumnType.read(in);
        boolean notNull = in.readBoolean();
        if (notNull) {
            aggregationType = AggregateType.valueOf(Text.readString(in));

            if (Catalog.getCurrentCatalogJournalVersion() >= FeMetaVersion.VERSION_30) {
                isAggregationTypeImplicit = in.readBoolean();
            } else {
                isAggregationTypeImplicit = false;
            }
        }

        if (Catalog.getCurrentCatalogJournalVersion() >= FeMetaVersion.VERSION_30) {
            isKey = in.readBoolean();
        } else {
            isKey = (aggregationType == null);
        }

        if (Catalog.getCurrentCatalogJournalVersion() >= FeMetaVersion.VERSION_22) {
            isAllowNull = in.readBoolean();
        } else {
            isAllowNull = false;
        }

        notNull = in.readBoolean();
        if (notNull) {
            defaultValue = Text.readString(in);
        }
        stats = ColumnStats.read(in);

        if (Catalog.getCurrentCatalogJournalVersion() >= FeMetaVersion.VERSION_10) {
            comment = Text.readString(in);
        } else {
            comment = "";
        }
    }

    public static Column read(DataInput in) throws IOException {
        if (Catalog.getCurrentCatalogJournalVersion() < FeMetaVersion.VERSION_86) {
            Column column = new Column();
            column.readFields(in);
            return column;
        } else {
            String json = Text.readString(in);
            return GsonUtils.GSON.fromJson(json, Column.class);
        }
    }
}<|MERGE_RESOLUTION|>--- conflicted
+++ resolved
@@ -280,16 +280,10 @@
         tColumn.setIs_key(this.isKey);
         tColumn.setIs_allow_null(this.isAllowNull);
         tColumn.setDefault_value(this.defaultValue);
-<<<<<<< HEAD
-        if (this.defineExpr != null) {
-            tColumn.setDefine_expr(this.defineExpr.treeToThrift());
-        }
         tColumn.setVisible(visible);
-=======
         // The define expr does not need to be serialized here for now.
         // At present, only serialized(analyzed) define expr is directly used when creating a materialized view.
         // It will not be used here, but through another structure `TAlterMaterializedViewParam`.
->>>>>>> 984006ad
         return tColumn;
     }
 
