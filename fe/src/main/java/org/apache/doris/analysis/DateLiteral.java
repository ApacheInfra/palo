--- conflicted
+++ resolved
@@ -65,27 +65,15 @@
         this.type = type;
         if (type == Type.DATE) {
             if (isMax) {
-<<<<<<< HEAD
+                copy(MAX_DATE);
+            } else {
                 copy(MIN_DATE);
+            }
+        } else {
+            if (isMax) {
+                copy(MAX_DATETIME);
             } else {
-                copy(MAX_DATE);
-            }
-        } else {
-            if (isMax) {
                 copy(MIN_DATETIME);
-            } else {
-                copy(MAX_DATETIME);
-=======
-                init("9999-12-31", Type.DATE);
-            } else {
-                init("1900-01-01", Type.DATE);
-            }
-        } else {
-            if (isMax) {
-                init("9999-12-31 23:59:59", Type.DATETIME);
-            } else {
-                init("1900-01-01 00:00:00", Type.DATETIME);
->>>>>>> 98d66682
             }
         }
         analysisDone();
@@ -129,16 +117,7 @@
         type = other.type;
     }
 
-<<<<<<< HEAD
-    public static DateLiteral createMinValue(Type type) throws AnalysisException{
-=======
-    @Override
-    public Expr clone() {
-        return new DateLiteral(this);
-    }
-
     public static DateLiteral createMinValue(Type type) throws AnalysisException {
->>>>>>> 98d66682
         return new DateLiteral(type, false);
     }
 
@@ -149,11 +128,7 @@
             if (type == Type.DATE) {
                 dateTime = formatBuilder("%Y-%m-%d").toFormatter().parseLocalDateTime(s);
             } else {
-<<<<<<< HEAD
-                dateTime = formatBuilder("%Y-%m-%d %H-%i-%s").toFormatter().parseLocalDateTime(s);
-=======
-                dateTime = FormatBuilder("%Y-%m-%d %H:%i:%s").toFormatter().parseLocalDateTime(s);
->>>>>>> 98d66682
+                dateTime = formatBuilder("%Y-%m-%d %H:%i:%s").toFormatter().parseLocalDateTime(s);
             }
             year = dateTime.getYear();
             month = dateTime.getMonthOfYear();
@@ -268,7 +243,7 @@
         if (targetType.isDateType()) {
             return this;
         } else if (targetType.isStringType()) {
-            return new StringLiteral(getStringValue()); 
+            return new StringLiteral(getStringValue());
         }
         Preconditions.checkState(false);
         return this;
@@ -281,6 +256,7 @@
         long packed_datetime = ((ymd << 17) | hms) << 24 + microsecond;
         return packed_datetime;
     }
+
     @Override
     public void write(DataOutput out) throws IOException {
         super.write(out);
@@ -327,21 +303,12 @@
     }
 
     public long unixTime(TimeZone timeZone) throws ParseException {
-<<<<<<< HEAD
         SimpleDateFormat dateFormat = new SimpleDateFormat("yyyyMMddHHmmss");
-=======
-        SimpleDateFormat dateFormat;
-        if (type == Type.DATE) {
-            dateFormat = new SimpleDateFormat("yyyy-MM-dd");
-        } else {
-            dateFormat = new SimpleDateFormat("yyyy-MM-dd HH:mm:ss");
-        }
->>>>>>> 98d66682
         dateFormat.setTimeZone(timeZone);
         return dateFormat.parse(String.valueOf(getLongValue())).getTime();
     }
 
-    public static DateLiteral dateParser(String date, String pattern) throws AnalysisException{
+    public static DateLiteral dateParser(String date, String pattern) throws AnalysisException {
         LocalDateTime dateTime = formatBuilder(pattern).toFormatter().parseLocalDateTime(date);
         DateLiteral dateLiteral = new DateLiteral(
                 dateTime.getYear(),
@@ -360,7 +327,7 @@
 
     //Return the date stored in the dateliteral as pattern format.
     //eg : "%Y-%m-%d" or "%Y-%m-%d %H:%i:%s"
-    public String dateFormat(String pattern) throws AnalysisException{
+    public String dateFormat(String pattern) throws AnalysisException {
         DateTimeFormatterBuilder builder = new DateTimeFormatterBuilder();
         if (type == Type.DATE) {
             builder.appendYear(4, 4).appendLiteral("-").
@@ -378,7 +345,7 @@
                 .toString(formatBuilder(pattern).toFormatter());
     }
 
-    private static DateTimeFormatterBuilder formatBuilder(String pattern) throws AnalysisException{
+    private static DateTimeFormatterBuilder formatBuilder(String pattern) throws AnalysisException {
         DateTimeFormatterBuilder builder = new DateTimeFormatterBuilder();
         boolean escaped = false;
         for (int i = 0; i < pattern.length(); i++) {
