// Licensed to the Apache Software Foundation (ASF) under one
// or more contributor license agreements.  See the NOTICE file
// distributed with this work for additional information
// regarding copyright ownership.  The ASF licenses this file
// to you under the Apache License, Version 2.0 (the
// "License"); you may not use this file except in compliance
// with the License.  You may obtain a copy of the License at
//
//   http://www.apache.org/licenses/LICENSE-2.0
//
// Unless required by applicable law or agreed to in writing,
// software distributed under the License is distributed on an
// "AS IS" BASIS, WITHOUT WARRANTIES OR CONDITIONS OF ANY
// KIND, either express or implied.  See the License for the
// specific language governing permissions and limitations
// under the License.

#pragma once

#include "olap/rowset/segment_v2/common.h" // for rowid_t
#include "olap/rowset/segment_v2/options.h" // for PageBuilderOptions/PageDecoderOptions
#include "olap/rowset/segment_v2/page_builder.h" // for PageBuilder
#include "olap/rowset/segment_v2/page_decoder.h" // for PageDecoder
#include "util/coding.h" // for encode_fixed32_le/decode_fixed32_le
#include "util/rle_encoding.h" // for RleEncoder/RleDecoder
#include "util/slice.h" // for OwnedSlice

namespace doris {
namespace segment_v2 {

enum {
    RLE_PAGE_HEADER_SIZE = 4
};

// RLE builder for generic integer and bool types. What is missing is some way
// to enforce that this can only be instantiated for INT and BOOL types.
//
// The page format is as follows:
//
// 1. Header: (4 bytes total)
//
//    <num_elements> [32-bit]
//      The number of elements encoded in the page.
//
//    NOTE: all on-disk ints are encoded little-endian
//
// 2. Element data
//
//    The header is followed by the rle-encoded element data.
//
// This Rle encoding algorithm is only effective for repeated INT type and bool type,
// It is not good for sequence number or random number. BitshufflePage is recommended
// for these case.
//
// TODO(hkp): optimize rle algorithm 
template<FieldType Type>
class RlePageBuilder : public PageBuilder {
public:
    RlePageBuilder(const PageBuilderOptions& options) :
        _options(options),
        _count(0),
        _finished(false),
        _bit_width(0),
        _rle_encoder(nullptr) {
        switch(Type) {
            case OLAP_FIELD_TYPE_BOOL: {
                _bit_width = 1;
                break;
            }
            default: {
                _bit_width = SIZE_OF_TYPE * 8;
                break;
            }
        }
        _rle_encoder = new RleEncoder<CppType>(&_buf, _bit_width);
        reset();
    }

    ~RlePageBuilder() {
        delete _rle_encoder;
    }

    bool is_page_full() override {
        return _rle_encoder->len() >= _options.data_page_size;
    }

    Status add(const uint8_t* vals, size_t* count) override {
        DCHECK(!_finished);
        if (*count == 0) {
            return Status::OK();
        }

        auto new_vals = reinterpret_cast<const CppType*>(vals);
        for (int i = 0; i < *count; ++i) {
            CppType value;
            memcpy(&value, &new_vals[i], SIZE_OF_TYPE);
            _rle_encoder->Put(value);
        }

        if (_count == 0) {
            memcpy(&_first_value, new_vals, SIZE_OF_TYPE);
        }
        memcpy(&_last_value, &new_vals[*count - 1], SIZE_OF_TYPE);

        _count += *count;
        return Status::OK();
    }

    OwnedSlice finish() override {
        DCHECK(!_finished);
        _finished = true;
        // here should Flush first and then encode the count header
        // or it will lead to a bug if the header is less than 8 byte and the data is small
        _rle_encoder->Flush();
        encode_fixed32_le(&_buf[0], _count);
        return _buf.build();
    }

    void reset() override {
        _count = 0;
        _rle_encoder->Clear();
        _rle_encoder->Reserve(RLE_PAGE_HEADER_SIZE, 0);
    }

    size_t count() const override {
        return _count;
    }

    uint64_t size() const override {
        return _rle_encoder->len();
    }

<<<<<<< HEAD
    Status get_first_value(void* value) const override {
        DCHECK(_finished);
        if (_count == 0) {
            return Status::NotFound("page is empty");
        }
        memcpy(value, &_first_value, SIZE_OF_TYPE);
        return Status::OK();
    }

    Status get_last_value(void* value) const override {
        DCHECK(_finished);
        if (_count == 0) {
            return Status::NotFound("page is empty");
        }
        memcpy(value, &_last_value, SIZE_OF_TYPE);
        return Status::OK();
    }

    // this api will release the memory ownership of encoded data
    // Note:
    //     release() should be called after finish
    //     reset() should be called after this function before reuse the builder
    void release() override {
        uint8_t* ret = _buf.release();
        (void)ret;
    }

=======
>>>>>>> 626001fa
private:
    typedef typename TypeTraits<Type>::CppType CppType;
    enum {
        SIZE_OF_TYPE = TypeTraits<Type>::size
    };

    PageBuilderOptions _options;
    size_t _count;
    bool _finished;
    int _bit_width;
    RleEncoder<CppType>* _rle_encoder;
    faststring _buf;
    CppType _first_value;
    CppType _last_value;
};

template<FieldType Type>
class RlePageDecoder : public PageDecoder {
public:
    RlePageDecoder(Slice slice, const PageDecoderOptions& options) :
        _data(slice),
        _options(options),
        _parsed(false),
        _num_elements(0),
        _cur_index(0),
        _bit_width(0) { }

    Status init() override {
        CHECK(!_parsed);

        if (_data.size < RLE_PAGE_HEADER_SIZE) {
            return Status::Corruption(
                "not enough bytes for header in RleBitMapBlockDecoder");
        }
        _num_elements = decode_fixed32_le((const uint8_t*)&_data[0]);

        _parsed = true;

        switch(Type) {
            case OLAP_FIELD_TYPE_BOOL: {
                _bit_width = 1;
                break;
            }
            default: {
                _bit_width = SIZE_OF_TYPE * 8;
                break;
            }
        }

        _rle_decoder = RleDecoder<CppType>((uint8_t*)_data.data + RLE_PAGE_HEADER_SIZE,
                 _data.size - RLE_PAGE_HEADER_SIZE, _bit_width);

        seek_to_position_in_page(0);
        return Status::OK();
    }

    Status seek_to_position_in_page(size_t pos) override {
        DCHECK(_parsed) << "Must call init()";
        DCHECK_LE(pos, _num_elements) << "Tried to seek to " << pos << " which is > number of elements ("
                << _num_elements << ") in the block!";
        // If the block is empty (e.g. the column is filled with nulls), there is no data to seek.
        if (PREDICT_FALSE(_num_elements == 0)) {
            return Status::OK();
        }
        if (_cur_index == pos) {
            // No need to seek.
            return Status::OK();
        } else if (_cur_index < pos) {
            uint nskip = pos - _cur_index;
            _rle_decoder.Skip(nskip);
        } else {
            _rle_decoder = RleDecoder<CppType>((uint8_t*)_data.data + RLE_PAGE_HEADER_SIZE,
                    _data.size - RLE_PAGE_HEADER_SIZE, _bit_width);
            _rle_decoder.Skip(pos);
        }
        _cur_index = pos;
        return Status::OK();
    }

    Status next_batch(size_t* n, ColumnBlockView* dst) override {
        DCHECK(_parsed);
        if (PREDICT_FALSE(*n == 0 || _cur_index >= _num_elements)) {
            *n = 0;
            return Status::OK();
        }

        size_t to_fetch = std::min(*n, static_cast<size_t>(_num_elements - _cur_index));
        size_t remaining = to_fetch;
        uint8_t* data_ptr = dst->data();
        bool result = false;
        while (remaining > 0) {
            result = _rle_decoder.Get(reinterpret_cast<CppType*>(data_ptr));
            DCHECK(result);
            remaining--;
            data_ptr += SIZE_OF_TYPE;
        }

        _cur_index += to_fetch;
        *n = to_fetch;
        return Status::OK();
    }

    size_t count() const override {
        return _num_elements;
    }

    size_t current_index() const override {
        return _cur_index;
    }

private:
    typedef typename TypeTraits<Type>::CppType CppType;
    enum {
        SIZE_OF_TYPE = TypeTraits<Type>::size
    };

    Slice _data;
    PageDecoderOptions _options;
    bool _parsed;
    uint32_t _num_elements;
    size_t _cur_index;
    int _bit_width;
    RleDecoder<CppType> _rle_decoder;
};

} // namespace segment_v2
} // namespace doris<|MERGE_RESOLUTION|>--- conflicted
+++ resolved
@@ -130,7 +130,6 @@
         return _rle_encoder->len();
     }
 
-<<<<<<< HEAD
     Status get_first_value(void* value) const override {
         DCHECK(_finished);
         if (_count == 0) {
@@ -149,17 +148,6 @@
         return Status::OK();
     }
 
-    // this api will release the memory ownership of encoded data
-    // Note:
-    //     release() should be called after finish
-    //     reset() should be called after this function before reuse the builder
-    void release() override {
-        uint8_t* ret = _buf.release();
-        (void)ret;
-    }
-
-=======
->>>>>>> 626001fa
 private:
     typedef typename TypeTraits<Type>::CppType CppType;
     enum {
