--- conflicted
+++ resolved
@@ -184,16 +184,8 @@
     return output_length;
 }
 
-<<<<<<< HEAD
-int64_t base64_decode(
-        const char *data,
-        size_t length,
-        char *decoded_data) {
-    const char *current = data;
-=======
-static inline int64_t base64_decode(const char* data, size_t length, char* decoded_data) {
+int64_t base64_decode(const char* data, size_t length, char* decoded_data) {
     const char* current = data;
->>>>>>> b32500bd
     int ch = 0;
     int i = 0;
     int j = 0;
