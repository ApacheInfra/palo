--- conflicted
+++ resolved
@@ -80,8 +80,7 @@
                 options.getTableIdentifier().split("\\.")[1],
                 options.getUsername(),
                 options.getPassword());
-<<<<<<< HEAD
-        LOG.info("Steamload BE:{}",dorisStreamLoad.getLoadUrlStr());
+        LOG.info("Streamload BE:{}",dorisStreamLoad.getLoadUrlStr());
 
         if (executionOptions.getBatchIntervalMs() != 0 && executionOptions.getBatchSize() != 1) {
             this.scheduler = Executors.newScheduledThreadPool(1, new ExecutorThreadFactory("doris-streamload-output-format"));
@@ -103,9 +102,6 @@
         if (flushException != null) {
             throw new RuntimeException("Writing records to streamload failed.", flushException);
         }
-=======
-        LOG.info("Streamload BE:{}",dorisStreamLoad.getLoadUrlStr());
->>>>>>> 45ec084a
     }
 
     @Override
