// Licensed to the Apache Software Foundation (ASF) under one
// or more contributor license agreements.  See the NOTICE file
// distributed with this work for additional information
// regarding copyright ownership.  The ASF licenses this file
// to you under the Apache License, Version 2.0 (the
// "License"); you may not use this file except in compliance
// with the License.  You may obtain a copy of the License at
//
//   http://www.apache.org/licenses/LICENSE-2.0
//
// Unless required by applicable law or agreed to in writing,
// software distributed under the License is distributed on an
// "AS IS" BASIS, WITHOUT WARRANTIES OR CONDITIONS OF ANY
// KIND, either express or implied.  See the License for the
// specific language governing permissions and limitations
// under the License.

package org.apache.doris.task;

import com.google.common.base.Preconditions;
import com.google.common.collect.Lists;
import org.apache.doris.alter.AlterJobV2;
import org.apache.doris.analysis.CaseExpr;
import org.apache.doris.analysis.Expr;
import org.apache.doris.analysis.FunctionCallExpr;
import org.apache.doris.analysis.SlotRef;
import org.apache.doris.thrift.TAlterMaterializedViewParam;
import org.apache.doris.thrift.TAlterTabletReqV2;
import org.apache.doris.thrift.TTaskType;

import java.util.List;
import java.util.Map;

/*
 * This task is used for alter table process, such as rollup and schema change
 * The task will do data transformation from base replica to new replica.
 * The new replica should be created before.
 * The new replica can be a rollup replica, or a shadow replica of schema change.
 */
public class AlterReplicaTask extends AgentTask {

    private long baseTabletId;
    private long newReplicaId;
    private int baseSchemaHash;
    private int newSchemaHash;
    private long version;
    private long versionHash;
    private long jobId;
    private AlterJobV2.JobType jobType;

    private Map<String, Expr> defineExprs;

    public AlterReplicaTask(long backendId, long dbId, long tableId,
                            long partitionId, long rollupIndexId, long baseIndexId, long rollupTabletId,
                            long baseTabletId, long newReplicaId, int newSchemaHash, int baseSchemaHash,
                            long version, long versionHash, long jobId, AlterJobV2.JobType jobType) {
        this(backendId, dbId, tableId, partitionId,
                rollupIndexId, baseIndexId, rollupTabletId,
                baseTabletId, newReplicaId, newSchemaHash, baseSchemaHash,
                version, versionHash, jobId, jobType, null);
    }

    public AlterReplicaTask(long backendId, long dbId, long tableId,
            long partitionId, long rollupIndexId, long baseIndexId, long rollupTabletId,
            long baseTabletId, long newReplicaId, int newSchemaHash, int baseSchemaHash,
            long version, long versionHash, long jobId, AlterJobV2.JobType jobType, Map<String, Expr> defineExprs) {
        super(null, backendId, TTaskType.ALTER, dbId, tableId, partitionId, rollupIndexId, rollupTabletId);

        this.baseTabletId = baseTabletId;
        this.newReplicaId = newReplicaId;

        this.newSchemaHash = newSchemaHash;
        this.baseSchemaHash = baseSchemaHash;

        this.version = version;
        this.versionHash = versionHash;
        this.jobId = jobId;

        this.jobType = jobType;

        this.defineExprs = defineExprs;
    }

    public long getBaseTabletId() {
        return baseTabletId;
    }

    public long getNewReplicaId() {
        return newReplicaId;
    }

    public int getNewSchemaHash() {
        return newSchemaHash;
    }

    public int getBaseSchemaHash() {
        return baseSchemaHash;
    }

    public long getVersion() {
        return version;
    }

    public long getVersionHash() {
        return versionHash;
    }

    public long getJobId() {
        return jobId;
    }

    public AlterJobV2.JobType getJobType() {
        return jobType;
    }

    public TAlterTabletReqV2 toThrift() {
        TAlterTabletReqV2 req = new TAlterTabletReqV2(baseTabletId, signature, baseSchemaHash, newSchemaHash);
        req.setAlter_version(version);
        req.setAlter_version_hash(versionHash);
        if (defineExprs != null) {
            for (Map.Entry<String, Expr> entry : defineExprs.entrySet()) {
                List<SlotRef> slots = Lists.newArrayList();
<<<<<<< HEAD
                expr.getValue().collect(SlotRef.class, slots);
                TAlterMaterializedViewParam mvParam = null;
                if (slots.size() == 0) {
                    mvParam = new TAlterMaterializedViewParam(expr.getKey(), "");
                    mvParam.setMv_expr("count(*)");
                } else {
                    Preconditions.checkState(slots.size() == 1);
                    if (expr.getValue() instanceof FunctionCallExpr) {
                        mvParam = new TAlterMaterializedViewParam(expr.getKey(), slots.get(0).getColumnName());
                        mvParam.setMv_expr(((FunctionCallExpr) expr.getValue()).getFnName().getFunction());
                    } else if (expr.getValue() instanceof CaseExpr) {
                        mvParam = new TAlterMaterializedViewParam(expr.getKey(), slots.get(0).getColumnName());
                        mvParam.setMv_expr("count");
                    }
                }
                Preconditions.checkArgument(mvParam != null);
=======
                entry.getValue().collect(SlotRef.class, slots);

                /*
                 * TODO(lhy)
                 * Building the materialized view function for schema_change here based on defineExpr.
                 * This is a trick because the current storage layer does not support expression evaluation.
                 * We can refactor this part of the code until the uniform expression evaluates the logic.
                 * count distinct materialized view will set mv_expr with to_bitmap or hll_hash.
                 * count materialized view will set mv_expr with count.
                 */
                TAlterMaterializedViewParam mvParam = null;
                if (entry.getValue() instanceof FunctionCallExpr) {
                    mvParam = new TAlterMaterializedViewParam(entry.getKey(), slots.get(0).getColumnName());
                    mvParam.setMv_expr(((FunctionCallExpr) entry.getValue()).getFnName().getFunction());
                } else if (entry.getValue() instanceof CaseExpr) {
                    mvParam = new TAlterMaterializedViewParam(entry.getKey(), slots.get(0).getColumnName());
                    mvParam.setMv_expr("count");
                }
>>>>>>> 67c1d761
                req.addToMaterialized_view_params(mvParam);
            }
        }
        return req;
    }
}<|MERGE_RESOLUTION|>--- conflicted
+++ resolved
@@ -120,24 +120,6 @@
         if (defineExprs != null) {
             for (Map.Entry<String, Expr> entry : defineExprs.entrySet()) {
                 List<SlotRef> slots = Lists.newArrayList();
-<<<<<<< HEAD
-                expr.getValue().collect(SlotRef.class, slots);
-                TAlterMaterializedViewParam mvParam = null;
-                if (slots.size() == 0) {
-                    mvParam = new TAlterMaterializedViewParam(expr.getKey(), "");
-                    mvParam.setMv_expr("count(*)");
-                } else {
-                    Preconditions.checkState(slots.size() == 1);
-                    if (expr.getValue() instanceof FunctionCallExpr) {
-                        mvParam = new TAlterMaterializedViewParam(expr.getKey(), slots.get(0).getColumnName());
-                        mvParam.setMv_expr(((FunctionCallExpr) expr.getValue()).getFnName().getFunction());
-                    } else if (expr.getValue() instanceof CaseExpr) {
-                        mvParam = new TAlterMaterializedViewParam(expr.getKey(), slots.get(0).getColumnName());
-                        mvParam.setMv_expr("count");
-                    }
-                }
-                Preconditions.checkArgument(mvParam != null);
-=======
                 entry.getValue().collect(SlotRef.class, slots);
 
                 /*
@@ -156,7 +138,6 @@
                     mvParam = new TAlterMaterializedViewParam(entry.getKey(), slots.get(0).getColumnName());
                     mvParam.setMv_expr("count");
                 }
->>>>>>> 67c1d761
                 req.addToMaterialized_view_params(mvParam);
             }
         }
