--- conflicted
+++ resolved
@@ -66,24 +66,11 @@
 
     uint64_t size() const override;
 
-<<<<<<< HEAD
     Status get_first_value(void* value) const override;
 
     Status get_last_value(void* value) const override;
 
-    Status get_dictionary_page(Slice* dictionary_page) override;
-
-    // this api will release the memory ownership of encoded data
-    // Note:
-    //     release() should be called after finish
-    //     reset() should be called after this function before reuse the builder
-    void release() override {
-        uint8_t* ret = _buffer.release();
-        (void)ret;
-    }
-=======
     Status get_dictionary_page(OwnedSlice* dictionary_page) override;
->>>>>>> 626001fa
 
 private:
     PageBuilderOptions _options;
