// Licensed to the Apache Software Foundation (ASF) under one
// or more contributor license agreements.  See the NOTICE file
// distributed with this work for additional information
// regarding copyright ownership.  The ASF licenses this file
// to you under the Apache License, Version 2.0 (the
// "License"); you may not use this file except in compliance
// with the License.  You may obtain a copy of the License at
//
//   http://www.apache.org/licenses/LICENSE-2.0
//
// Unless required by applicable law or agreed to in writing,
// software distributed under the License is distributed on an
// "AS IS" BASIS, WITHOUT WARRANTIES OR CONDITIONS OF ANY
// KIND, either express or implied.  See the License for the
// specific language governing permissions and limitations
// under the License.

package org.apache.doris.analysis;

import org.apache.doris.common.Version;
import org.apache.doris.common.AnalysisException;
import org.apache.doris.catalog.AccessPrivilege;
import org.apache.doris.catalog.Column;
import org.apache.doris.catalog.KeysType;
import org.apache.doris.catalog.PrimitiveType;
import org.apache.doris.catalog.ScalarType;
import org.apache.doris.catalog.Type;
import org.apache.doris.catalog.View;
import org.apache.doris.catalog.AggregateType;
import org.apache.doris.analysis.PartitionKeyDesc;
import org.apache.doris.analysis.UnionStmt.UnionOperand;
import org.apache.doris.analysis.UnionStmt.Qualifier;
import org.apache.doris.mysql.MysqlPassword;
import java.util.ArrayList;
import java.util.List;
import java.util.Map;
import java.math.BigDecimal;
import java_cup.runtime.Symbol;
import com.google.common.collect.Lists;
import com.google.common.collect.Maps;

// Commented by Zhao Chun
// Now we have 2 shift/reduce conflict
// between TIMESTAMP "20100101" and TIMESTAMP "alias"
// between DATE "20100101" and DATE "alias"

parser code {:
    private Symbol errorToken;
    public boolean isVerbose = false;
    public String wild;
    public Expr where;

    // List of expected tokens ids from current parsing state for generating syntax error message
    private final List<Integer> expectedTokenIds = Lists.newArrayList();

    // To avoid reporting trivial tokens as expected tokens in error messages
    private boolean reportExpectedToken(Integer tokenId) {
        if (SqlScanner.isKeyword(tokenId) ||
                tokenId.intValue() == SqlParserSymbols.COMMA ||
                tokenId.intValue() == SqlParserSymbols.IDENT) {
            return true;
        } else {
            return false;
        }
    }

    private String getErrorTypeMessage(int lastTokenId) {
        String msg = null;
        switch(lastTokenId) {
            case SqlParserSymbols.UNMATCHED_STRING_LITERAL:
                msg = "Unmatched string literal";
                break;
            case SqlParserSymbols.NUMERIC_OVERFLOW:
                msg = "Numeric overflow";
                break;
            default:
                msg = "Syntax error";
                break;
        }
        return msg;
    }

    // Override to save error token, just update error information.
    @Override
    public void syntax_error(Symbol token) {
        errorToken = token;

        // derive expected tokens from current parsing state
        expectedTokenIds.clear();
        int state = ((Symbol)stack.peek()).parse_state;
        // get row of actions table corresponding to current parsing state
        // the row consists of pairs of <tokenId, actionId>
        // a pair is stored as row[i] (tokenId) and row[i+1] (actionId)
        // the last pair is a special error action
        short[] row = action_tab[state];
        short tokenId;
        // the expected tokens are all the symbols with a
        // corresponding action from the current parsing state
        for (int i = 0; i < row.length-2; ++i) {
            // Get tokenId and skip actionId
            tokenId = row[i++];
            expectedTokenIds.add(Integer.valueOf(tokenId));
        }
    }

    // Override to keep it from calling report_fatal_error()
    // This exception is not AnalysisException because we don't want this report to client.
    @Override
    public void unrecovered_syntax_error(Symbol cur_token) throws AnalysisException {
        throw new AnalysisException(getErrorTypeMessage(cur_token.sym));
    }


    // Manually throw a parse error on a given symbol for special circumstances.
    public void parseError(String symbolName, int symbolId) throws AnalysisException {
        Symbol errorToken = getSymbolFactory().newSymbol(symbolName, symbolId,
                ((Symbol) stack.peek()), ((Symbol) stack.peek()), null);
        // Call syntax error to gather information about expected tokens, etc.
        // syntax_error does not throw an exception
        syntax_error(errorToken);

        unrecovered_syntax_error(errorToken);
    }

    // Returns error string, consisting of the original
    // stmt with a '^' under the offending token. Assumes
    // that parse() has been called and threw an exception
    public String getErrorMsg(String stmt) {
        if (errorToken == null || stmt == null) {
            return null;
        }
        String[] lines = stmt.split("\n");
        StringBuffer result = new StringBuffer();
        result.append(getErrorTypeMessage(errorToken.sym) + " at:\n");

        // print lines up to and including the one with the error
        for (int i = 0; i < errorToken.left; ++i) {
            result.append(lines[i]);
            result.append('\n');
        }
        // print error indicator
        for (int i = 0; i < errorToken.right - 1; ++i) {
            result.append(' ');
        }
        result.append("^\n");
        // print remaining lines
        for (int i = errorToken.left; i < lines.length; ++i) {
            result.append(lines[i]);
            result.append('\n');
        }

        // only report encountered and expected tokens for syntax errors
        if (errorToken.sym == SqlParserSymbols.UNMATCHED_STRING_LITERAL ||
                errorToken.sym == SqlParserSymbols.NUMERIC_OVERFLOW) {
            return result.toString();
        }

        // append last encountered token
        result.append("Encountered: ");
        String lastToken = SqlScanner.tokenIdMap.get(Integer.valueOf(errorToken.sym));
        if (lastToken != null) {
        	result.append(lastToken);
        } else {
        	result.append("Unknown last token with id: " + errorToken.sym);
        }
        // Append expected tokens
        result.append('\n');
        result.append("Expected: ");
        String expectedToken = null;
        Integer tokenId = null;
        for (int i = 0; i < expectedTokenIds.size(); ++i) {
            tokenId = expectedTokenIds.get(i);
             // keywords hints
            if (SqlScanner.isKeyword(lastToken) && tokenId.intValue() == SqlParserSymbols.IDENT) {
            	result.append(String.format("%s is keyword, maybe `%s`", lastToken, lastToken) + ", ");
            	continue;
            }

			if (reportExpectedToken(tokenId)) {
                expectedToken = SqlScanner.tokenIdMap.get(tokenId);
                result.append(expectedToken + ", ");
            }
        }
        // remove trailing ", "
        result.delete(result.length()-2, result.length());
        result.append('\n');

        return result.toString();
    }
:};

// Total keywords of doris
terminal String KW_ADD, KW_ADMIN, KW_AFTER, KW_AGGREGATE, KW_ALL, KW_ALTER, KW_AND, KW_ANTI, KW_AS, KW_ASC, KW_AUTHORS, 
    KW_BACKEND, KW_BACKUP, KW_BASE_PATH, KW_BETWEEN, KW_BEGIN, KW_BIGINT, KW_BOOLEAN, KW_BOTH, KW_BROKER, KW_BACKENDS, KW_BY,
    KW_CANCEL, KW_CASE, KW_CAST, KW_CHAIN, KW_CHAR, KW_CHARSET, KW_CLUSTER, KW_CLUSTERS,
    KW_COLLATE, KW_COLLATION, KW_COLUMN, KW_COLUMNS, KW_COMMENT, KW_COMMIT, KW_COMMITTED,
    KW_CONFIG, KW_CONNECTION, KW_CONNECTION_ID, KW_CONSISTENT, KW_COUNT, KW_CREATE, KW_CROSS, KW_CURRENT, KW_CURRENT_USER,
    KW_DATA, KW_DATABASE, KW_DATABASES, KW_DATE, KW_DATETIME, KW_TIME, KW_DECIMAL, KW_DECOMMISSION, KW_DEFAULT, KW_DESC, KW_DESCRIBE,
    KW_DELETE, KW_DISTINCT, KW_DISTINCTPC, KW_DISTINCTPCSA, KW_DISTRIBUTED, KW_DISTRIBUTION, KW_BUCKETS, KW_DIV, KW_DOUBLE, KW_DROP, KW_DROPP, KW_DUPLICATE,
    KW_ELSE, KW_END, KW_ENGINE, KW_ENGINES, KW_ENTER, KW_ERRORS, KW_EVENTS, KW_EXISTS, KW_EXPORT, KW_EXTERNAL, KW_EXTRACT,
    KW_FALSE, KW_FOLLOWER, KW_FOLLOWING, KW_FREE, KW_FROM, KW_FILE, KW_FIRST, KW_FLOAT, KW_FOR, KW_FORMAT, KW_FRONTEND, KW_FRONTENDS, KW_FULL, KW_FUNCTION,
    KW_GLOBAL, KW_GRANT, KW_GRANTS, KW_GROUP,
    KW_HASH, KW_HAVING, KW_HELP,KW_HLL, KW_HLL_UNION, KW_HUB,
    KW_IDENTIFIED, KW_IF, KW_IN, KW_INDEX, KW_INDEXES, KW_INFILE, 
    KW_INNER, KW_INSERT, KW_INT, KW_INTERMEDIATE, KW_INTERVAL, KW_INTO, KW_IS, KW_ISNULL,  KW_ISOLATION,
    KW_JOIN,
    KW_KEY, KW_KILL,
    KW_LABEL, KW_LARGEINT, KW_LAST, KW_LEFT, KW_LESS, KW_LEVEL, KW_LIKE, KW_LIMIT, KW_LINK, KW_LOAD,
    KW_ROUTINE, KW_PAUSE, KW_RESUME, KW_STOP, KW_TASK,
    KW_LOCAL, KW_LOCATION,
    KW_MAX, KW_MAX_VALUE, KW_MERGE, KW_MIN, KW_MIGRATE, KW_MIGRATIONS, KW_MODIFY,
    KW_NAME, KW_NAMES, KW_NEGATIVE, KW_NO, KW_NOT, KW_NULL, KW_NULLS,
    KW_OBSERVER, KW_OFFSET, KW_ON, KW_ONLY, KW_OPEN, KW_OR, KW_ORDER, KW_OUTER, KW_OVER,
    KW_PARTITION, KW_PARTITIONS, KW_PATH, KW_PRECEDING,
    KW_PASSWORD, KW_PLUGIN, KW_PLUGINS,
    KW_PRIMARY,
    KW_PROC, KW_PROCEDURE, KW_PROCESSLIST, KW_PROPERTIES, KW_PROPERTY,
    KW_QUERY, KW_QUOTA,
    KW_RANDOM, KW_RANGE, KW_READ, KW_RECOVER, KW_REGEXP, KW_RELEASE, KW_RENAME,
    KW_REPAIR, KW_REPEATABLE, KW_REPOSITORY, KW_REPOSITORIES, KW_REPLACE, KW_REPLICA, KW_RESOURCE, KW_RESTORE, KW_RETURNS, KW_REVOKE,
    KW_RIGHT, KW_ROLE, KW_ROLES, KW_ROLLBACK, KW_ROLLUP, KW_ROW, KW_ROWS,
    KW_SCHEMAS, KW_SELECT, KW_SEMI, KW_SERIALIZABLE, KW_SESSION, KW_SET, KW_SHOW,
    KW_SMALLINT, KW_SNAPSHOT, KW_SONAME, KW_SPLIT, KW_START, KW_STATUS, KW_STORAGE, KW_STRING,
    KW_SUM, KW_SUPERUSER, KW_SYNC, KW_SYSTEM,
    KW_TABLE, KW_TABLES, KW_TABLET, KW_TERMINATED, KW_THAN, KW_THEN, KW_TIMESTAMP, KW_TINYINT,
    KW_TO, KW_TRANSACTION, KW_TRIGGERS, KW_TRIM, KW_TRUE, KW_TRUNCATE, KW_TYPE, KW_TYPES,
    KW_UNCOMMITTED, KW_UNBOUNDED, KW_UNION, KW_UNIQUE, KW_UNSIGNED, KW_USE, KW_USER, KW_USING,
    KW_VALUE, KW_VALUES, KW_VARCHAR, KW_VARIABLES, KW_VIEW,
    KW_WARNINGS, KW_WHEN, KW_WHITELIST, KW_WHERE, KW_WITH, KW_WORK, KW_WRITE;

terminal COMMA, DOT, DOTDOTDOT, AT, STAR, LPAREN, RPAREN, SEMICOLON, LBRACKET, RBRACKET, DIVIDE, MOD, ADD, SUBTRACT;
terminal BITAND, BITOR, BITXOR, BITNOT;
terminal EQUAL, NOT, LESSTHAN, GREATERTHAN, SET_VAR;
terminal String IDENT;
terminal String NUMERIC_OVERFLOW;
terminal Long INTEGER_LITERAL;
terminal String LARGE_INTEGER_LITERAL;
terminal Double FLOATINGPOINT_LITERAL;
terminal BigDecimal DECIMAL_LITERAL;
terminal String STRING_LITERAL;
terminal String UNMATCHED_STRING_LITERAL;
terminal String COMMENTED_PLAN_HINTS;

// Statement that the result of this parser.
nonterminal StatementBase query, stmt, show_stmt, show_param, help_stmt, load_stmt,
    create_routine_load_stmt, pause_routine_load_stmt, resume_routine_load_stmt, stop_routine_load_stmt,
    show_routine_load_stmt, show_routine_load_task_stmt,
    describe_stmt, alter_stmt,
    use_stmt, kill_stmt, drop_stmt, recover_stmt, grant_stmt, revoke_stmt, create_stmt, set_stmt, sync_stmt, cancel_stmt, cancel_param, delete_stmt,
    link_stmt, migrate_stmt, enter_stmt, unsupported_stmt, export_stmt, admin_stmt, truncate_stmt, import_columns_stmt, import_where_stmt;

nonterminal ImportColumnDesc import_column_desc;
nonterminal List<ImportColumnDesc> import_column_descs;

// unsupported statement
nonterminal opt_with_consistent_snapshot, opt_work, opt_chain, opt_release;

// Single select statement.
nonterminal SelectStmt select_stmt;
nonterminal ValueList value_clause;

// No return.
nonterminal describe_command, opt_full, opt_inner, opt_outer, from_or_in, keys_or_index, opt_storage, opt_wild_where,
            charset, opt_charset_name, equal, transaction_characteristics, isolation_level,
            transaction_access_mode, isolation_types;

// String
nonterminal String user, opt_user;
nonterminal UserIdentity user_identity;
nonterminal String quantity;

// Description of user
nonterminal UserDesc grant_user;

// Select or union statement.
nonterminal QueryStmt query_stmt;
// Single select_stmt or parenthesized query_stmt.
nonterminal QueryStmt union_operand;
// List of select or union blocks connected by UNION operators or a single select block.
nonterminal List<UnionOperand> union_operand_list;
// List of select blocks connected by UNION operators, with order by or limit.
nonterminal QueryStmt union_with_order_by_or_limit;
nonterminal InsertStmt insert_stmt;
nonterminal InsertTarget insert_target;
nonterminal InsertSource insert_source;

nonterminal BackupStmt backup_stmt;
nonterminal RestoreStmt restore_stmt;

nonterminal SelectList select_clause, select_list, select_sublist;
nonterminal SelectListItem select_list_item, star_expr;
nonterminal Expr expr, non_pred_expr, arithmetic_expr, timestamp_arithmetic_expr, expr_or_default;
nonterminal Expr set_expr_or_default;
nonterminal ArrayList<Expr> expr_list, values, row_value, opt_values;
nonterminal ArrayList<Expr> func_arg_list;
nonterminal String select_alias, opt_table_alias;
nonterminal ArrayList<String> ident_list, opt_using_partition;
nonterminal ClusterName cluster_name;
nonterminal ClusterName des_cluster_name;
nonterminal TableName table_name;
nonterminal FunctionName function_name;
nonterminal Expr where_clause;
nonterminal Expr where_clause_without_null;
nonterminal Predicate predicate, between_predicate, comparison_predicate,
  compound_predicate, in_predicate, like_predicate, exists_predicate;
nonterminal ArrayList<Expr> group_by_clause, opt_partition_by_clause;
nonterminal Expr having_clause;
nonterminal ArrayList<OrderByElement> order_by_elements, order_by_clause;
nonterminal OrderByElement order_by_element;
nonterminal Boolean opt_order_param;
nonterminal Boolean opt_nulls_order_param;
nonterminal LimitElement limit_clause;
nonterminal TypeDef type_def, opt_intermediate_type;
nonterminal List<TypeDef> type_def_list;
nonterminal FunctionArgsDef func_args_def;
nonterminal Type type;
nonterminal Expr cast_expr, case_else_clause, analytic_expr;
nonterminal LiteralExpr literal;
nonterminal CaseExpr case_expr;
nonterminal ArrayList<CaseWhenClause> case_when_clause_list;
nonterminal FunctionParams function_params;
nonterminal Expr function_call_expr;
nonterminal AnalyticWindow opt_window_clause;
nonterminal AnalyticWindow.Type window_type;
nonterminal AnalyticWindow.Boundary window_boundary;
nonterminal SlotRef column_ref;
nonterminal ArrayList<TableRef> table_ref_list, base_table_ref_list;
nonterminal FromClause from_clause;
nonterminal TableRef table_ref;
nonterminal TableRef base_table_ref;
nonterminal WithClause opt_with_clause;
nonterminal ArrayList<View> with_view_def_list;
nonterminal View with_view_def;
nonterminal Subquery subquery;
nonterminal InlineViewRef inline_view_ref;
nonterminal JoinOperator join_operator;
nonterminal ArrayList<String> opt_plan_hints;
nonterminal ArrayList<String> opt_sort_hints;
nonterminal Expr sign_chain_expr;
nonterminal Qualifier union_op;

nonterminal ArrayList<PartitionName> opt_partition_name_list, partition_name_list;
nonterminal PartitionName partition_name;

// Set type
nonterminal SetType option_type, opt_var_type, var_ident_type;

// Set variable
nonterminal SetVar option_value, option_value_follow_option_type, option_value_no_option_type,
        user_property;

// List of set variable
nonterminal List<SetVar> option_value_list, option_value_list_continued, start_option_value_list,
        start_option_value_list_following_option_type, user_property_list;

nonterminal Map<String, String> key_value_map, opt_key_value_map, opt_properties, opt_ext_properties;
nonterminal ColumnDef column_definition;
nonterminal ArrayList<ColumnDef> column_definition_list;
nonterminal AggregateType opt_agg_type;
nonterminal PartitionDesc opt_partition;
nonterminal DistributionDesc opt_distribution;
nonterminal Integer opt_distribution_number;
nonterminal Long opt_field_length;
nonterminal KeysDesc opt_keys;

nonterminal PartitionKeyDesc partition_key_desc;
nonterminal SingleRangePartitionDesc single_range_partition_desc;
nonterminal List<SingleRangePartitionDesc> opt_single_range_partition_desc_list;
nonterminal List<SingleRangePartitionDesc> single_range_partition_desc_list;

nonterminal List<AccessPrivilege> privilege_list;
nonterminal List<String> string_list;
nonterminal List<Long> integer_list;
nonterminal AccessPrivilege privilege_type;

nonterminal DataDescription data_desc;
nonterminal List<DataDescription> data_desc_list;
nonterminal LabelName job_label;
nonterminal String opt_system;
nonterminal String opt_cluster;
nonterminal BrokerDesc opt_broker;
nonterminal List<String> opt_col_list, col_list, opt_dup_keys, opt_columns_from_path;
nonterminal List<String> opt_partitions, partitions;
nonterminal List<Expr> opt_col_mapping_list;
nonterminal ColumnSeparator opt_field_term, column_separator;
nonterminal String opt_user_role;
nonterminal TablePattern tbl_pattern;
nonterminal String ident_or_star;

// Routine load
nonterminal ParseNode load_property;
nonterminal List<ParseNode> opt_load_property_list;

// Boolean
nonterminal Boolean opt_negative, opt_super_user, opt_is_allow_null, opt_is_key, opt_read_only, opt_aggregate;
nonterminal String opt_from_rollup, opt_to_rollup;
nonterminal ColumnPosition opt_col_pos;

// Alter statement
nonterminal AlterClause alter_system_clause, alter_cluster_clause, alter_table_clause;
nonterminal List<AlterClause> alter_table_clause_list;

//
nonterminal String keyword, ident, ident_or_text, variable_name, text_or_password,
        charset_name_or_default, old_or_new_charset_name_or_default, opt_collate,
        collation_name_or_default, type_func_name_keyword, type_function_name, opt_file_format, opt_base_path;

nonterminal String opt_db, opt_partition_name, procedure_or_function, opt_comment, opt_engine;
nonterminal ColumnDef.DefaultValue opt_default_value;
nonterminal Boolean opt_if_exists, opt_if_not_exists;
nonterminal Boolean opt_external;

nonterminal ShowAlterStmt.AlterType opt_alter_type;

precedence left KW_FULL, KW_MERGE;
precedence left DOT;
precedence left SET_VAR;
precedence left KW_OR;
precedence left KW_AND;
precedence left KW_NOT, NOT;
precedence left KW_BETWEEN, KW_IN, KW_IS, KW_EXISTS;
precedence left KW_LIKE, KW_REGEXP;
precedence left EQUAL, LESSTHAN, GREATERTHAN;
precedence left ADD, SUBTRACT;
precedence left AT, STAR, DIVIDE, MOD, KW_DIV;
precedence left BITAND, BITOR, BITXOR, BITNOT;
precedence left KW_ORDER, KW_BY, KW_LIMIT;
precedence left LPAREN, RPAREN;
// Support chaining of timestamp arithmetic exprs.
precedence left KW_INTERVAL;
precedence left KW_OVER;
start with query;

query ::=
    stmt:stmt
    {:
        RESULT = stmt;
    :}
    | stmt:stmt SEMICOLON
    {:
        RESULT = stmt;
    :}
    | import_columns_stmt:stmt
    {:
        RESULT = stmt;
    :}
    | import_where_stmt:stmt
    {:
        RESULT = stmt;
    :}
    ;

import_columns_stmt ::=
    KW_COLUMNS LPAREN import_column_descs:columns RPAREN
    {:
        RESULT = new ImportColumnsStmt(columns);
    :}
    ;

import_column_descs ::=
    import_column_desc:column
    {:
        RESULT = Lists.newArrayList(column);
    :}
    | import_column_descs:columns COMMA import_column_desc:column
    {:
        columns.add(column);
        RESULT = columns;
    :}
    ;

import_column_desc ::=
    ident:name
    {:
        RESULT = new ImportColumnDesc(name, null);
    :}
    | ident:name EQUAL expr:expr
    {:
        RESULT = new ImportColumnDesc(name, expr);
    :}
    ;

import_where_stmt ::=
    KW_WHERE expr:expr
    {:
        RESULT = new ImportWhereStmt(expr);
    :}
    ;

stmt ::=
     alter_stmt:stmt
    {: RESULT = stmt; :}
    | create_stmt:query
    {: RESULT = query; :}
    | link_stmt:query
    {: RESULT = query; :}
    | migrate_stmt:query
    {: RESULT = query; :}
    | enter_stmt:enter
    {: RESULT = enter; :}
    | query_stmt:query
    {: RESULT = query; :}
    | drop_stmt:stmt
    {: RESULT = stmt; :}
    | recover_stmt:stmt
    {: RESULT = stmt; :}
    | use_stmt:use
    {: RESULT = use; :}
    | set_stmt:set
    {: RESULT = set; :}
    | kill_stmt:kill
    {: RESULT = kill; :}
    | describe_stmt:describe
    {: RESULT = describe; :}
    | show_stmt:show
    {: RESULT = show; :}
    | grant_stmt:grant
    {: RESULT = grant; :}
    | revoke_stmt:revoke
    {: RESULT = revoke; :}
    | help_stmt : stmt
    {: RESULT = stmt; :}
    | load_stmt : stmt
    {: RESULT = stmt; :}
    | create_routine_load_stmt : stmt
    {: RESULT = stmt; :}
    | pause_routine_load_stmt : stmt
    {: RESULT = stmt; :}
    | resume_routine_load_stmt : stmt
    {: RESULT = stmt; :}
    | stop_routine_load_stmt : stmt
    {: RESULT = stmt; :}
    | show_routine_load_stmt : stmt
    {: RESULT = stmt; :}
    | show_routine_load_task_stmt : stmt
    {: RESULT = stmt; :}
    | cancel_stmt : stmt
    {: RESULT = stmt; :}
    | delete_stmt : stmt
    {: RESULT = stmt; :}
    | sync_stmt : stmt
    {: RESULT = stmt; :}
    | insert_stmt : stmt
    {: RESULT = stmt; :}
    | backup_stmt : stmt
    {: RESULT = stmt; :}
	| restore_stmt : stmt
    {: RESULT = stmt; :}
    | unsupported_stmt : stmt
    {: RESULT = stmt; :}
    | export_stmt : stmt
    {: RESULT = stmt; :}
    | admin_stmt : stmt
    {: RESULT = stmt; :}
    | truncate_stmt : stmt
    {: RESULT = stmt; :}
    | /* empty: query only has comments */
    {:
        RESULT = new EmptyStmt();
    :}
    ;

cluster_name ::=
    ident:cluster
    {:
        RESULT = new ClusterName(cluster, "");
	:}
    | ident:cluster DOT ident:db
    {:
        RESULT = new ClusterName(cluster, db);
    :}
    ;

des_cluster_name ::=
    ident:cluster
    {:
        RESULT = new ClusterName(cluster, "");
    :}
    | ident:cluster DOT ident:db
    {:
        RESULT = new ClusterName(cluster, db);
    :}
    ;

// link statement
link_stmt ::=
    KW_LINK KW_DATABASE cluster_name:src_name des_cluster_name:des_name
    {:
        RESULT = new LinkDbStmt(src_name, des_name);
    :}
    ;

// migrate statement
migrate_stmt ::=
    KW_MIGRATE KW_DATABASE cluster_name:src_name des_cluster_name:des_name
    {:
        RESULT = new MigrateDbStmt(src_name, des_name);
    :}
    ;

// Alter Statement
alter_stmt ::=
    KW_ALTER KW_TABLE table_name:tbl
    alter_table_clause_list:clauses
    {:
        RESULT = new AlterTableStmt(tbl, clauses);
    :}
    | KW_ALTER KW_SYSTEM alter_system_clause:clause
    {:
        RESULT = new AlterSystemStmt(clause);
    :}
    | KW_ALTER KW_CLUSTER ident:name opt_properties:properties
    {:
        RESULT = new AlterClusterStmt(name, properties);
    :}
    | KW_ALTER KW_DATABASE ident:dbName KW_SET KW_DATA KW_QUOTA quantity:quota_quantity
    {:
        RESULT = new AlterDatabaseQuotaStmt(dbName, quota_quantity);
    :}
    | KW_ALTER KW_DATABASE ident:dbName KW_RENAME ident:newDbName
    {:
        RESULT = new AlterDatabaseRename(dbName, newDbName);
    :}
    ;

quantity ::=
    INTEGER_LITERAL:number
    {:
        RESULT = number.toString();
    :}
    | ident:number_unit
    {:
        RESULT = number_unit;
    :}
    ;

opt_user ::=
    /* empty */
    | KW_FOR user:user

    {:
        RESULT = user;

    :}
    ;
alter_table_clause_list ::=
    alter_table_clause:clause
    {:
        RESULT = Lists.newArrayList(clause);
    :}
    | alter_table_clause_list:list COMMA alter_table_clause:clause
    {:
        list.add(clause);
        RESULT = list;
    :}
    ;

opt_to_rollup ::=
    {:
        RESULT = null;
    :}
    | KW_TO ident:rollup
    {:
        RESULT = rollup;
    :}
    | KW_IN ident:rollup
    {:
        RESULT = rollup;
    :}
    ;

opt_from_rollup ::=
    {:
        RESULT = null;
    :}
    | KW_FROM ident:rollup
    {:
        RESULT = rollup;
    :}
    ;

opt_col_pos ::=
    {:
        RESULT = null;
    :}
    | KW_FIRST
    {:
        RESULT = ColumnPosition.FIRST;
    :}
    | KW_AFTER ident:col
    {:
        RESULT = new ColumnPosition(col);
    :}
    ;

opt_dup_keys ::=
    {:
        RESULT = null;
    :}
    | KW_DUPLICATE KW_KEY LPAREN ident_list:cols RPAREN
    {:
        RESULT = cols;
    :}
    ;

alter_table_clause ::=
    KW_ADD KW_COLUMN column_definition:col opt_col_pos:col_pos opt_to_rollup:rollup opt_properties:properties
    {:
        RESULT = new AddColumnClause(col, col_pos, rollup, properties);
    :}
    | KW_ADD KW_COLUMN LPAREN column_definition_list:cols RPAREN opt_to_rollup:rollup opt_properties:properties
    {:
        RESULT = new AddColumnsClause(cols, rollup, properties);
    :}
    | KW_ADD KW_ROLLUP ident:rollupName LPAREN ident_list:cols RPAREN opt_dup_keys:dup_keys opt_from_rollup:baseRollup opt_properties:properties
    {:
        RESULT = new AddRollupClause(rollupName, cols, dup_keys, baseRollup, properties);
    :}
    | KW_DROP KW_COLUMN ident:col opt_from_rollup:rollup opt_properties:properties
    {:
        RESULT = new DropColumnClause(col, rollup, properties);
    :}
    | KW_DROP KW_ROLLUP ident:rollup opt_properties:properties
    {:
        RESULT = new DropRollupClause(rollup, properties);
    :}
    | KW_MODIFY KW_COLUMN column_definition:col opt_col_pos:col_pos opt_from_rollup:rollup opt_properties:properties
    {:
        RESULT = new ModifyColumnClause(col, col_pos, rollup, properties);
    :}
    | KW_ORDER KW_BY LPAREN ident_list:cols RPAREN opt_from_rollup:rollup opt_properties:properties
    {:
        RESULT = new ReorderColumnsClause(cols, rollup, properties);
    :}
    | KW_SET LPAREN key_value_map:properties RPAREN
    {:
        RESULT = new ModifyTablePropertiesClause(properties);
    :}
    | KW_ADD single_range_partition_desc:desc opt_distribution:distribution opt_properties:properties
    {:
        RESULT = new AddPartitionClause(desc, distribution, properties);
    :}
    | KW_DROP KW_PARTITION opt_if_exists:ifExists ident:partitionName
    {:
        RESULT = new DropPartitionClause(ifExists, partitionName);
    :}
    | KW_MODIFY KW_PARTITION ident:partitionName KW_SET LPAREN key_value_map:properties RPAREN
    {:
        RESULT = new ModifyPartitionClause(partitionName, properties);
    :}
    | KW_RENAME ident:newTableName
    {:
        RESULT = new TableRenameClause(newTableName);
    :}
    | KW_RENAME KW_ROLLUP ident:rollupName ident:newRollupName
    {:
        RESULT = new RollupRenameClause(rollupName, newRollupName);
    :}
    | KW_RENAME KW_PARTITION ident:partitionName ident:newPartitionName
    {:
        RESULT = new PartitionRenameClause(partitionName, newPartitionName);
    :}
    | KW_RENAME KW_COLUMN ident:colName ident:newColName
    {:
        RESULT = new ColumnRenameClause(colName, newColName);
    :}
    ;

alter_system_clause ::=
    KW_ADD KW_BACKEND string_list:hostPorts
    {:
        RESULT = new AddBackendClause(hostPorts, false);
    :}
    | KW_ADD KW_FREE KW_BACKEND string_list:hostPorts
    {:
        RESULT = new AddBackendClause(hostPorts, true);
    :}
    | KW_ADD KW_BACKEND KW_TO ident:clusterName string_list:hostPorts
    {:
        RESULT = new AddBackendClause(hostPorts, clusterName);
    :}
    | KW_DROP KW_BACKEND string_list:hostPorts
    {:
        RESULT = new DropBackendClause(hostPorts, false);
    :}
    | KW_DROPP KW_BACKEND string_list:hostPorts
    {:
        RESULT = new DropBackendClause(hostPorts, true);
    :}
    | KW_DECOMMISSION KW_BACKEND string_list:hostPorts
    {:
        RESULT = new DecommissionBackendClause(hostPorts);
    :}
    | KW_ADD KW_OBSERVER STRING_LITERAL:hostPort
    {:
        RESULT = new AddObserverClause(hostPort);
    :}
    | KW_DROP KW_OBSERVER STRING_LITERAL:hostPort
    {:
        RESULT = new DropObserverClause(hostPort);
    :}
    | KW_ADD KW_FOLLOWER STRING_LITERAL:hostPort
    {:
        RESULT = new AddFollowerClause(hostPort);
    :}
    | KW_DROP KW_FOLLOWER STRING_LITERAL:hostPort
    {:
        RESULT = new DropFollowerClause(hostPort);
    :}
    /* Broker manipulation */
    | KW_ADD KW_BROKER ident_or_text:brokerName string_list:hostPorts
    {:
        RESULT = ModifyBrokerClause.createAddBrokerClause(brokerName, hostPorts);
    :}
    | KW_DROP KW_BROKER ident_or_text:brokerName string_list:hostPorts
    {:
        RESULT = ModifyBrokerClause.createDropBrokerClause(brokerName, hostPorts);
    :}
    | KW_DROP KW_ALL KW_BROKER ident_or_text:brokerName
    {:
        RESULT = ModifyBrokerClause.createDropAllBrokerClause(brokerName);
    :}
    // set load errors hub
    | KW_SET KW_LOAD KW_ERRORS KW_HUB opt_properties:properties
    {:
        RESULT = new AlterLoadErrorUrlClause(properties);
    :}
    ;

alter_cluster_clause ::=
    KW_MODIFY opt_properties:properties
    {:
        RESULT = new AlterClusterClause(AlterClusterType.ALTER_CLUSTER_PROPERTIES, properties);
    :}
    ;

// Sync Stmt
sync_stmt ::=
    KW_SYNC
    {:
        RESULT = new SyncStmt();
    :}
    ;

opt_intermediate_type ::=
    {:
        RESULT = null;
    :}
    | KW_INTERMEDIATE type_def:intermediateType
    {:
        RESULT = intermediateType;
    :}
    ;

// Create Statement
create_stmt ::=
    /* Database */
    KW_CREATE KW_DATABASE opt_if_not_exists:ifNotExists ident:db
    {:
        RESULT = new CreateDbStmt(ifNotExists, db);
    :}
    /* cluster */
   /* KW_CREATE KW_CLUSTER ident:name  opt_properties:properties KW_IDENTIFIED KW_BY STRING_LITERAL:password
    {:
        RESULT = new CreateClusterStmt(name, properties, password);
    :}*/
    /* Function */
    | KW_CREATE opt_aggregate:isAggregate KW_FUNCTION function_name:functionName LPAREN func_args_def:args RPAREN
            KW_RETURNS type_def:retrunType opt_intermediate_type:intermediateType opt_properties:properties
    {:
        RESULT = new CreateFunctionStmt(isAggregate, functionName, args, retrunType, intermediateType, properties);
    :}
    /* Table */
    | KW_CREATE opt_external:isExternal KW_TABLE opt_if_not_exists:ifNotExists table_name:name
            LPAREN column_definition_list:columns RPAREN opt_engine:engineName
            opt_keys:keys
            opt_partition:partition
            opt_distribution:distribution
            opt_properties:tblProperties
            opt_ext_properties:extProperties
    {:
        RESULT = new CreateTableStmt(ifNotExists, isExternal, name, columns, engineName, keys, partition, distribution, tblProperties, extProperties);
    :}
    /* User */
    | KW_CREATE KW_USER opt_if_not_exists:ifNotExists grant_user:user opt_user_role:userRole
    {:
        RESULT = new CreateUserStmt(ifNotExists, user, userRole);
    :}
    | KW_CREATE KW_VIEW opt_if_not_exists:ifNotExists table_name:viewName
        opt_col_list:columns KW_AS query_stmt:view_def
    {:
        RESULT = new CreateViewStmt(ifNotExists, viewName, columns, view_def);
    :}
    /* cluster */
    | KW_CREATE KW_CLUSTER ident:name opt_properties:properties KW_IDENTIFIED KW_BY STRING_LITERAL:password
    {:
        RESULT = new CreateClusterStmt(name, properties, password);
    :}
    | KW_CREATE opt_read_only:isReadOnly KW_REPOSITORY ident:repoName KW_WITH KW_BROKER ident:brokerName
      KW_ON KW_LOCATION STRING_LITERAL:location
      opt_properties:properties
    {:
        RESULT = new CreateRepositoryStmt(isReadOnly, repoName, brokerName, location, properties);
    :}
    | KW_CREATE KW_ROLE ident:role
    {:
        RESULT = new CreateRoleStmt(role);
    :}
    | KW_CREATE KW_FILE STRING_LITERAL:fileName opt_db:db KW_PROPERTIES LPAREN key_value_map:properties RPAREN
    {:
        RESULT = new CreateFileStmt(fileName, db, properties);
    :}
    ;

opt_aggregate ::=
    {:
        RESULT = false;
    :}
    | KW_AGGREGATE
    {:
        RESULT = true;
    :}
    ;

opt_read_only ::=
    {:
        RESULT = false;
    :}
    | KW_READ KW_ONLY
    {:
        RESULT = true;
    :}
    ;

grant_user ::=
    user_identity:user_id
    {:
        /* No password */
        RESULT = new UserDesc(user_id);
    :}
    | user_identity:user_id KW_IDENTIFIED KW_BY STRING_LITERAL:password
    {:
        /* plain text password */
        RESULT = new UserDesc(user_id, password, true);
    :}
    | user_identity:user_id KW_IDENTIFIED KW_BY KW_PASSWORD STRING_LITERAL:password
    {:
        /* hashed password */
        RESULT = new UserDesc(user_id, password, false);
    :}
    ;

opt_user_role ::=
    /* Empty */
    {:
        RESULT = null;
    :}
    | KW_SUPERUSER /* for forward compatibility*/
    {:
        RESULT = "superuser";
    :}
    | KW_DEFAULT KW_ROLE STRING_LITERAL:role
    {:
        RESULT = role;
    :}
    ;

user ::=
    ident_or_text:user
    {:
        RESULT = user;
    :}
    ;

user_identity ::=
    ident_or_text:user
    {:
        RESULT = new UserIdentity(user, "%", false);
    :}
    | ident_or_text:user AT ident_or_text:host
    {:
        RESULT = new UserIdentity(user, host, false);
    :}
    | ident_or_text:user AT LBRACKET ident_or_text:host RBRACKET
    {:
        RESULT = new UserIdentity(user, host, true);
    :}
    ;

// Help statement
help_stmt ::=
    KW_HELP ident_or_text:mark
    {:
        RESULT = new HelpStmt(mark);
    :}
    ;

// Export statement
export_stmt ::=
    // KW_EXPORT KW_TABLE table_name:tblName opt_using_partition:partitions
    KW_EXPORT KW_TABLE base_table_ref:tblRef
    KW_TO STRING_LITERAL:path
    opt_properties:properties
    opt_broker:broker
    {:
        // RESULT = new ExportStmt(tblName, partitions, path, properties, broker);
        RESULT = new ExportStmt(tblRef, path, properties, broker);
    :}
    ;

// Load
load_stmt ::=
    KW_LOAD KW_LABEL job_label:label
    LPAREN data_desc_list:dataDescList RPAREN
    opt_broker:broker
    opt_system:system
    opt_properties:properties
    {:
        RESULT = new LoadStmt(label, dataDescList, broker, system, properties);
    :}
    ;

job_label ::=
    ident:label
    {:
        RESULT = new LabelName("", label);
    :}
    | ident:db DOT ident:label
    {:
        RESULT = new LabelName(db, label);
    :}
    ;

data_desc_list ::=
    data_desc:desc
    {:
        RESULT = Lists.newArrayList(desc);
    :}
    | data_desc_list:list COMMA data_desc:desc
    {:
        list.add(desc);
        RESULT = list;
    :}
    ;

data_desc ::=
    KW_DATA KW_INFILE LPAREN string_list:files RPAREN
    opt_negative:isNeg
    KW_INTO KW_TABLE ident:tableName
    opt_partitions:partitionNames
    opt_field_term:colSep
    opt_file_format:fileFormat
<<<<<<< HEAD
    opt_columns_from_path:columnsFromPath
    opt_col_list:colList
    opt_col_mapping_list:colMappingList
    {:
        RESULT = new DataDescription(tableName, partitionNames, files, colList, colSep, fileFormat, columnsFromPath, isNeg, colMappingList);
=======
    opt_base_path:basePath
    opt_col_list:colList
    opt_col_mapping_list:colMappingList
    {:
        RESULT = new DataDescription(tableName, partitionNames, files, colList, colSep, fileFormat, basePath, isNeg, colMappingList);
>>>>>>> bf8e0811
    :}
    ;

opt_partitions ::=
    /* Empty */
    {:
        RESULT = null;
    :}
    | KW_PARTITION LPAREN ident_list:partitionNames RPAREN
    {:
        RESULT = partitionNames;
    :}
    ;

partitions ::=
    KW_PARTITION LPAREN ident_list:partitionNames RPAREN
    {:
        RESULT = partitionNames;
    :}
    ;

opt_negative ::=
    {:
        RESULT = false;
    :}
    | KW_NEGATIVE
    {:
        RESULT = true;
    :}
    ;

opt_field_term ::=
    /* Empty */
    {:
        RESULT = null;
    :}
    | KW_COLUMNS KW_TERMINATED KW_BY STRING_LITERAL:sep
    {:
        RESULT = new ColumnSeparator(sep);
    :}
    ;

column_separator ::=
    KW_COLUMNS KW_TERMINATED KW_BY STRING_LITERAL:sep
    {:
        RESULT = new ColumnSeparator(sep);
    :}
    ;

opt_file_format ::=
    /* Empty */
    {: RESULT = null; :}
    | KW_FORMAT KW_AS ident_or_text:format
    {: RESULT = format; :}
    ;

<<<<<<< HEAD
opt_columns_from_path ::=
    /* Empty */
    {: RESULT = null; :}
    | KW_COLUMNS KW_FROM KW_PATH KW_AS LPAREN ident_list:columnsFromPath RPAREN
    {: RESULT = columnsFromPath; :}
=======
opt_base_path ::=
    /* Empty */
    {: RESULT = null; :}
    | KW_BASE_PATH KW_AS ident_or_text:basePath
    {: RESULT = basePath; :}
>>>>>>> bf8e0811
    ;

opt_col_list ::=
    {:
        RESULT = null;
    :}
    | LPAREN ident_list:colList RPAREN
    {:
        RESULT = colList;
    :}
    ;

col_list ::=
    KW_COLUMNS LPAREN ident_list:colList RPAREN
    {:
        RESULT = colList;
    :}
    ;

opt_col_mapping_list ::=
    /* Empty */
    {:
        RESULT = null;
    :}
    | KW_SET LPAREN expr_list:list RPAREN
    {:
    	RESULT = list;
    :}
    ;

opt_system ::=
    {:
        RESULT = null;
    :}
    | KW_BY ident_or_text:system
    {:
        RESULT = system;
    :}
    ;

opt_broker ::=
    {:
        RESULT = null;
    :}
    | KW_WITH KW_BROKER ident_or_text:name
    {:
        RESULT = new BrokerDesc(name, null);
    :}
    | KW_WITH KW_BROKER ident_or_text:name LPAREN key_value_map:properties RPAREN
    {:
        RESULT = new BrokerDesc(name, properties);
    :}
    ;

opt_cluster ::=
    {:
        RESULT = null;
    :}
    | KW_BY ident_or_text:cluster
    {:
        RESULT = cluster;
    :}
    ;

// Routine load statement
create_routine_load_stmt ::=
    KW_CREATE KW_ROUTINE KW_LOAD job_label:jobLabel KW_ON ident:tableName
    opt_load_property_list:loadPropertyList
    opt_properties:properties
    KW_FROM ident:type LPAREN key_value_map:customProperties RPAREN
    {:
        RESULT = new CreateRoutineLoadStmt(jobLabel, tableName, loadPropertyList, properties, type, customProperties);
    :}
    ;

opt_load_property_list ::=
    {:
        RESULT = null;
    :}
    | load_property:loadProperty
    {:
        RESULT = Lists.newArrayList(loadProperty);
    :}
    | opt_load_property_list:list COMMA load_property:loadProperty
    {:
        list.add(loadProperty);
        RESULT = list;
    :}
    ;

load_property ::=
    column_separator:colSep
    {:
      RESULT = colSep;
    :}
    | import_columns_stmt:columnsInfo
    {:
      RESULT = columnsInfo;
    :}
    | import_where_stmt:wherePredicate
    {:
      RESULT = wherePredicate;
    :}
    | partitions:partitionNames
    {:
      RESULT = new PartitionNames(partitionNames);
    :}
    ;

pause_routine_load_stmt ::=
    KW_PAUSE KW_ROUTINE KW_LOAD KW_FOR job_label:jobLabel
    {:
        RESULT = new PauseRoutineLoadStmt(jobLabel);
    :}
    ;

resume_routine_load_stmt ::=
    KW_RESUME KW_ROUTINE KW_LOAD KW_FOR job_label:jobLabel
    {:
        RESULT = new ResumeRoutineLoadStmt(jobLabel);
    :}
    ;

stop_routine_load_stmt ::=
    KW_STOP KW_ROUTINE KW_LOAD KW_FOR job_label:jobLabel
    {:
        RESULT = new StopRoutineLoadStmt(jobLabel);
    :}
    ;

show_routine_load_stmt ::=
    KW_SHOW KW_ROUTINE KW_LOAD KW_FOR job_label:jobLabel
    {:
        RESULT = new ShowRoutineLoadStmt(jobLabel, false);
    :}
    | KW_SHOW KW_ALL KW_ROUTINE KW_LOAD KW_FOR job_label:jobLabel
    {:
        RESULT = new ShowRoutineLoadStmt(jobLabel, true);
    :}
    | KW_SHOW KW_ROUTINE KW_LOAD
    {:
        RESULT = new ShowRoutineLoadStmt(null, false);
    :}
    | KW_SHOW KW_ALL KW_ROUTINE KW_LOAD
    {:
        RESULT = new ShowRoutineLoadStmt(null, true);
    :}
    ;

show_routine_load_task_stmt ::=
    KW_SHOW KW_ROUTINE KW_LOAD KW_TASK opt_db:dbName opt_wild_where
    {:
        RESULT = new ShowRoutineLoadTaskStmt(dbName, parser.where);
    :}
    ;

// Grant statement
grant_stmt ::=
    KW_GRANT privilege_list:privs KW_ON tbl_pattern:tblPattern KW_TO user_identity:userId
    {:
        RESULT = new GrantStmt(userId, null, tblPattern, privs);
    :}
    | KW_GRANT privilege_list:privs KW_ON tbl_pattern:tblPattern KW_TO KW_ROLE STRING_LITERAL:role
    {:
        RESULT = new GrantStmt(null, role, tblPattern, privs);
    :}
    ;

tbl_pattern ::=
    ident_or_star:db
    {:
        RESULT = new TablePattern(db, "*");
    :}
    | ident_or_star:db DOT ident_or_star:tbl
    {:
        RESULT = new TablePattern(db, tbl);
    :}
    ;

ident_or_star ::=
    STAR
    {:
        RESULT = "*";
    :}
    | ident:ident
    {:
        RESULT = ident;
    :}
    ;

// Revoke statement
revoke_stmt ::=
    KW_REVOKE privilege_list:privs KW_ON tbl_pattern:tblPattern KW_FROM user_identity:userId
    {:
        RESULT = new RevokeStmt(userId, null, tblPattern, privs);
    :}
    | KW_REVOKE privilege_list:privs KW_ON tbl_pattern:tblPattern KW_FROM KW_ROLE STRING_LITERAL:role
    {:
        RESULT = new RevokeStmt(null, role, tblPattern, privs);
    :}
    ;

// Drop statement
drop_stmt ::=
    /* Database */
    KW_DROP KW_DATABASE opt_if_exists:ifExists ident:db
    {:
        RESULT = new DropDbStmt(ifExists, db);
    :}
    /* cluster */
    | KW_DROP KW_CLUSTER opt_if_exists:ifExists ident:cluster
    {:
        RESULT = new DropClusterStmt(ifExists, cluster);
    :}
    /* Function */
    | KW_DROP KW_FUNCTION function_name:functionName LPAREN func_args_def:args RPAREN
    {:
        RESULT = new DropFunctionStmt(functionName, args);
    :}
    /* Table */
    | KW_DROP KW_TABLE opt_if_exists:ifExists table_name:name
    {:
        RESULT = new DropTableStmt(ifExists, name);
    :}
    /* User */
    | KW_DROP KW_USER user_identity:userId
    {:
        RESULT = new DropUserStmt(userId);
    :}
    /* View */
    | KW_DROP KW_VIEW opt_if_exists:ifExists table_name:name
    {:
        RESULT = new DropTableStmt(ifExists, name, true);
    :}
    | KW_DROP KW_REPOSITORY ident:repoName
    {:
        RESULT = new DropRepositoryStmt(repoName);
    :}
    | KW_DROP KW_ROLE ident:role
    {:
        RESULT = new DropRoleStmt(role);
    :}
    | KW_DROP KW_FILE STRING_LITERAL:fileName opt_db:dbName KW_PROPERTIES LPAREN key_value_map:properties RPAREN
    {:
        RESULT = new DropFileStmt(fileName, dbName, properties);
    :}
    ;

// Recover statement
recover_stmt ::=
    KW_RECOVER KW_DATABASE ident:dbName
    {:
        RESULT = new RecoverDbStmt(dbName);
    :}
    | KW_RECOVER KW_TABLE table_name:dbTblName
    {:
        RESULT = new RecoverTableStmt(dbTblName);
    :}
    | KW_RECOVER KW_PARTITION ident:partitionName KW_FROM table_name:dbTblName
    {:
        RESULT = new RecoverPartitionStmt(dbTblName, partitionName);
    :}
    ;

opt_agg_type ::=
    {: RESULT = null; :}
    | KW_SUM
    {:
    RESULT = AggregateType.SUM;
    :}
    | KW_MAX
    {:
    RESULT = AggregateType.MAX;
    :}
    | KW_MIN
    {:
    RESULT = AggregateType.MIN;
    :}
    | KW_REPLACE
    {:
    RESULT = AggregateType.REPLACE;
    :}
    | KW_HLL_UNION
    {:
    RESULT = AggregateType.HLL_UNION;
    :}
    ;

opt_partition ::=
    /* Empty: no partition */
    {:
        RESULT = null;
    :}
    /* Range partition */
    | KW_PARTITION KW_BY KW_RANGE LPAREN ident_list:columns RPAREN
            LPAREN opt_single_range_partition_desc_list:list RPAREN
    {:
        RESULT = new RangePartitionDesc(columns, list);
    :}
    ;

opt_distribution ::=
    /* Empty: no distributed */
    {:
        RESULT = null;
    :}
    /* Hash distributed */
    | KW_DISTRIBUTED KW_BY KW_HASH LPAREN ident_list:columns RPAREN opt_distribution_number:numDistribution
    {:
        RESULT = new HashDistributionDesc(numDistribution, columns);
    :}
    /* Random distributed */
    | KW_DISTRIBUTED KW_BY KW_RANDOM opt_distribution_number:numDistribution
    {:
        RESULT = new RandomDistributionDesc(numDistribution);
    :}
    ;

opt_distribution_number ::=
    /* Empty */
    {:
        /* If distribution number is null, default distribution number is 10. */
        RESULT = 10;
    :}
    | KW_BUCKETS INTEGER_LITERAL:numDistribution
    {:
        RESULT = numDistribution.intValue();
    :}
    ;

opt_keys ::=
    /* Empty */
    {:
        RESULT = null;
    :}
    /* primary_keys */
    | KW_PRIMARY KW_KEY LPAREN ident_list:keys RPAREN
    {:
        RESULT = new KeysDesc(KeysType.PRIMARY_KEYS, keys);
    :}
    /* dup_keys */
    | KW_DUPLICATE KW_KEY LPAREN ident_list:keys RPAREN
    {:
        RESULT = new KeysDesc(KeysType.DUP_KEYS, keys);
    :}
    /* unique_keys */
    | KW_UNIQUE KW_KEY LPAREN ident_list:keys RPAREN
    {:
        RESULT = new KeysDesc(KeysType.UNIQUE_KEYS, keys);
    :}
    /* agg_keys */
    | KW_AGGREGATE KW_KEY LPAREN ident_list:keys RPAREN
    {:
        RESULT = new KeysDesc(KeysType.AGG_KEYS, keys);
    :}
    ;

opt_single_range_partition_desc_list ::=
	/* Empty */
    {:
        RESULT = null;
    :}
	| single_range_partition_desc_list:list
	{:
		RESULT = list;
	:}
	;

single_range_partition_desc_list ::=
    single_range_partition_desc_list:list COMMA single_range_partition_desc:desc
    {:
        list.add(desc);
        RESULT = list;
    :}
    | single_range_partition_desc:desc
    {:
        RESULT = Lists.newArrayList(desc);
    :}
    ;

single_range_partition_desc ::=
    KW_PARTITION opt_if_not_exists:ifNotExists ident:partName KW_VALUES KW_LESS KW_THAN partition_key_desc:desc
        opt_key_value_map:properties
    {:
        RESULT = new SingleRangePartitionDesc(ifNotExists, partName, desc, properties);
    :}
    ;

partition_key_desc ::=
    KW_MAX_VALUE
    {:
        RESULT = PartitionKeyDesc.createMaxKeyDesc();
    :}
    | LPAREN string_list:keys RPAREN
    {:
        RESULT = new PartitionKeyDesc(keys);
    :}
    ;

opt_engine ::=
    {: RESULT = null; :}
    | KW_ENGINE EQUAL ident:engineName
    {: RESULT = engineName; :}
    ;

opt_key_value_map ::=
    {:
    RESULT = null;
    :}
    | LPAREN key_value_map:map RPAREN
    {:
    RESULT = map;
    :}
    ;

key_value_map ::=
    STRING_LITERAL:name EQUAL STRING_LITERAL:value
    {:
    RESULT = Maps.newHashMap();
    RESULT.put(name, value);
    :}
    | key_value_map:map COMMA STRING_LITERAL:name EQUAL STRING_LITERAL:value
    {:
    map.put(name, value);
    RESULT = map;
    :}
    ;

opt_properties ::=
    {:
    RESULT = null;
    :}
    | KW_PROPERTIES LPAREN key_value_map:map RPAREN
    {:
    RESULT = map;
    :}
    ;

opt_ext_properties ::=
    {:
    RESULT = null;
    :}
    | KW_BROKER KW_PROPERTIES LPAREN key_value_map:map RPAREN
    {:
    RESULT = map;
    :}
    ;

column_definition_list ::=
    column_definition:column
    {:
    RESULT = Lists.newArrayList();
    RESULT.add(column);
    :}
    | column_definition_list:list COMMA column_definition:column
    {:
    list.add(column);
    RESULT = list;
    :}
    ;

opt_default_value ::=
    /* Empty */
    {:
        RESULT = ColumnDef.DefaultValue.NOT_SET;
    :}
    | KW_DEFAULT STRING_LITERAL:value
    {:
        RESULT = new ColumnDef.DefaultValue(true, value);
    :}
    | KW_DEFAULT KW_NULL
    {:
        RESULT = ColumnDef.DefaultValue.NULL_DEFAULT_VALUE;
    :}
    ;

opt_is_key ::=
	{:
		RESULT = false;
	:}
	| KW_KEY:key
	{:
		RESULT = true;
	:}
	;

column_definition ::=
    ident:columnName type_def:typeDef opt_is_key:isKey opt_agg_type:aggType opt_is_allow_null:isAllowNull opt_default_value:defaultValue opt_comment:comment
    {:
        ColumnDef columnDef = new ColumnDef(columnName, typeDef, isKey, aggType, isAllowNull, defaultValue, comment);
        RESULT = columnDef;
    :}
    ;

opt_is_allow_null ::=
    {:
        RESULT = false;
    :}
    | KW_NULL
    {:
        RESULT = true;
    :}
    | KW_NOT KW_NULL
    {:
        RESULT = false;
    :}
    ;

opt_comment ::=
    /* empty */
    {:
        RESULT = "";
    :}
    | KW_COMMENT STRING_LITERAL:comment
    {:
        RESULT = comment;
    :}
    ;

opt_if_exists ::=
    {:
        RESULT = false;
    :}
    | KW_IF KW_EXISTS
    {:
        RESULT = true;
    :}
    ;

opt_if_not_exists ::=
    {:
        RESULT = false;
    :}
    | KW_IF KW_NOT KW_EXISTS
    {:
        RESULT = true;
    :}
    ;

opt_external ::=
    /* empty */
    {:
        RESULT = false;
    :}
    | KW_EXTERNAL
    {:
        RESULT = true;
    :}
    ;

// Show statement
show_stmt ::=
    KW_SHOW show_param:stmt
    {:
        RESULT = stmt;
    :}
    ;

show_param ::=
	KW_WHITELIST
	{:
		RESULT = new ShowWhiteListStmt();
	:}
    /* show variables */
    | opt_var_type:type KW_VARIABLES opt_wild_where
    {:
        RESULT = new ShowVariablesStmt(type, parser.wild, parser.where);
    :}
    /* show open tables */
    | KW_OPEN KW_TABLES opt_db:db opt_wild_where
    {:
        RESULT = new ShowOpenTableStmt();
    :}
    /* show table status */
    | KW_TABLE KW_STATUS opt_db:db opt_wild_where
    {:
        RESULT = new ShowTableStatusStmt(db, parser.wild, parser.where);
    :}
    /* show table status */
    | opt_full KW_TABLES opt_db:db opt_wild_where
    {:
        RESULT = new ShowTableStmt(db, parser.isVerbose, parser.wild, parser.where);
    :}
    /* show processlist */
    | opt_full KW_PROCESSLIST
    {:
        RESULT = new ShowProcesslistStmt();
    :}
    /* show keys */
    | keys_or_index from_or_in table_ref:table opt_db:db where_clause:e
    {:
        RESULT = new ShowKeysStmt();
    :}
    /* routine */
    | procedure_or_function KW_STATUS opt_wild_where
    {:
        RESULT = new ShowProcedureStmt();
    :}
    /* status */
    | opt_var_type KW_STATUS opt_wild_where
    {:
        RESULT = new ShowStatusStmt();
    :}
    /* triggers */
    | opt_full KW_TRIGGERS opt_db:db opt_wild_where
    {:
        RESULT = new ShowTriggersStmt();
    :}
    /* events */
    | KW_EVENTS opt_db:db opt_wild_where
    {:
        RESULT = new ShowEventsStmt();
    :}
    /* plugins */
    | KW_PLUGINS
    {:
        RESULT = new ShowPluginsStmt();
    :}
    /* engines */
    | opt_storage KW_ENGINES
    {:
        RESULT = new ShowEnginesStmt();
    :}
    /* Authors */
    | KW_AUTHORS
    {:
        RESULT = new ShowAuthorStmt();
    :}
    /* Create table */
    | KW_CREATE KW_TABLE table_name:table
    {:
        RESULT = new ShowCreateTableStmt(table);
    :}
    | KW_CREATE KW_VIEW table_name:table
    {:
        RESULT = new ShowCreateTableStmt(table, true);
    :}
    /* Create database */
    | KW_CREATE KW_DATABASE ident:db
    {:
        RESULT = new ShowCreateDbStmt(db);
    :}
    /* Cluster */
    | KW_CLUSTERS
    {:
        RESULT = new ShowClusterStmt();
    :}
    | KW_MIGRATIONS
    {:
        RESULT = new ShowMigrationsStmt();
    :}
    /* Database */
    | KW_DATABASES opt_wild_where
    {:
        RESULT = new ShowDbStmt(parser.wild, parser.where);
    :}
    | KW_SCHEMAS opt_wild_where
    {:
        RESULT = new ShowDbStmt(parser.wild, parser.where);
    :}
    /* Columns */
    | opt_full KW_COLUMNS from_or_in table_name:table opt_db:db opt_wild_where
    {:
        RESULT = new ShowColumnStmt(table, db, parser.wild, parser.isVerbose, parser.where);
    :}
    /* collation */
    | KW_COLLATION opt_wild_where
    {:
        RESULT = new ShowCollationStmt(parser.wild);
    :}
    /* Show charset */
    | charset opt_wild_where
    {:
        RESULT = new ShowCharsetStmt(parser.wild);
    :}
    /* Show proc */
    | KW_PROC STRING_LITERAL:path
    {:
        RESULT = new ShowProcStmt(path);
    :}
    /* Show Warnings */
    | KW_COUNT LPAREN STAR RPAREN KW_WARNINGS
    {:
        SelectList list = new SelectList();
        list.addItem(new SelectListItem(new IntLiteral((long)0), null));
        RESULT = new SelectStmt(list, null, null, null, null, null, null);
    :}
    | KW_COUNT LPAREN STAR RPAREN KW_ERRORS
    {:
        SelectList list = new SelectList();
        list.addItem(new SelectListItem(new IntLiteral((long)0), null));
        RESULT = new SelectStmt(list, null, null, null, null, null, null);
    :}
    | KW_WARNINGS limit_clause
    {:
        RESULT = new ShowWarningStmt();
    :}
    | KW_ERRORS limit_clause
    {:
        RESULT = new ShowWarningStmt();
    :}
    // show load warnings
    | KW_LOAD KW_WARNINGS opt_db:db opt_wild_where limit_clause:limitClause
    {:
        RESULT = new ShowLoadWarningsStmt(db, null, parser.where, limitClause);
    :}
    | KW_LOAD KW_WARNINGS KW_ON STRING_LITERAL:url
    {:
        RESULT = new ShowLoadWarningsStmt(null, url, null, null);
    :}
    /* Show load statement */
    | KW_LOAD opt_db:db opt_wild_where order_by_clause:orderByClause limit_clause:limitClause
    {:
        RESULT = new ShowLoadStmt(db, parser.where, orderByClause, limitClause);
    :}
    /* Show export statement */
    | KW_EXPORT opt_db:db opt_wild_where order_by_clause:orderByClause limit_clause:limitClause
    {:
        RESULT = new ShowExportStmt(db, parser.where, orderByClause, limitClause);
    :}
    /* Show delete statement */
    | KW_DELETE opt_db:db
    {:
        RESULT = new ShowDeleteStmt(db);
    :}
    /* Show alter table statement: used to show process of alter table statement */
    | KW_ALTER KW_TABLE opt_alter_type:type opt_db:db
    {:
        RESULT = new ShowAlterStmt(type, db);
    :}
    /* Show data statement: used to show data size of specified range */
    | KW_DATA
    {:
        RESULT = new ShowDataStmt(null, null);
    :}
    | KW_DATA KW_FROM table_name:dbTblName
    {:
        RESULT = new ShowDataStmt(dbTblName.getDb(), dbTblName.getTbl());
    :}
	| KW_PARTITIONS KW_FROM table_name:tblName opt_partition_name:partitionName
    {:
        RESULT = new ShowPartitionsStmt(tblName, partitionName);
    :}
    | KW_TABLET INTEGER_LITERAL:tabletId
    {:
        RESULT = new ShowTabletStmt(null, tabletId);
    :}
    | KW_TABLET KW_FROM table_name:dbTblName
    {:
        RESULT = new ShowTabletStmt(dbTblName, -1L);
    :}
    | KW_PROPERTY opt_user:user opt_wild_where
    {:
        RESULT = new ShowUserPropertyStmt(user, parser.wild);
    :}
    | KW_BACKUP opt_db:db
    {:
        RESULT = new ShowBackupStmt(db);
    :}
    | KW_RESTORE opt_db:db opt_wild_where
    {:
        RESULT = new ShowRestoreStmt(db, parser.where);
    :}
    | KW_BROKER
    {:
        RESULT = new ShowBrokerStmt();
    :}
    | KW_BACKENDS
    {:
        RESULT = new ShowBackendsStmt();
    :}
    | KW_FRONTENDS
    {:
        RESULT = new ShowFrontendsStmt();
    :}
    | KW_USER
    {:
        RESULT = new ShowUserStmt();
    :}
    | KW_REPOSITORIES
    {:
       RESULT = new ShowRepositoriesStmt();
    :}
    | KW_SNAPSHOT KW_ON ident:repo opt_wild_where
    {:
        RESULT = new ShowSnapshotStmt(repo, parser.where);
    :}
    | KW_ALL KW_GRANTS
    {:
        RESULT = new ShowGrantsStmt(null, true);
    :}
    | KW_GRANTS
    {:
        RESULT = new ShowGrantsStmt(null, false);
    :}
    | KW_GRANTS KW_FOR user_identity:userIdent
    {:
        RESULT = new ShowGrantsStmt(userIdent, false);
    :}
    | KW_ROLES
    {:
        RESULT = new ShowRolesStmt();
    :}
    | KW_FUNCTION opt_db:dbName
    {:
        RESULT = new ShowFunctionStmt(dbName);
    :}
    | KW_FILE opt_db:dbName
    {:
        RESULT = new ShowSmallFilesStmt(dbName);
    :}
    ;

keys_or_index ::=
    KW_KEY
    | KW_INDEX
    | KW_INDEXES
    ;

opt_db ::=
    /* empty */
    {:
        RESULT = null;
    :}
    | from_or_in ident:db
    {:
        RESULT = db;
    :}
    ;

opt_partition_name ::=
    /* empty */
    {:
        RESULT = null;
    :}
    | KW_PARTITION ident:partitionName
    {:
        RESULT = partitionName;
    :}
    ;

charset ::=
    KW_CHAR KW_SET
    | KW_CHARSET
    ;

charset_name_or_default ::=
    ident_or_text:id
    {:
        RESULT = id;
    :}
    | KW_DEFAULT
    {:
        RESULT = null;
    :}
    ;

old_or_new_charset_name_or_default ::=
    ident_or_text:id
    {:
        RESULT = id;
    :}
    | KW_DEFAULT
    {:
        RESULT = null;
    :}
    ;

opt_charset_name ::=
    /* empty */
    | charset old_or_new_charset_name_or_default
    ;

opt_collate ::=
    /* Empty */
    {:
        RESULT = null;
    :}
    | KW_COLLATE collation_name_or_default:collate
    {:
        RESULT = collate;
    :}
    ;

collation_name_or_default ::=
    ident_or_text:id
    {:
        RESULT = id;
    :}
    | KW_DEFAULT
    {:
        RESULT = null;
    :}
    ;

opt_storage ::=
    /* Empty */
    | KW_STORAGE
    ;

procedure_or_function ::=
    KW_PROCEDURE
    | KW_FUNCTION
    ;

from_or_in ::=
    KW_FROM
    | KW_IN
    ;

opt_full ::=
    /* empty */
    {:
        parser.isVerbose = false;
    :}
    | KW_FULL
    {:
        parser.isVerbose = true;
    :}
    ;

opt_wild_where ::=
    /* empty */
    | KW_LIKE STRING_LITERAL:wild
    {:
        parser.wild = wild;
    :}
    | KW_WHERE expr:where
    {:
        parser.where = where;
    :}
    ;

opt_alter_type ::=
    KW_ROLLUP
    {:
        RESULT = ShowAlterStmt.AlterType.ROLLUP;
    :}
    | KW_COLUMN
    {:
        RESULT = ShowAlterStmt.AlterType.COLUMN;
    :}
    ;

// Describe statement
describe_stmt ::=
    describe_command table_name:table
    {:
        RESULT = new DescribeStmt(table, false);
    :}
    | describe_command table_name:table KW_ALL
    {:
        RESULT = new DescribeStmt(table, true);
    :}
    | describe_command query_stmt:query
    {:
        query.setIsExplain(true);
        RESULT = query;
    :}
    | describe_command insert_stmt:stmt
    {:
        stmt.getQueryStmt().setIsExplain(true);
        RESULT = stmt;
    :}
    ;

describe_command ::=
    KW_DESCRIBE
    | KW_DESC
    ;

// Cancel statement
cancel_stmt ::=
    KW_CANCEL cancel_param:stmt
    {:
        RESULT = stmt;
    :}
    ;

cancel_param ::=
    KW_LOAD opt_db:db opt_wild_where
    {:
        RESULT = new CancelLoadStmt(db, parser.where);
    :}
    | KW_ALTER KW_TABLE opt_alter_type:type KW_FROM table_name:table
    {:
        RESULT = new CancelAlterTableStmt(type, table);
    :}
    | KW_DECOMMISSION KW_BACKEND string_list:hostPorts
    {:
        RESULT = new CancelAlterSystemStmt(hostPorts);
    :}
    | KW_BACKUP opt_db:db
    {:
        RESULT = new CancelBackupStmt(db, false);
    :}
    | KW_RESTORE opt_db:db
    {:
        RESULT = new CancelBackupStmt(db, true);
    :}
    ;

// Delete stmt
delete_stmt ::=
    KW_DELETE KW_FROM table_name:table opt_partition_name:partition where_clause:wherePredicate
    {:
        RESULT = new DeleteStmt(table, partition, wherePredicate);
    :}
    ;

// Our parsing of UNION is slightly different from MySQL's:
// http://dev.mysql.com/doc/refman/5.5/en/union.html
//
// Imo, MySQL's parsing of union is not very clear.
// For example, MySQL cannot parse this query:
// select 3 order by 1 limit 1 union all select 1;
//
// On the other hand, MySQL does parse this query, but associates
// the order by and limit with the union, not the select:
// select 3 as g union all select 1 order by 1 limit 2;
//
// MySQL also allows some combinations of select blocks
// with and without parenthesis, but also disallows others.
//
// Our parsing:
// Select blocks may or may not be in parenthesis,
// even if the union has order by and limit.
// ORDER BY and LIMIT bind to the preceding select statement by default.
query_stmt ::=
    opt_with_clause:w union_operand_list:operands
    {:
        QueryStmt queryStmt = null;
        if (operands.size() == 1) {
          queryStmt = operands.get(0).getQueryStmt();
        } else {
          queryStmt = new UnionStmt(operands, null, LimitElement.NO_LIMIT);
        }
        queryStmt.setWithClause(w);
        RESULT = queryStmt;
    :}
    | opt_with_clause:w union_with_order_by_or_limit:union
    {:
        union.setWithClause(w);
        RESULT = union;
    :}
    ;

opt_with_clause ::=
    KW_WITH with_view_def_list:list
    {: RESULT = new WithClause(list); :}
    | /* empty */
    {: RESULT = null; :}
    ;

with_view_def ::=
    ident:alias KW_AS LPAREN query_stmt:query RPAREN
    {: RESULT = new View(alias, query, null); :}
    | STRING_LITERAL:alias KW_AS LPAREN query_stmt:query RPAREN
    {: RESULT = new View(alias, query, null); :}
    | ident:alias LPAREN ident_list:col_names RPAREN KW_AS LPAREN
      query_stmt:query RPAREN
    {: RESULT = new View(alias, query, col_names); :}
    | STRING_LITERAL:alias LPAREN ident_list:col_names RPAREN
      KW_AS LPAREN query_stmt:query RPAREN
    {: RESULT = new View(alias, query, col_names); :}
    ;

with_view_def_list ::=
    with_view_def:v
    {:
        ArrayList<View> list = new ArrayList<View>();
        list.add(v);
        RESULT = list;
    :}
    | with_view_def_list:list COMMA with_view_def:v
    {:
        list.add(v);
        RESULT = list;
    :}
    ;

// We must have a non-empty order by or limit for them to bind to the union.
// We cannot reuse the existing order_by_clause or
// limit_clause because they would introduce conflicts with EOF,
// which, unfortunately, cannot be accessed in the parser as a nonterminal
// making this issue unresolvable.
// We rely on the left precedence of KW_ORDER, KW_BY, and KW_LIMIT,
// to resolve the ambiguity with select_stmt in favor of select_stmt
// (i.e., ORDER BY and LIMIT bind to the select_stmt by default, and not the union).
// There must be at least two union operands for ORDER BY or LIMIT to bind to a union,
// and we manually throw a parse error if we reach this production
// with only a single operand.
union_with_order_by_or_limit ::=
    union_operand_list:operands
    KW_LIMIT INTEGER_LITERAL:limit
  {:
    if (operands.size() == 1) {
      parser.parseError("limit", SqlParserSymbols.KW_LIMIT);
    }
    RESULT = new UnionStmt(operands, null, new LimitElement(limit.longValue()));
  :}
  |
    union_operand_list:operands
    KW_LIMIT INTEGER_LITERAL:offset COMMA INTEGER_LITERAL:limit
  {:
    if (operands.size() == 1) {
      parser.parseError("limit", SqlParserSymbols.KW_LIMIT);
    }
    RESULT = new UnionStmt(operands, null, new LimitElement(offset.longValue(), limit.longValue()));
  :}
  |
    union_operand_list:operands
    KW_LIMIT INTEGER_LITERAL:limit KW_OFFSET INTEGER_LITERAL:offset
  {:
    if (operands.size() == 1) {
      parser.parseError("limit", SqlParserSymbols.KW_LIMIT);
    }
    RESULT = new UnionStmt(operands, null, new LimitElement(offset.longValue(), limit.longValue()));
  :}
  |
    union_operand_list:operands
    KW_ORDER KW_BY order_by_elements:orderByClause
  {:
    if (operands.size() == 1) {
      parser.parseError("order", SqlParserSymbols.KW_ORDER);
    }
    RESULT = new UnionStmt(operands, orderByClause, LimitElement.NO_LIMIT);
  :}
  |
    union_operand_list:operands
    KW_ORDER KW_BY order_by_elements:orderByClause
    KW_LIMIT INTEGER_LITERAL:limit
  {:
    if (operands.size() == 1) {
      parser.parseError("order", SqlParserSymbols.KW_ORDER);
    }
    RESULT = new UnionStmt(operands, orderByClause, new LimitElement(limit.longValue()));
  :}
  |
    union_operand_list:operands
    KW_ORDER KW_BY order_by_elements:orderByClause
    KW_LIMIT INTEGER_LITERAL:offset COMMA INTEGER_LITERAL:limit
  {:
    if (operands.size() == 1) {
      parser.parseError("order", SqlParserSymbols.KW_ORDER);
    }
    RESULT = new UnionStmt(operands, orderByClause, new LimitElement(offset.longValue(), limit.longValue()));
  :}
  |
    union_operand_list:operands
    KW_ORDER KW_BY order_by_elements:orderByClause
    KW_LIMIT INTEGER_LITERAL:limit KW_OFFSET INTEGER_LITERAL:offset
  {:
    if (operands.size() == 1) {
      parser.parseError("order", SqlParserSymbols.KW_ORDER);
    }
    RESULT = new UnionStmt(operands, orderByClause, new LimitElement(offset.longValue(), limit.longValue()));
  :}
  ;


union_operand ::=
  select_stmt:select
  {:
    RESULT = select;
  :}
  | LPAREN query_stmt:query RPAREN
  {:
    RESULT = query;
  :}
  ;

union_operand_list ::=
  union_operand:operand
  {:
    List<UnionOperand> operands = new ArrayList<UnionOperand>();
    operands.add(new UnionOperand(operand, null));
    RESULT = operands;
  :}
  | union_operand_list:operands union_op:op union_operand:operand
  {:
    operands.add(new UnionOperand(operand, op));
    RESULT = operands;
  :}
  ;

union_op ::=
  KW_UNION
  {: RESULT = Qualifier.DISTINCT; :}
  | KW_UNION KW_DISTINCT
  {: RESULT = Qualifier.DISTINCT; :}
  | KW_UNION KW_ALL
  {: RESULT = Qualifier.ALL; :}
  ;

// Change cluster
enter_stmt ::=
    KW_ENTER ident:cluster
    {:
        RESULT = new EnterStmt(cluster);
    :}
    ;
// Change database
use_stmt ::=
    KW_USE ident:db
    {:
        RESULT = new UseStmt(db);
    :}
    ;

// Insert statement
insert_stmt ::=
    KW_INSERT KW_INTO insert_target:target opt_col_list:cols opt_plan_hints:hints insert_source:source
    {:
        RESULT = new InsertStmt(target, cols, source, hints);
    :}
    // TODO(zc) add default value for SQL-2003
    // | KW_INSERT KW_INTO insert_target:target KW_DEFAULT KW_VALUES
    ;

insert_target ::=
    table_name:tbl opt_using_partition:partitions
    {:
        RESULT = new InsertTarget(tbl, partitions);
    :}
    ;

insert_source ::=
    query_stmt:query
    {:
        RESULT = new InsertSource(query);
    :}
    ;

// backup stmt
backup_stmt ::=
    KW_BACKUP KW_SNAPSHOT job_label:label
    KW_TO ident:repoName
	KW_ON LPAREN base_table_ref_list:tbls RPAREN
    opt_properties:properties
    {:
        RESULT = new BackupStmt(label, repoName, tbls, properties);
    :}
    ;

// Restore statement
restore_stmt ::=
    KW_RESTORE KW_SNAPSHOT job_label:label
    KW_FROM ident:repoName
	KW_ON LPAREN base_table_ref_list:tbls RPAREN
    opt_properties:properties
    {:
        RESULT = new RestoreStmt(label, repoName, tbls, properties);
    :}
    ;

opt_partition_name_list ::=
	/* Empty */
	{:
		RESULT = Lists.newArrayList();
	:}
	| LPAREN partition_name_list:list RPAREN
	{:
		RESULT = list;
	:}
	;

partition_name_list ::=
    partition_name:partitionName
    {:
        RESULT = Lists.newArrayList(partitionName);
    :}
    | partition_name_list:list COMMA partition_name:partitionName
    {:
        list.add(partitionName);
        RESULT = list;
    :}
    ;

partition_name ::=
    ident:tbl
    {:
        RESULT = new PartitionName(tbl, null, null, null);
    :}
    | ident:tbl KW_AS ident:newTbl
    {:
        RESULT = new PartitionName(tbl, newTbl, null, null);
    :}
    | ident:tbl DOT ident:partition
    {:
        RESULT = new PartitionName(tbl, null, partition, null);
    :}
    | ident:tbl DOT ident:partition KW_AS ident:newTbl DOT ident:newPartition
    {:
        RESULT = new PartitionName(tbl, newTbl, partition, newPartition);
    :}
    ;

// Kill statement
kill_stmt ::=
    KW_KILL INTEGER_LITERAL:value
    {:
        RESULT = new KillStmt(true, value.longValue());
    :}
    | KW_KILL KW_CONNECTION INTEGER_LITERAL:value
    {:
        RESULT = new KillStmt(true, value.longValue());
    :}
    | KW_KILL KW_QUERY INTEGER_LITERAL:value
    {:
        RESULT = new KillStmt(false, value.longValue());
    :}
    ;

// TODO(zhaochun): stolen from MySQL. Why not use value list, maybe avoid shift/reduce conflict
// Set statement
set_stmt ::=
    KW_SET start_option_value_list:list
    {:
        RESULT = new SetStmt(list);
    :}
    | KW_SET KW_PROPERTY opt_user:user user_property_list:property_list
    {:
        RESULT = new SetUserPropertyStmt(user, property_list);
    :}
    ;

user_property_list ::=
    user_property:property
    {:
        RESULT = Lists.newArrayList(property);
    :}
    | user_property_list:list COMMA user_property:property
    {:
        list.add(property);
        RESULT = list;
    :}
    ;

user_property ::=
    STRING_LITERAL:key equal STRING_LITERAL:value
    {:
        RESULT = new SetUserPropertyVar(key, value);
    :}
    | STRING_LITERAL:key equal KW_NULL
    {:
        RESULT = new SetUserPropertyVar(key, null);
    :}
    ;

// Start of set value list
start_option_value_list ::=
    /* Variable starts with keyword and have no option */
    option_value_no_option_type:value option_value_list_continued:list
    {:
        if (list == null) {
            list = Lists.newArrayList(value);
        } else {
            list.add(value);
        }
        RESULT = list;
    :}
    /* Do not support transaction, return null */
    | KW_TRANSACTION transaction_characteristics
    {:
        RESULT = Lists.newArrayList((SetVar) new SetTransaction());
    :}
    | option_type:type start_option_value_list_following_option_type:list
    {:
        if (list == null || list.isEmpty()) {
        } else {
            list.get(0).setType(type);
        }
        RESULT = list;
    :}
    ;

// Following the start of value list with option
start_option_value_list_following_option_type ::=
    option_value_follow_option_type:var option_value_list_continued:list
    {:
        list.add(var);
        RESULT = list;
    :}
    | KW_TRANSACTION transaction_characteristics
    {:
        RESULT = Lists.newArrayList((SetVar) new SetTransaction());
    :}
    ;

// option values after first value;
option_value_list_continued ::=
    /* empty */
    {:
        RESULT = Lists.newArrayList();
    :}
    | COMMA option_value_list:list
    {:
        RESULT = list;
    :}
    ;

option_value_list ::=
    option_value:var
    {:
        RESULT = Lists.newArrayList(var);
    :}
    | option_value_list:list COMMA option_value:item
    {:
        list.add(item);
        RESULT = list;
    :}
    ;

option_value ::=
    option_type:type option_value_follow_option_type:var
    {:
        var.setType(type);
        RESULT = var;
    :}
    | option_value_no_option_type:var
    {:
        RESULT = var;
    :}
    ;

option_value_follow_option_type ::=
    variable_name:variable equal set_expr_or_default:expr
    {:
        RESULT = new SetVar(variable, expr);
    :}
    ;

option_value_no_option_type ::=
    /* Normal set value */
    variable_name:variable equal set_expr_or_default:expr
    {:
        RESULT = new SetVar(variable, expr);
    :}
    | AT ident_or_text:var equal literal:expr
    {:
        RESULT = new SetVar(var, expr);
    :}
    /* Ident */
    | AT AT variable_name:variable equal set_expr_or_default:expr
    {:
        RESULT = new SetVar(variable, expr);
    :}
    | AT AT var_ident_type:type variable_name:variable equal set_expr_or_default:expr
    {:
        RESULT = new SetVar(type, variable, expr);
    :}
    /* charset */
    | charset old_or_new_charset_name_or_default:charset
    {:
        RESULT = new SetNamesVar(charset);
    :}
    | KW_NAMES equal expr
    {:
        parser.parseError("names", SqlParserSymbols.KW_NAMES);
    :}
    | KW_NAMES charset_name_or_default:charset opt_collate:collate
    {:
        RESULT = new SetNamesVar(charset, collate);
    :}
    /* Password */
    | KW_PASSWORD equal text_or_password:passwd
    {:
        RESULT = new SetPassVar(null, passwd);
    :}
    | KW_PASSWORD KW_FOR user_identity:userId equal text_or_password:passwd
    {:
        RESULT = new SetPassVar(userId, passwd);
    :}
    ;

variable_name ::=
    ident:name
    {:
        RESULT = name;
    :}
    ;

text_or_password ::=
    STRING_LITERAL:text
    {:
        // This is hashed text
        RESULT = text;
    :}
    | KW_PASSWORD LPAREN STRING_LITERAL:passwd RPAREN
    {:
        // This is plain text
        RESULT = new String(MysqlPassword.makeScrambledPassword(passwd));
    :}
    ;

option_type ::=
    KW_GLOBAL
    {:
        RESULT = SetType.GLOBAL;
    :}
    | KW_LOCAL
    {:
        RESULT = SetType.SESSION;
    :}
    | KW_SESSION
    {:
        RESULT = SetType.SESSION;
    :}
    ;

opt_var_type ::=
    /* empty */
    {: RESULT = SetType.DEFAULT; :}
    | KW_GLOBAL
    {: RESULT = SetType.GLOBAL; :}
    | KW_LOCAL
    {: RESULT = SetType.SESSION; :}
    | KW_SESSION
    {: RESULT = SetType.SESSION; :}
    ;

var_ident_type ::=
    KW_GLOBAL DOT
    {:
        RESULT = SetType.GLOBAL;
    :}
    | KW_LOCAL DOT
    {:
        RESULT = SetType.SESSION;
    :}
    | KW_SESSION DOT
    {:
        RESULT = SetType.SESSION;
    :}
    ;

equal ::=
    EQUAL
    | SET_VAR
    ;

transaction_characteristics ::=
    transaction_access_mode
    | isolation_level
    | transaction_access_mode COMMA isolation_level
    | isolation_level COMMA transaction_access_mode
    ;

transaction_access_mode ::=
    KW_READ KW_ONLY
    | KW_READ KW_WRITE
    ;

isolation_level ::=
    KW_ISOLATION KW_LEVEL isolation_types
    ;

isolation_types ::=
    KW_READ KW_UNCOMMITTED
    | KW_READ KW_COMMITTED
    | KW_REPEATABLE KW_READ
    | KW_SERIALIZABLE
    ;

set_expr_or_default ::=
    KW_DEFAULT
    {:
        RESULT = null;
    :}
    | KW_ON
    {:
        RESULT = new StringLiteral("ON");
    :}
    | KW_ALL
    {:
        RESULT = new StringLiteral("ALL");
    :}
    | ident:name
    {:
        RESULT = new StringLiteral(name);
    :}
    | expr:expr
    {:
        RESULT = expr;
    :}
    ;

select_stmt ::=
  select_clause:selectList
    limit_clause:limitClause
  {: RESULT = new SelectStmt(selectList, null, null, null, null, null, limitClause); :}
  | select_clause:selectList
    from_clause:fromClause
    where_clause:wherePredicate
    group_by_clause:groupingExprs
    having_clause:havingPredicate
    order_by_clause:orderByClause
    limit_clause:limitClause
  {:
    RESULT = new SelectStmt(selectList, fromClause, wherePredicate,
                            groupingExprs, havingPredicate, orderByClause,
                            limitClause);
  :}
  | value_clause:valueClause order_by_clause:orderByClause limit_clause:limitClause
  {:
      RESULT = new SelectStmt(valueClause, orderByClause, limitClause);
  :}
  ;

value_clause ::=
    KW_VALUES row_value:value
    {:
        RESULT = new ValueList(value);
    :}
    | value_clause:valueClause COMMA row_value:value
    {:
        valueClause.addRow(value);
        RESULT = valueClause;
    :}
    ;

row_value ::=
    LPAREN opt_values:values RPAREN
    {:
        RESULT = values;
    :}
    ;

opt_values ::=
    values:valueList
    {:
        RESULT = valueList;
    :}
    |
    {:
        RESULT = Lists.newArrayList();
    :}
    ;

values ::=
    expr_or_default:value
    {:
        RESULT = Lists.newArrayList(value);
    :}
    | values:valueList COMMA expr_or_default:value
    {:
        valueList.add(value);
        RESULT = valueList;
    :}
    ;

expr_or_default ::=
    expr:expr
    {:
        RESULT = expr;
    :}
    | KW_DEFAULT
    {:
        RESULT = new DefaultValueExpr();
    :}
    ;

select_clause ::=
    KW_SELECT select_list:l
    {:
        RESULT = l;
    :}
    | KW_SELECT KW_ALL select_list:l
    {:
        RESULT = l;
    :}
    | KW_SELECT KW_DISTINCT select_list:l
    {:
        l.setIsDistinct(true);
        RESULT = l;
    :}
    ;

select_list ::=
    select_sublist:list
    {:
        RESULT = list;
    :}
    | STAR
    {:
        SelectList list = new SelectList();
        list.addItem(SelectListItem.createStarItem(null));
        RESULT = list;
    :}
    ;

select_sublist ::=
    select_sublist:list COMMA select_list_item:item
    {:
        list.addItem(item);
        RESULT = list;
    :}
    | select_sublist:list COMMA STAR
    {:
        list.addItem(SelectListItem.createStarItem(null));
        RESULT = list;
    :}
    // why not use "STAR COMMA select_sublist",for we analyze from left to right
    | STAR COMMA select_list_item:item
    {:
        SelectList list = new SelectList();
        list.addItem(SelectListItem.createStarItem(null));
        list.addItem(item);
        RESULT = list;
    :}
    | select_list_item:item
    {:
        SelectList list = new SelectList();
        list.addItem(item);
        RESULT = list;
    :}
    ;

select_list_item ::=
    expr:expr opt_collate:collate select_alias:alias
    {:
        RESULT = new SelectListItem(expr, alias);
    :}
    | star_expr:expr
    {:
        RESULT = expr;
    :}
    ;

select_alias ::=
    /* empty */
    {:
        RESULT = null;
    :}
    | KW_AS ident:ident
    {:
        RESULT = ident;
    :}
    | ident:ident
    {:
        RESULT = ident;
    :}
    | KW_AS STRING_LITERAL:l
    {:
        RESULT = l;
    :}
    | STRING_LITERAL:l
    {:
        RESULT = l;
    :}
    ;

star_expr ::=
    // table_name DOT STAR doesn't work because of a reduce-reduce conflict
    // on IDENT [DOT]
    ident:tbl DOT STAR
    {:
        RESULT = SelectListItem.createStarItem(new TableName(null, tbl));
    :}
    | ident:db DOT ident:tbl DOT STAR
    {:
        RESULT = SelectListItem.createStarItem(new TableName(db, tbl));
    :}
    ;

table_name ::=
    ident:tbl
    {: RESULT = new TableName(null, tbl); :}
    | ident:db DOT ident:tbl
    {: RESULT = new TableName(db, tbl); :}
    ;

function_name ::=
    type_function_name:fn
    {: RESULT = new FunctionName(null, fn); :}
    | ident:db DOT type_function_name:fn
    {: RESULT = new FunctionName(db, fn); :}
    ;

type_function_name ::=
    ident:id
    {: RESULT = id; :}
    | type_func_name_keyword:id
    {: RESULT = id; :}
    ;

from_clause ::=
    KW_FROM table_ref_list:l
    {: RESULT = new FromClause(l); :}
    ;

table_ref_list ::=
  table_ref:t opt_sort_hints:h
  {:
    ArrayList<TableRef> list = new ArrayList<TableRef>();
    t.setSortHints(h);
    list.add(t);
    RESULT = list;
  :}
  | table_ref_list:list COMMA table_ref:table opt_sort_hints:h
  {:
    table.setSortHints(h);
    list.add(table);
    RESULT = list;
  :}
  | table_ref_list:list join_operator:op opt_plan_hints:hints table_ref:table opt_sort_hints:h
  {:
    table.setJoinOp((JoinOperator) op);
    table.setJoinHints(hints);
    table.setSortHints(h);
    list.add(table);
    RESULT = list;
  :}
  | table_ref_list:list join_operator:op opt_plan_hints:hints table_ref:table opt_sort_hints:h
    KW_ON expr:e
  {:
    table.setJoinOp((JoinOperator) op);
    table.setJoinHints(hints);
    table.setOnClause(e);
    table.setSortHints(h);
    list.add(table);
    RESULT = list;
  :}
  | table_ref_list:list join_operator:op opt_plan_hints:hints table_ref:table opt_sort_hints:h
    KW_USING LPAREN ident_list:colNames RPAREN
  {:
    table.setJoinOp((JoinOperator) op);
    table.setJoinHints(hints);
    table.setUsingClause(colNames);
    table.setSortHints(h);
    list.add(table);
    RESULT = list;
  :}
  ;

table_ref ::=
  base_table_ref:b
  {: RESULT = b; :}
  | inline_view_ref:s
  {: RESULT = s; :}
  ;

inline_view_ref ::=
    LPAREN query_stmt:query RPAREN opt_table_alias:alias
    {:
        RESULT = new InlineViewRef(alias, query);
    :}
    ;

base_table_ref_list ::=
  base_table_ref:tbl
  {:
    ArrayList<TableRef> list = new ArrayList<TableRef>();
    list.add(tbl);
    RESULT = list;
  :}
  | base_table_ref_list:list COMMA base_table_ref:tbl
  {:
    list.add(tbl);
    RESULT = list;
  :}
  ;

base_table_ref ::=
    table_name:name opt_using_partition:parts opt_table_alias:alias
    {:
        RESULT = new TableRef(name, alias, parts);
    :}
    ;

opt_table_alias ::=
    /* empty */
    {:
        RESULT = null;
    :}
    | ident:alias
    {:
        RESULT = alias;
    :}
    | KW_AS ident:alias
    {:
        RESULT = alias;
    :}
    | EQUAL ident:alias
    {:
        RESULT = alias;
    :}
    ;

opt_using_partition ::=
    /* empty */
    {:
        RESULT = null;
    :}
    | KW_PARTITION LPAREN ident_list:partitions RPAREN
    {:
        RESULT = partitions;
    :}
    ;

join_operator ::=
  opt_inner KW_JOIN
  {: RESULT = JoinOperator.INNER_JOIN; :}
  | KW_LEFT opt_outer KW_JOIN
  {: RESULT = JoinOperator.LEFT_OUTER_JOIN; :}
  | KW_MERGE KW_JOIN
  {: RESULT = JoinOperator.MERGE_JOIN; :}
  | KW_RIGHT opt_outer KW_JOIN
  {: RESULT = JoinOperator.RIGHT_OUTER_JOIN; :}
  | KW_FULL opt_outer KW_JOIN
  {: RESULT = JoinOperator.FULL_OUTER_JOIN; :}
  | KW_LEFT KW_SEMI KW_JOIN
  {: RESULT = JoinOperator.LEFT_SEMI_JOIN; :}
  | KW_RIGHT KW_SEMI KW_JOIN
  {: RESULT = JoinOperator.RIGHT_SEMI_JOIN; :}
  | KW_LEFT KW_ANTI KW_JOIN
  {: RESULT = JoinOperator.LEFT_ANTI_JOIN; :}
  | KW_RIGHT KW_ANTI KW_JOIN
  {: RESULT = JoinOperator.RIGHT_ANTI_JOIN; :}
  | KW_CROSS KW_JOIN
  {: RESULT = JoinOperator.CROSS_JOIN; :}
  ;

opt_inner ::=
  KW_INNER
  |
  ;

opt_outer ::=
  KW_OUTER
  |
  ;

opt_plan_hints ::=
    COMMENTED_PLAN_HINTS:l
    {:
        ArrayList<String> hints = Lists.newArrayList();
        String[] tokens = l.split(",");
        for (String token: tokens) {
            String trimmedToken = token.trim();
            if (trimmedToken.length() > 0) {
                hints.add(trimmedToken);
            }
        }
        RESULT = hints;
    :}
    | LBRACKET ident_list:l RBRACKET
    {:
        RESULT = l;
    :}
    | /* empty */
    {:
        RESULT = null;
    :}
    ;

opt_sort_hints ::=
  LBRACKET ident_list:l RBRACKET
  {: RESULT = l; :}
  |
  {: RESULT = null; :}
  ;

ident_list ::=
    ident:ident
    {:
      ArrayList<String> list = new ArrayList<String>();
      list.add(ident);
      RESULT = list;
    :}
    | ident_list:list COMMA ident:ident
    {:
      list.add(ident);
      RESULT = list;
    :}
    ;

expr_list ::=
  expr:e
  {:
    ArrayList<Expr> list = new ArrayList<Expr>();
    list.add(e);
    RESULT = list;
  :}
  | expr_list:list COMMA expr:e
  {:
    list.add(e);
    RESULT = list;
  :}
  ;

where_clause ::=
  KW_WHERE expr:e
  {: RESULT = e; :}
  | /* empty */
  {: RESULT = null; :}
  ;

where_clause_without_null ::=
  KW_WHERE expr:e
  {: RESULT = e; :}
  ;

group_by_clause ::=
  KW_GROUP KW_BY expr_list:l
  {: RESULT = l; :}
  | /* empty */
  {: RESULT = null; :}
  ;

having_clause ::=
  KW_HAVING expr:e
  {: RESULT = e; :}
  | /* empty */
  {: RESULT = null; :}
  ;

order_by_clause ::=
  KW_ORDER KW_BY order_by_elements:l
  {: RESULT = l; :}
  | /* empty */
  {: RESULT = null; :}
  ;

order_by_elements ::=
  order_by_element:e
  {:
    ArrayList<OrderByElement> list = new ArrayList<OrderByElement>();
    list.add(e);
    RESULT = list;
  :}
  | order_by_elements:list COMMA order_by_element:e
  {:
    list.add(e);
    RESULT = list;
  :}
  ;

order_by_element ::=
  expr:e opt_order_param:o opt_nulls_order_param:n
  {: RESULT = new OrderByElement(e, o, n); :}
  ;

opt_order_param ::=
  KW_ASC
  {: RESULT = true; :}
  | KW_DESC
  {: RESULT = false; :}
  | /* empty */
  {: RESULT = true; :}
  ;

opt_nulls_order_param ::=
  KW_NULLS KW_FIRST
  {: RESULT = true; :}
  | KW_NULLS KW_LAST
  {: RESULT = false; :}
  | /* empty */
  {: RESULT = null; :}
  ;

limit_clause ::=
  KW_LIMIT INTEGER_LITERAL:limit
  {: RESULT = new LimitElement(limit.longValue()); :}
  | /* empty */
  {: RESULT = LimitElement.NO_LIMIT; :}
  | KW_LIMIT INTEGER_LITERAL:offset COMMA INTEGER_LITERAL:limit
  {: RESULT = new LimitElement(offset.longValue(), limit.longValue()); :}
  | KW_LIMIT INTEGER_LITERAL:limit KW_OFFSET INTEGER_LITERAL:offset
  {: RESULT = new LimitElement(offset.longValue(), limit.longValue()); :}
  ;

type ::=
  KW_TINYINT opt_field_length
  {: RESULT = Type.TINYINT; :}
  | KW_SMALLINT opt_field_length
  {: RESULT = Type.SMALLINT; :}
  | KW_INT opt_field_length
  {: RESULT = Type.INT; :}
  | KW_BIGINT opt_field_length
  {: RESULT = Type.BIGINT; :}
  | KW_LARGEINT opt_field_length
  {: RESULT = Type.LARGEINT; :}
  | KW_BOOLEAN
  {: RESULT = Type.BOOLEAN; :}
  | KW_FLOAT
  {: RESULT = Type.FLOAT; :}
  | KW_DOUBLE
  {: RESULT = Type.DOUBLE; :}
  | KW_DATE
  {: RESULT = Type.DATE; :}
  | KW_DATETIME
  {: RESULT = Type.DATETIME; :}
  | KW_TIME
  {: RESULT = Type.TIME; :}
  | KW_STRING
  {: RESULT = ScalarType.createVarcharType(-1); :}
  | KW_VARCHAR LPAREN INTEGER_LITERAL:len RPAREN
  {: ScalarType type = ScalarType.createVarcharType(len.intValue());
     type.setAssignedStrLenInColDefinition();
     RESULT = type;
  :}
  | KW_VARCHAR
  {: RESULT = ScalarType.createVarcharType(-1); :}
  | KW_CHAR LPAREN INTEGER_LITERAL:len RPAREN
  {: ScalarType type = ScalarType.createCharType(len.intValue());
     type.setAssignedStrLenInColDefinition();
     RESULT = type;
  :}
  | KW_CHAR
  {: RESULT = ScalarType.createCharType(-1); :}
  | KW_DECIMAL LPAREN INTEGER_LITERAL:precision RPAREN
  {: RESULT = ScalarType.createDecimalV2Type(precision.intValue()); :}
  | KW_DECIMAL LPAREN INTEGER_LITERAL:precision COMMA INTEGER_LITERAL:scale RPAREN
  {: RESULT = ScalarType.createDecimalV2Type(precision.intValue(), scale.intValue()); :}
  | KW_DECIMAL
  {: RESULT = ScalarType.createDecimalV2Type(); :}
  | KW_HLL
  {: ScalarType type = ScalarType.createHllType();
     type.setAssignedStrLenInColDefinition();
     RESULT = type;
  :}
  ;

opt_field_length ::=
  LPAREN INTEGER_LITERAL:length RPAREN
  {: RESULT = length; :}
  |
  {: RESULT = null; :}
  ;

type_def ::=
  type:t
  {: RESULT = new TypeDef(t); :}
  ;

type_def_list ::=
  type_def:typeDef
  {:
    RESULT = Lists.newArrayList(typeDef);
  :}
  | type_def_list:types COMMA type_def:typeDef
  {:
    types.add(typeDef);
    RESULT = types;
  :}
  ;

func_args_def ::=
  type_def_list:argTypes
  {:
    RESULT = new FunctionArgsDef(argTypes, false);
  :}
  | DOTDOTDOT
  {:
    RESULT = new FunctionArgsDef(Lists.newArrayList(), true);
  :}
  | type_def_list:argTypes COMMA DOTDOTDOT
  {:
    RESULT = new FunctionArgsDef(argTypes, true);
  :}
  ;

cast_expr ::=
  KW_CAST LPAREN expr:e KW_AS type_def:targetType RPAREN
  {: RESULT = new CastExpr(targetType, e); :}
  ;

case_expr ::=
  KW_CASE expr:caseExpr
    case_when_clause_list:whenClauseList
    case_else_clause:elseExpr
    KW_END
  {: RESULT = new CaseExpr(caseExpr, whenClauseList, elseExpr); :}
  | KW_CASE
    case_when_clause_list:whenClauseList
    case_else_clause:elseExpr
    KW_END
  {: RESULT = new CaseExpr(null, whenClauseList, elseExpr); :}
  ;

case_when_clause_list ::=
  KW_WHEN expr:whenExpr KW_THEN expr:thenExpr
  {:
    ArrayList<CaseWhenClause> list = new ArrayList<CaseWhenClause>();
    list.add(new CaseWhenClause(whenExpr, thenExpr));
    RESULT = list;
  :}
  | case_when_clause_list:list KW_WHEN expr:whenExpr
    KW_THEN expr:thenExpr
  {:
    list.add(new CaseWhenClause(whenExpr, thenExpr));
    RESULT = list;
  :}
  ;

case_else_clause ::=
  KW_ELSE expr:e
  {: RESULT = e; :}
  | /* emtpy */
  {: RESULT = null; :}
  ;

sign_chain_expr ::=
  SUBTRACT expr:e
  {:
    // integrate signs into literals
    if (e.isLiteral() && e.getType().isNumericType()) {
      ((LiteralExpr)e).swapSign();
      RESULT = e;
    } else {
      RESULT = new ArithmeticExpr(ArithmeticExpr.Operator.MULTIPLY, new IntLiteral((long)-1), e);
    }
  :}
  | ADD expr:e
  {: RESULT = e; :}
  ;

expr ::=
  non_pred_expr:e
  {: RESULT = e; :}
  | predicate:p
  {: RESULT = p; :}
  ;

function_call_expr ::=
  function_name:fn_name LPAREN RPAREN
  {: RESULT = new FunctionCallExpr(fn_name, new ArrayList<Expr>()); :}
  | function_name:fn_name LPAREN function_params:params RPAREN
  {: RESULT = new FunctionCallExpr(fn_name, params); :}
  ;

exists_predicate ::=
  KW_EXISTS subquery:s
  {: RESULT = new ExistsPredicate(s, false); :}
  ;

non_pred_expr ::=
  sign_chain_expr:e
  {: RESULT = e; :}
  | AT AT ident:l
  {:
    RESULT = new SysVariableDesc(l);
  :}
  | AT AT var_ident_type:type ident:l
  {:
    RESULT = new SysVariableDesc(l, type);
  :}
  | literal:l
  {: RESULT = l; :}
  | function_call_expr:e
  {: RESULT = e; :}
  | KW_DATE STRING_LITERAL:l
  {: RESULT = new StringLiteral(l); :}
  | KW_TIMESTAMP STRING_LITERAL:l
  {: RESULT = new StringLiteral(l); :}
  | KW_EXTRACT LPAREN function_name:fn_name KW_FROM func_arg_list:exprs RPAREN
  {: RESULT = new FunctionCallExpr(fn_name, exprs); :}
  //| function_name:fn_name LPAREN RPAREN
  //{: RESULT = new FunctionCallExpr(fn_name, new ArrayList<Expr>()); :}
  //| function_name:fn_name LPAREN function_params:params RPAREN
  //{: RESULT = new FunctionCallExpr(fn_name, params); :}
  | analytic_expr:e
  {: RESULT = e; :}
  /* Since "IF" is a keyword, need to special case this function */
  | KW_IF LPAREN expr_list:exprs RPAREN
  {: RESULT = new FunctionCallExpr("if", exprs); :}
  | cast_expr:c
  {: RESULT = c; :}
  | case_expr:c
  {: RESULT = c; :}
  | column_ref:c
  {: RESULT = c; :}
  | timestamp_arithmetic_expr:e
  {: RESULT = e; :}
  | arithmetic_expr:e
  {: RESULT = e; :}
  | LPAREN non_pred_expr:e RPAREN
  {:
    e.setPrintSqlInParens(true);
    RESULT = e;
  :}
  /* TODO(zc): add other trim function */
  | KW_TRIM:id LPAREN function_params:params RPAREN
  {: RESULT = new FunctionCallExpr(new FunctionName(null, id), params); :}
  | KW_DATABASE LPAREN RPAREN
  {: RESULT = new InformationFunction("DATABASE"); :}
  | KW_USER LPAREN RPAREN
  {: RESULT = new InformationFunction("USER"); :}
  | KW_CURRENT_USER LPAREN RPAREN
  {: RESULT = new InformationFunction("CURRENT_USER"); :}
  | KW_CONNECTION_ID LPAREN RPAREN
  {: RESULT = new InformationFunction("CONNECTION_ID"); :}
  | KW_PASSWORD LPAREN STRING_LITERAL:text RPAREN
  {:
    RESULT = new StringLiteral(new String(MysqlPassword.makeScrambledPassword(text)));
  :}
  | subquery:s
  {: RESULT = s; :}
  |  KW_NULL KW_IS KW_NULL
  {: RESULT = new BoolLiteral(true); :}
  | KW_NULL KW_IS KW_NOT KW_NULL
  {: RESULT = new BoolLiteral(false); :}
  ;

func_arg_list ::=
  expr:item
  {:
    ArrayList<Expr> list = new ArrayList<Expr>();
    list.add(item);
    RESULT = list;
  :}
  | func_arg_list:list COMMA expr:item
  {:
    list.add(item);
    RESULT = list;
  :}
  ;

analytic_expr ::=
  function_call_expr:e KW_OVER LPAREN opt_partition_by_clause:p order_by_clause:o opt_window_clause:w RPAREN
  {:
    // Handle cases where function_call_expr resulted in a plain Expr
    if (!(e instanceof FunctionCallExpr)) {
      parser.parseError("over", SqlParserSymbols.KW_OVER);
    }
    FunctionCallExpr f = (FunctionCallExpr)e;
    f.setIsAnalyticFnCall(true);
    RESULT = new AnalyticExpr(f, p, o, w);
  :}
  %prec KW_OVER
  ;

opt_partition_by_clause ::=
  KW_PARTITION KW_BY expr_list:l
  {: RESULT = l; :}
  | /* empty */
  {: RESULT = null; :}
  ;

opt_window_clause ::=
  window_type:t window_boundary:b
  {: RESULT = new AnalyticWindow(t, b); :}
  | window_type:t KW_BETWEEN window_boundary:l KW_AND window_boundary:r
  {: RESULT = new AnalyticWindow(t, l, r); :}
  | /* empty */
  {: RESULT = null; :}
  ;

window_type ::=
  KW_ROWS
  {: RESULT = AnalyticWindow.Type.ROWS; :}
  | KW_RANGE
  {: RESULT = AnalyticWindow.Type.RANGE; :}
  ;

window_boundary ::=
  KW_UNBOUNDED KW_PRECEDING
  {:
    RESULT = new AnalyticWindow.Boundary(
        AnalyticWindow.BoundaryType.UNBOUNDED_PRECEDING, null);
  :}
  | KW_UNBOUNDED KW_FOLLOWING
  {:
    RESULT = new AnalyticWindow.Boundary(
        AnalyticWindow.BoundaryType.UNBOUNDED_FOLLOWING, null);
  :}
  | KW_CURRENT KW_ROW
  {:
    RESULT = new AnalyticWindow.Boundary(AnalyticWindow.BoundaryType.CURRENT_ROW, null);
  :}
  | expr:e KW_PRECEDING
  {: RESULT = new AnalyticWindow.Boundary(AnalyticWindow.BoundaryType.PRECEDING, e); :}
  | expr:e KW_FOLLOWING
  {: RESULT = new AnalyticWindow.Boundary(AnalyticWindow.BoundaryType.FOLLOWING, e); :}
  ;

arithmetic_expr ::=
  expr:e1 STAR expr:e2
  {: RESULT = new ArithmeticExpr(ArithmeticExpr.Operator.MULTIPLY, e1, e2); :}
  | expr:e1 DIVIDE expr:e2
  {: RESULT = new ArithmeticExpr(ArithmeticExpr.Operator.DIVIDE, e1, e2); :}
  | expr:e1 MOD expr:e2
  {: RESULT = new ArithmeticExpr(ArithmeticExpr.Operator.MOD, e1, e2); :}
  | expr:e1 KW_DIV expr:e2
  {: RESULT = new ArithmeticExpr(ArithmeticExpr.Operator.INT_DIVIDE, e1, e2); :}
  | expr:e1 ADD expr:e2
  {: RESULT = new ArithmeticExpr(ArithmeticExpr.Operator.ADD, e1, e2); :}
  | expr:e1 SUBTRACT expr:e2
  {: RESULT = new ArithmeticExpr(ArithmeticExpr.Operator.SUBTRACT, e1, e2); :}
  | expr:e1 BITAND expr:e2
  {: RESULT = new ArithmeticExpr(ArithmeticExpr.Operator.BITAND, e1, e2); :}
  | expr:e1 BITOR expr:e2
  {: RESULT = new ArithmeticExpr(ArithmeticExpr.Operator.BITOR, e1, e2); :}
  | expr:e1 BITXOR expr:e2
  {: RESULT = new ArithmeticExpr(ArithmeticExpr.Operator.BITXOR, e1, e2); :}
  | BITNOT expr:e
  {: RESULT = new ArithmeticExpr(ArithmeticExpr.Operator.BITNOT, e, null); :}
  ;

// We use IDENT for the temporal unit to avoid making DAY, YEAR, etc. keywords.
// This way we do not need to change existing uses of IDENT.
// We chose not to make DATE_ADD and DATE_SUB keywords for the same reason.
timestamp_arithmetic_expr ::=
  KW_INTERVAL expr:v ident:u ADD expr:t
  {: RESULT = new TimestampArithmeticExpr(ArithmeticExpr.Operator.ADD, t, v, u, true); :}
  | expr:t ADD KW_INTERVAL expr:v ident:u
  {:
    RESULT = new TimestampArithmeticExpr(ArithmeticExpr.Operator.ADD, t, v, u, false);
  :}
  // Set precedence to KW_INTERVAL (which is higher than ADD) for chaining.
  %prec KW_INTERVAL
  | expr:t SUBTRACT KW_INTERVAL expr:v ident:u
  {:
    RESULT =
        new TimestampArithmeticExpr(ArithmeticExpr.Operator.SUBTRACT, t, v, u, false);
  :}
  // Set precedence to KW_INTERVAL (which is higher than ADD) for chaining.
  %prec KW_INTERVAL
  // Timestamp arithmetic expr that looks like a function call.
  // We use func_arg_list instead of expr to avoid a shift/reduce conflict with
  // func_arg_list on COMMA, and report an error if the list contains more than one expr.
  // Although we don't want to accept function names as the expr, we can't parse it
  // it as just an IDENT due to the precedence conflict with function_name.
  | function_name:functionName LPAREN expr_list:l COMMA
    KW_INTERVAL expr:v ident:u RPAREN
  {:
    if (l.size() > 1) {
      // Report parsing failure on keyword interval.
      parser.parseError("interval", SqlParserSymbols.KW_INTERVAL);
    }
    if (functionName.getDb() != null) {
      // This function should not fully qualified
      throw new Exception("interval should not be qualified by database name");
    }

    RESULT = new TimestampArithmeticExpr(functionName.getFunction(), l.get(0), v, u);
  :}
  ;

literal ::=
  INTEGER_LITERAL:l
  {: RESULT = new IntLiteral(l); :}
  | LARGE_INTEGER_LITERAL:l
  {: RESULT = new LargeIntLiteral(l); :}
  | FLOATINGPOINT_LITERAL:l
  {: RESULT = new FloatLiteral(l); :}
  | DECIMAL_LITERAL:l
  {: RESULT = new DecimalLiteral(l); :}
  | STRING_LITERAL:l
  {: RESULT = new StringLiteral(l); :}
  | KW_TRUE
  {: RESULT = new BoolLiteral(true); :}
  | KW_FALSE
  {: RESULT = new BoolLiteral(false); :}
  | KW_NULL
  {: RESULT = new NullLiteral(); :}
  | UNMATCHED_STRING_LITERAL:l expr:e
  {:
    // we have an unmatched string literal.
    // to correctly report the root cause of this syntax error
    // we must force parsing to fail at this point,
    // and generate an unmatched string literal symbol
    // to be passed as the last seen token in the
    // error handling routine (otherwise some other token could be reported)
    parser.parseError("literal", SqlParserSymbols.UNMATCHED_STRING_LITERAL);
  :}
  | NUMERIC_OVERFLOW:l
  {:
    // similar to the unmatched string literal case
    // we must terminate parsing at this point
    // and generate a corresponding symbol to be reported
    parser.parseError("literal", SqlParserSymbols.NUMERIC_OVERFLOW);
  :}
  ;

function_params ::=
  STAR
  {: RESULT = FunctionParams.createStarParam(); :}
  | KW_ALL STAR
  {: RESULT = FunctionParams.createStarParam(); :}
  | expr_list:exprs
  {: RESULT = new FunctionParams(false, exprs); :}
  | KW_ALL expr_list:exprs
  {: RESULT = new FunctionParams(false, exprs); :}
  | KW_DISTINCT:distinct expr_list:exprs
  {: RESULT = new FunctionParams(true, exprs); :}
  ;

predicate ::=
  expr:e KW_IS KW_NULL
  {: RESULT = new IsNullPredicate(e, false); :}
  | KW_ISNULL LPAREN expr:e RPAREN
  {: RESULT = new IsNullPredicate(e, false); :}
  | expr:e KW_IS KW_NOT KW_NULL
  {: RESULT = new IsNullPredicate(e, true); :}
  | between_predicate:p
  {: RESULT = p; :}
  | comparison_predicate:p
  {: RESULT = p; :}
  | compound_predicate:p
  {: RESULT = p; :}
  | in_predicate:p
  {: RESULT = p; :}
  | exists_predicate:p
  {: RESULT = p; :}
  | like_predicate:p
  {: RESULT = p; :}
  | LPAREN predicate:p RPAREN
  {:
    p.setPrintSqlInParens(true);
    RESULT = p;
  :}
  ;

comparison_predicate ::=
  expr:e1 EQUAL:op expr:e2
  {: RESULT = new BinaryPredicate(BinaryPredicate.Operator.EQ, e1, e2); :}
  | expr:e1 NOT EQUAL:op expr:e2
  {: RESULT = new BinaryPredicate(BinaryPredicate.Operator.NE, e1, e2); :}
  | expr:e1 LESSTHAN GREATERTHAN:op expr:e2
  {: RESULT = new BinaryPredicate(BinaryPredicate.Operator.NE, e1, e2); :}
  | expr:e1 LESSTHAN EQUAL:op expr:e2
  {: RESULT = new BinaryPredicate(BinaryPredicate.Operator.LE, e1, e2); :}
  | expr:e1 GREATERTHAN EQUAL:op expr:e2
  {: RESULT = new BinaryPredicate(BinaryPredicate.Operator.GE, e1, e2); :}
  | expr:e1 LESSTHAN:op expr:e2
  {: RESULT = new BinaryPredicate(BinaryPredicate.Operator.LT, e1, e2); :}
  | expr:e1 GREATERTHAN:op expr:e2
  {: RESULT = new BinaryPredicate(BinaryPredicate.Operator.GT, e1, e2); :}
  | expr:e1 LESSTHAN EQUAL GREATERTHAN:op expr:e2
  {: RESULT = new BinaryPredicate(BinaryPredicate.Operator.EQ_FOR_NULL, e1, e2); :}
  ;

like_predicate ::=
  expr:e1 KW_LIKE expr:e2
  {: RESULT = new LikePredicate(LikePredicate.Operator.LIKE, e1, e2); :}
  | expr:e1 KW_REGEXP expr:e2
  {: RESULT = new LikePredicate(LikePredicate.Operator.REGEXP, e1, e2); :}
  | expr:e1 KW_NOT KW_LIKE expr:e2
  {: RESULT = new CompoundPredicate(CompoundPredicate.Operator.NOT,
    new LikePredicate(LikePredicate.Operator.LIKE, e1, e2), null); :}
  | expr:e1 KW_NOT KW_REGEXP expr:e2
  {: RESULT = new CompoundPredicate(CompoundPredicate.Operator.NOT,
    new LikePredicate(LikePredicate.Operator.REGEXP, e1, e2), null); :}
  ;

// Avoid a reduce/reduce conflict with compound_predicate by explicitly
// using non_pred_expr and predicate separately instead of expr.
between_predicate ::=
  expr:e1 KW_BETWEEN non_pred_expr:e2 KW_AND expr:e3
  {: RESULT = new BetweenPredicate(e1, e2, e3, false); :}
  | expr:e1 KW_BETWEEN predicate:e2 KW_AND expr:e3
  {: RESULT = new BetweenPredicate(e1, e2, e3, false); :}
  | expr:e1 KW_NOT KW_BETWEEN non_pred_expr:e2 KW_AND expr:e3
  {: RESULT = new BetweenPredicate(e1, e2, e3, true); :}
  | expr:e1 KW_NOT KW_BETWEEN predicate:e2 KW_AND expr:e3
  {: RESULT = new BetweenPredicate(e1, e2, e3, true); :}
  ;

in_predicate ::=
  expr:e KW_IN LPAREN expr_list:l RPAREN
  {: RESULT = new InPredicate(e, l, false); :}
  | expr:e KW_NOT KW_IN LPAREN expr_list:l RPAREN
  {: RESULT = new InPredicate(e, l, true); :}
  | expr:e KW_IN subquery:s
  {: RESULT = new InPredicate(e, s, false); :}
  | expr:e KW_NOT KW_IN subquery:s
  {: RESULT = new InPredicate(e, s, true); :}
  ;

subquery ::=
  LPAREN subquery:query RPAREN
  {: RESULT = query; :}
  | LPAREN query_stmt:query RPAREN
  {: RESULT = new Subquery(query); :}
  ;

compound_predicate ::=
  expr:e1 KW_AND expr:e2
  {: RESULT = new CompoundPredicate(CompoundPredicate.Operator.AND, e1, e2); :}
  | expr:e1 KW_OR expr:e2
  {: RESULT = new CompoundPredicate(CompoundPredicate.Operator.OR, e1, e2); :}
  | KW_NOT expr:e
  {: RESULT = new CompoundPredicate(CompoundPredicate.Operator.NOT, e, null); :}
  | NOT expr:e
  {: RESULT = new CompoundPredicate(CompoundPredicate.Operator.NOT, e, null); :}
  ;

column_ref ::=
  ident:col
  {: RESULT = new SlotRef(null, col); :}
  // table_name:tblName DOT IDENT:col causes reduce/reduce conflicts
  | ident:tbl DOT ident:col
  {: RESULT = new SlotRef(new TableName(null, tbl), col); :}
  | ident:db DOT ident:tbl DOT ident:col
  {: RESULT = new SlotRef(new TableName(db, tbl), col); :}
  ;

privilege_type ::=
    ident:name
    {:
        RESULT = AccessPrivilege.fromName(name);
        if (RESULT == null) {
            throw new AnalysisException("Unknown privilege type " + name);
        }
    :}
    | KW_ALL:id
    {:
        RESULT = AccessPrivilege.ALL;
    :}
    ;

privilege_list ::=
    privilege_list:l COMMA privilege_type:priv
    {:
        l.add(priv);
        RESULT = l;
    :}
    | privilege_type:priv
    {:
        RESULT = Lists.newArrayList(priv);
    :}
    ;

string_list ::=
    string_list:l COMMA STRING_LITERAL:item
    {:
        l.add(item);
        RESULT = l;
    :}
    | STRING_LITERAL:item
    {:
        RESULT = Lists.newArrayList(item);
    :}
    ;

integer_list ::=
    integer_list:l COMMA INTEGER_LITERAL:item
    {:
        l.add(item);
        RESULT = l;
    :}
    | INTEGER_LITERAL:item
    {:
        RESULT = Lists.newArrayList(item);
    :}
    ;

admin_stmt ::=
    KW_ADMIN KW_SHOW KW_REPLICA KW_STATUS KW_FROM base_table_ref:table_ref opt_wild_where
    {:
        RESULT = new AdminShowReplicaStatusStmt(table_ref, parser.where);
    :}
    | KW_ADMIN KW_SHOW KW_REPLICA KW_DISTRIBUTION KW_FROM base_table_ref:table_ref
    {:
        RESULT = new AdminShowReplicaDistributionStmt(table_ref);
    :}
    | KW_ADMIN KW_REPAIR KW_TABLE base_table_ref:table_ref
    {:
        RESULT = new AdminRepairTableStmt(table_ref);
    :}
    | KW_ADMIN KW_CANCEL KW_REPAIR KW_TABLE base_table_ref:table_ref
    {:
        RESULT = new AdminCancelRepairTableStmt(table_ref);
    :}
    | KW_ADMIN KW_SET KW_FRONTEND KW_CONFIG opt_key_value_map:configs
    {:
        RESULT = new AdminSetConfigStmt(AdminSetConfigStmt.ConfigType.FRONTEND, configs);
    :}
    | KW_ADMIN KW_SHOW KW_FRONTEND KW_CONFIG
    {:
        RESULT = new AdminShowConfigStmt(AdminSetConfigStmt.ConfigType.FRONTEND);
    :}
    ;

truncate_stmt ::=
    KW_TRUNCATE KW_TABLE base_table_ref:tblRef
    {:
        RESULT = new TruncateTableStmt(tblRef);
    :}
    ;

unsupported_stmt ::=
    KW_START KW_TRANSACTION opt_with_consistent_snapshot:v
    {:
        RESULT = new UnsupportedStmt();
    :}
    | KW_BEGIN opt_work:work
    {:
        RESULT = new UnsupportedStmt();
    :}
    | KW_COMMIT opt_work opt_chain opt_release
    {:
        RESULT = new UnsupportedStmt();
    :}
    | KW_ROLLBACK opt_work opt_chain opt_release
    {:
        RESULT = new UnsupportedStmt();
    :}
    ;

opt_with_consistent_snapshot ::=
    {:
        RESULT = null;
    :}
    | KW_WITH KW_CONSISTENT KW_SNAPSHOT
    {:
        RESULT = null;
    :}
    ;

opt_work ::=
    {:
        RESULT = null;
    :}
    | KW_WORK
    {:
        RESULT = null;
    :}
    ;

opt_chain ::=
    {:
        RESULT = null;
    :}
    | KW_AND KW_NO KW_CHAIN
    {:
        RESULT = null;
    :}
    | KW_AND KW_CHAIN
    {:
        RESULT = null;
    :}
    ;

opt_release ::=
    {:
        RESULT = null;
    :}
    | KW_RELEASE
    {:
        RESULT = null;
    :}
    | KW_NO KW_RELEASE
    {:
        RESULT = null;
    :}
    ;

type_func_name_keyword ::=
    KW_LEFT:id
    {: RESULT = id; :}
    | KW_RIGHT:id
    {: RESULT = id; :}
    ;

// Keyword that we allow for identifiers
keyword ::=
    KW_AFTER:id
    {: RESULT = id; :}
    | KW_AGGREGATE:id
    {: RESULT = id; :}
    | KW_AUTHORS:id
    {: RESULT = id; :}
    | KW_BACKUP:id
    {: RESULT = id; :}
    | KW_BEGIN:id
    {: RESULT = id; :}
    | KW_BOOLEAN:id
    {: RESULT = id; :}
    | KW_BROKER:id
    {: RESULT = id; :}
    | KW_BACKENDS:id
    {: RESULT = id; :}
    | KW_CHAIN:id
    {: RESULT = id; :}
    | KW_CHARSET:id
    {: RESULT = id; :}
    | KW_COLUMNS:id
    {: RESULT = id; :}
    | KW_COMMENT:id
    {: RESULT = id; :}
    | KW_COMMITTED:id
    {: RESULT = id; :}
    | KW_CONSISTENT:id
    {: RESULT = id; :}
    | KW_COLLATION:id
    {: RESULT = id; :}
    | KW_COMMIT:id
    {: RESULT = id; :}
    | KW_CONFIG:id
    {: RESULT = id; :}
    | KW_CONNECTION:id
    {: RESULT = id; :}
    | KW_CONNECTION_ID:id
    {: RESULT = id; :}
    | KW_DATA:id
    {: RESULT = id; :}
    | KW_DATE:id
    {: RESULT = id; :}
    | KW_DATETIME:id
    {: RESULT = id; :}
    | KW_DISTINCTPC:id
    {: RESULT = id; :}
    | KW_DISTINCTPCSA:id
    {: RESULT = id; :}
    | KW_BUCKETS:id
    {: RESULT = id; :}
    | KW_FILE:id
    {: RESULT = id; :}
    | KW_FIRST:id
    {: RESULT = id; :}
    | KW_FORMAT:id
    {: RESULT = id; :}
<<<<<<< HEAD
    | KW_PATH:id
=======
    | KW_BASE_PATH:id
>>>>>>> bf8e0811
    {: RESULT = id; :}
    | KW_FUNCTION:id
    {: RESULT = id; :}
    | KW_END:id
    {: RESULT = id; :}
    | KW_ENGINE:id
    {: RESULT = id; :}
    | KW_ENGINES:id
    {: RESULT = id; :}
    | KW_ERRORS:id
    {: RESULT = id; :}
    | KW_EVENTS:id
    {: RESULT = id; :}
    | KW_EXTERNAL:id
    {: RESULT = id; :}
    | KW_GLOBAL:id
    {: RESULT = id; :}
    | KW_HASH:id
    {: RESULT = id; :}
    | KW_HELP:id
    {: RESULT = id; :}
    | KW_HUB:id
    {: RESULT = id; :}
    | KW_IDENTIFIED:id
    {: RESULT = id; :}
    | KW_INDEXES:id
    {: RESULT = id; :}
    | KW_ISNULL:id
    {: RESULT = id; :}
    | KW_ISOLATION:id
    {: RESULT = id; :}
    | KW_LABEL:id
    {: RESULT = id; :}
    | KW_LAST:id
    {: RESULT = id; :}
    | KW_LESS:id
    {: RESULT = id; :}
    | KW_LEVEL:id
    {: RESULT = id; :}
    | KW_LOCAL:id
    {: RESULT = id; :}
    | KW_LOCATION:id
    {: RESULT = id; :}
    | KW_MERGE:id
    {: RESULT = id; :}
    | KW_MODIFY:id
    {: RESULT = id; :}
    | KW_NAME:id
    {: RESULT = id; :}
    | KW_NAMES:id
    {: RESULT = id; :}
    | KW_NEGATIVE:id
    {: RESULT = id; :}
    | KW_NO:id
    {: RESULT = id; :}
    | KW_NULLS:id
    {: RESULT = id; :}
    | KW_OFFSET:id
    {: RESULT = id; :}
    | KW_ONLY:id
    {: RESULT = id; :}
    | KW_OPEN:id
    {: RESULT = id; :}
    | KW_PARTITIONS:id
    {: RESULT = id; :}
    | KW_PASSWORD:id
    {: RESULT = id; :}
    | KW_PLUGIN:id
    {: RESULT = id; :}
    | KW_PLUGINS:id
    {: RESULT = id; :}
    | KW_PROC:id
    {: RESULT = id; :}
    | KW_PROCESSLIST:id
    {: RESULT = id; :}
    | KW_PROPERTIES:id
    {: RESULT = id; :}
    | KW_PROPERTY:id
    {: RESULT = id; :}
    | KW_QUERY:id
    {: RESULT = id; :}
    | KW_QUOTA:id
    {: RESULT = id; :}
    | KW_RANDOM:id
    {: RESULT = id; :}
    | KW_RECOVER:id
    {: RESULT = id; :}
    | KW_REPEATABLE:id
    {: RESULT = id; :}
    | KW_REPOSITORY:id
    {: RESULT = id; :}
    | KW_REPOSITORIES:id
    {: RESULT = id; :}
    | KW_RESOURCE:id
    {: RESULT = id; :}
    | KW_RESTORE:id
    {: RESULT = id; :}
    | KW_RETURNS:id
    {: RESULT = id; :}
    | KW_ROLLBACK:id
    {: RESULT = id; :}
    | KW_ROLLUP:id
    {: RESULT = id; :}
    | KW_SERIALIZABLE:id
    {: RESULT = id; :}
    | KW_SESSION:id
    {: RESULT = id; :}
    | KW_SNAPSHOT:id
    {: RESULT = id; :}
    | KW_SONAME:id
    {: RESULT = id; :}
    | KW_SPLIT:id
    {: RESULT = id; :}
    | KW_START:id
    {: RESULT = id; :}
    | KW_STATUS:id
    {: RESULT = id; :}
    | KW_STORAGE:id
    {: RESULT = id; :}
    | KW_STRING:id
    {: RESULT = id; :}
    | KW_TABLES:id
    {: RESULT = id; :}
    | KW_THAN:id
    {: RESULT = id; :}
    | KW_TIMESTAMP:id
    {: RESULT = id; :}
    | KW_TRANSACTION:id
    {: RESULT = id; :}
    | KW_TRIGGERS:id
    {: RESULT = id; :}
    | KW_TRUNCATE:id
    {: RESULT = id; :}
    | KW_TYPE:id
    {: RESULT = id; :}
    | KW_TYPES:id
    {: RESULT = id; :}
    | KW_UNCOMMITTED:id
    {: RESULT = id; :}
    | KW_USER:id
    {: RESULT = id; :}
    | KW_VARIABLES:id
    {: RESULT = id; :}
    | KW_VALUE:id
    {: RESULT = id; :}
    | KW_VIEW:id
    {: RESULT = id; :}
    | KW_WARNINGS:id
    {: RESULT = id; :}
    | KW_WORK:id
    {: RESULT = id; :}
    | KW_CLUSTER:id
    {: RESULT = id; :}
    | KW_CLUSTERS:id
    {: RESULT = id; :}
    | KW_LINK:id
    {: RESULT = id; :}
    | KW_MIGRATE:id
    {: RESULT = id; :}
    | KW_MIGRATIONS:id
    {: RESULT = id; :}
    | KW_COUNT:id
    {: RESULT = id; :}
    | KW_SUM:id
    {: RESULT = id; :}
    | KW_MIN:id
    {: RESULT = id; :}
    | KW_MAX:id
    {: RESULT = id; :}
    | KW_FREE:id
    {: RESULT = id; :}
    | KW_TASK:id
    {: RESULT = id; :}
    | KW_ROUTINE:id
    {: RESULT = id; :}
    | KW_PAUSE:id
    {: RESULT = id; :}
    | KW_RESUME:id
    {: RESULT = id; :}
    | KW_STOP:id
    {: RESULT = id; :}
    ;

// Identifier that contain keyword
ident ::=
    IDENT:id
    {:
        RESULT = id;
    :}
    | keyword:id
    {:
        RESULT = id;
    :}
    ;

// Identifier or text
ident_or_text ::=
    ident:id
    {:
        RESULT = id;
    :}
    | STRING_LITERAL:text
    {:
        RESULT = text;
    :}
    ;

// TODO(zhaochun): Select for SQL-2003 (http://savage.net.au/SQL/sql-2003-2.bnf.html)

// Specify a table derived from the result of a <table expression>.
// query_spec ::=
//     KW_SELECT opt_set_quantifier select_list table_expr
//
// opt_set_quantifier ::=
//     KW_DISTINCT
//     | KW_ALL
//     ;
//
// select_list ::=
//     STAR
//     | select_sublist
//     ;
//
// select_sublist ::=
//     derived_column
//     | qualified_star
//     ;
//
// table_expr ::=
//     from_clause where_clause group_by_clause having_clause order_by_clause limit_clause
//     ;
//
// // Specify a table derived from one or more tables.
// from_clause ::=
//     table_ref_list
//     ;
//
// table_ref_list ::=
//     table_ref
//     | table_ref_list COMMA table_ref
//     ;
//
// // Reference a table.
// table_ref ::=
//     table_primary
//     | joined_table
//     ;
//
// table_primary ::=
//     table_name
//     | subquery opt_as ident
//     | LPAREN joined_table RPAREN
//     ;
//
// opt_as ::=
//     /* Empty */
//     | KW_AS
//     ;
//
// // Specify a table.
// // TODO(zhaochun): Do not support EXCEPT INTERSECT and joined table
// query_expr_body ::=
//     query_term
//     | query_expr_body KW_UNION opt_set_quantifier query_term;
//     ;
//
// query_term ::=
//     query_spec
//     | LPAREN query_expr_body RPAREN
//     ;
//
// // Specify a scalar value, a row, or a table derived from a <query expression>.
// subquery ::=
//     LPAREN query_expr_body RPAREN;<|MERGE_RESOLUTION|>--- conflicted
+++ resolved
@@ -191,7 +191,7 @@
 
 // Total keywords of doris
 terminal String KW_ADD, KW_ADMIN, KW_AFTER, KW_AGGREGATE, KW_ALL, KW_ALTER, KW_AND, KW_ANTI, KW_AS, KW_ASC, KW_AUTHORS, 
-    KW_BACKEND, KW_BACKUP, KW_BASE_PATH, KW_BETWEEN, KW_BEGIN, KW_BIGINT, KW_BOOLEAN, KW_BOTH, KW_BROKER, KW_BACKENDS, KW_BY,
+    KW_BACKEND, KW_BACKUP, KW_BETWEEN, KW_BEGIN, KW_BIGINT, KW_BOOLEAN, KW_BOTH, KW_BROKER, KW_BACKENDS, KW_BY,
     KW_CANCEL, KW_CASE, KW_CAST, KW_CHAIN, KW_CHAR, KW_CHARSET, KW_CLUSTER, KW_CLUSTERS,
     KW_COLLATE, KW_COLLATION, KW_COLUMN, KW_COLUMNS, KW_COMMENT, KW_COMMIT, KW_COMMITTED,
     KW_CONFIG, KW_CONNECTION, KW_CONNECTION_ID, KW_CONSISTENT, KW_COUNT, KW_CREATE, KW_CROSS, KW_CURRENT, KW_CURRENT_USER,
@@ -201,7 +201,7 @@
     KW_FALSE, KW_FOLLOWER, KW_FOLLOWING, KW_FREE, KW_FROM, KW_FILE, KW_FIRST, KW_FLOAT, KW_FOR, KW_FORMAT, KW_FRONTEND, KW_FRONTENDS, KW_FULL, KW_FUNCTION,
     KW_GLOBAL, KW_GRANT, KW_GRANTS, KW_GROUP,
     KW_HASH, KW_HAVING, KW_HELP,KW_HLL, KW_HLL_UNION, KW_HUB,
-    KW_IDENTIFIED, KW_IF, KW_IN, KW_INDEX, KW_INDEXES, KW_INFILE, 
+    KW_IDENTIFIED, KW_IF, KW_IN, KW_INDEX, KW_INDEXES, KW_INFILE,
     KW_INNER, KW_INSERT, KW_INT, KW_INTERMEDIATE, KW_INTERVAL, KW_INTO, KW_IS, KW_ISNULL,  KW_ISOLATION,
     KW_JOIN,
     KW_KEY, KW_KILL,
@@ -403,7 +403,7 @@
 //
 nonterminal String keyword, ident, ident_or_text, variable_name, text_or_password,
         charset_name_or_default, old_or_new_charset_name_or_default, opt_collate,
-        collation_name_or_default, type_func_name_keyword, type_function_name, opt_file_format, opt_base_path;
+        collation_name_or_default, type_func_name_keyword, type_function_name, opt_file_format;
 
 nonterminal String opt_db, opt_partition_name, procedure_or_function, opt_comment, opt_engine;
 nonterminal ColumnDef.DefaultValue opt_default_value;
@@ -1050,19 +1050,11 @@
     opt_partitions:partitionNames
     opt_field_term:colSep
     opt_file_format:fileFormat
-<<<<<<< HEAD
     opt_columns_from_path:columnsFromPath
     opt_col_list:colList
     opt_col_mapping_list:colMappingList
     {:
         RESULT = new DataDescription(tableName, partitionNames, files, colList, colSep, fileFormat, columnsFromPath, isNeg, colMappingList);
-=======
-    opt_base_path:basePath
-    opt_col_list:colList
-    opt_col_mapping_list:colMappingList
-    {:
-        RESULT = new DataDescription(tableName, partitionNames, files, colList, colSep, fileFormat, basePath, isNeg, colMappingList);
->>>>>>> bf8e0811
     :}
     ;
 
@@ -1119,19 +1111,11 @@
     {: RESULT = format; :}
     ;
 
-<<<<<<< HEAD
 opt_columns_from_path ::=
     /* Empty */
     {: RESULT = null; :}
     | KW_COLUMNS KW_FROM KW_PATH KW_AS LPAREN ident_list:columnsFromPath RPAREN
     {: RESULT = columnsFromPath; :}
-=======
-opt_base_path ::=
-    /* Empty */
-    {: RESULT = null; :}
-    | KW_BASE_PATH KW_AS ident_or_text:basePath
-    {: RESULT = basePath; :}
->>>>>>> bf8e0811
     ;
 
 opt_col_list ::=
@@ -3948,11 +3932,7 @@
     {: RESULT = id; :}
     | KW_FORMAT:id
     {: RESULT = id; :}
-<<<<<<< HEAD
     | KW_PATH:id
-=======
-    | KW_BASE_PATH:id
->>>>>>> bf8e0811
     {: RESULT = id; :}
     | KW_FUNCTION:id
     {: RESULT = id; :}
