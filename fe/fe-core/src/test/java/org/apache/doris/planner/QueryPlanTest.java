// Licensed to the Apache Software Foundation (ASF) under one
// or more contributor license agreements.  See the NOTICE file
// distributed with this work for additional information
// regarding copyright ownership.  The ASF licenses this file
// to you under the Apache License, Version 2.0 (the
// "License"); you may not use this file except in compliance
// with the License.  You may obtain a copy of the License at
//
//   http://www.apache.org/licenses/LICENSE-2.0
//
// Unless required by applicable law or agreed to in writing,
// software distributed under the License is distributed on an
// "AS IS" BASIS, WITHOUT WARRANTIES OR CONDITIONS OF ANY
// KIND, either express or implied.  See the License for the
// specific language governing permissions and limitations
// under the License.

package org.apache.doris.planner;

import org.apache.doris.analysis.Analyzer;
import org.apache.doris.analysis.CreateDbStmt;
import org.apache.doris.analysis.CreateTableStmt;
import org.apache.doris.analysis.DropDbStmt;
import org.apache.doris.analysis.Expr;
import org.apache.doris.analysis.InformationFunction;
import org.apache.doris.analysis.LoadStmt;
import org.apache.doris.analysis.SelectStmt;
import org.apache.doris.analysis.ShowCreateDbStmt;
import org.apache.doris.analysis.StatementBase;
import org.apache.doris.catalog.Catalog;
import org.apache.doris.catalog.Database;
import org.apache.doris.catalog.MaterializedIndex;
import org.apache.doris.catalog.MaterializedIndex.IndexExtState;
import org.apache.doris.catalog.OlapTable;
import org.apache.doris.catalog.Partition;
import org.apache.doris.catalog.Replica;
import org.apache.doris.catalog.Tablet;
import org.apache.doris.catalog.Type;
import org.apache.doris.common.Config;
import org.apache.doris.common.FeConstants;
import org.apache.doris.common.jmockit.Deencapsulation;
import org.apache.doris.load.EtlJobType;
import org.apache.doris.qe.ConnectContext;
import org.apache.doris.qe.QueryState.MysqlStateType;
import org.apache.doris.utframe.UtFrameUtils;

import com.google.common.collect.Lists;

import org.apache.commons.lang3.StringUtils;
import org.junit.AfterClass;
import org.junit.Assert;
import org.junit.BeforeClass;
import org.junit.Test;

import java.io.File;
import java.util.List;
import java.util.UUID;

public class QueryPlanTest {
    // use a unique dir so that it won't be conflict with other unit test which
    // may also start a Mocked Frontend
    private static String runningDir = "fe/mocked/QueryPlanTest/" + UUID.randomUUID().toString() + "/";

    private static ConnectContext connectContext;

    @BeforeClass
    public static void beforeClass() throws Exception {
        UtFrameUtils.createMinDorisCluster(runningDir);

        // create connect context
        connectContext = UtFrameUtils.createDefaultCtx();

        // disable bucket shuffle join
        Deencapsulation.setField(connectContext.getSessionVariable(), "enableBucketShuffleJoin", false);

        // create database
        String createDbStmtStr = "create database test;";
        CreateDbStmt createDbStmt = (CreateDbStmt) UtFrameUtils.parseAndAnalyzeStmt(createDbStmtStr, connectContext);
        Catalog.getCurrentCatalog().createDb(createDbStmt);

        createTable("create table test.test1\n" +
                "(\n" +
                "    query_id varchar(48) comment \"Unique query id\",\n" +
                "    time datetime not null comment \"Query start time\",\n" +
                "    client_ip varchar(32) comment \"Client IP\",\n" +
                "    user varchar(64) comment \"User name\",\n" +
                "    db varchar(96) comment \"Database of this query\",\n" +
                "    state varchar(8) comment \"Query result state. EOF, ERR, OK\",\n" +
                "    query_time bigint comment \"Query execution time in millisecond\",\n" +
                "    scan_bytes bigint comment \"Total scan bytes of this query\",\n" +
                "    scan_rows bigint comment \"Total scan rows of this query\",\n" +
                "    return_rows bigint comment \"Returned rows of this query\",\n" +
                "    stmt_id int comment \"An incremental id of statement\",\n" +
                "    is_query tinyint comment \"Is this statemt a query. 1 or 0\",\n" +
                "    frontend_ip varchar(32) comment \"Frontend ip of executing this statement\",\n" +
                "    stmt varchar(2048) comment \"The original statement, trimed if longer than 2048 bytes\"\n" +
                ")\n" +
                "partition by range(time) ()\n" +
                "distributed by hash(query_id) buckets 1\n" +
                "properties(\n" +
                "    \"dynamic_partition.time_unit\" = \"DAY\",\n" +
                "    \"dynamic_partition.start\" = \"-30\",\n" +
                "    \"dynamic_partition.end\" = \"3\",\n" +
                "    \"dynamic_partition.prefix\" = \"p\",\n" +
                "    \"dynamic_partition.buckets\" = \"1\",\n" +
                "    \"dynamic_partition.enable\" = \"true\",\n" +
                "    \"replication_num\" = \"1\"\n" +
                ");");

        createTable("CREATE TABLE test.bitmap_table (\n" +
                "  `id` int(11) NULL COMMENT \"\",\n" +
                "  `id2` bitmap bitmap_union NULL\n" +
                ") ENGINE=OLAP\n" +
                "AGGREGATE KEY(`id`)\n" +
                "DISTRIBUTED BY HASH(`id`) BUCKETS 1\n" +
                "PROPERTIES (\n" +
                " \"replication_num\" = \"1\"\n" +
                ");");

        createTable("CREATE TABLE test.join1 (\n" +
                "  `dt` int(11) COMMENT \"\",\n" +
                "  `id` int(11) COMMENT \"\",\n" +
                "  `value` varchar(8) COMMENT \"\"\n" +
                ") ENGINE=OLAP\n" +
                "DUPLICATE KEY(`dt`, `id`)\n" +
                "PARTITION BY RANGE(`dt`)\n" +
                "(PARTITION p1 VALUES LESS THAN (\"10\"))\n" +
                "DISTRIBUTED BY HASH(`id`) BUCKETS 10\n" +
                "PROPERTIES (\n" +
                "  \"replication_num\" = \"1\"\n" +
                ");");

        createTable("CREATE TABLE test.join2 (\n" +
                "  `dt` int(11) COMMENT \"\",\n" +
                "  `id` int(11) COMMENT \"\",\n" +
                "  `value` varchar(8) COMMENT \"\"\n" +
                ") ENGINE=OLAP\n" +
                "DUPLICATE KEY(`dt`, `id`)\n" +
                "PARTITION BY RANGE(`dt`)\n" +
                "(PARTITION p1 VALUES LESS THAN (\"10\"))\n" +
                "DISTRIBUTED BY HASH(`id`) BUCKETS 10\n" +
                "PROPERTIES (\n" +
                "  \"replication_num\" = \"1\"\n" +
                ");");

        createTable("CREATE TABLE test.bitmap_table_2 (\n" +
                "  `id` int(11) NULL COMMENT \"\",\n" +
                "  `id2` bitmap bitmap_union NULL,\n" +
                "  `id3` bitmap bitmap_union NULL\n" +
                ") ENGINE=OLAP\n" +
                "AGGREGATE KEY(`id`)\n" +
                "DISTRIBUTED BY HASH(`id`) BUCKETS 1\n" +
                "PROPERTIES (\n" +
                " \"replication_num\" = \"1\"\n" +
                ");");

        createTable("CREATE TABLE test.hll_table (\n" +
                "  `id` int(11) NULL COMMENT \"\",\n" +
                "  `id2` hll hll_union NULL\n" +
                ") ENGINE=OLAP\n" +
                "AGGREGATE KEY(`id`)\n" +
                "DISTRIBUTED BY HASH(`id`) BUCKETS 1\n" +
                "PROPERTIES (\n" +
                " \"replication_num\" = \"1\"\n" +
                ");");

        createTable("CREATE TABLE test.`bigtable` (\n" +
                "  `k1` tinyint(4) NULL COMMENT \"\",\n" +
                "  `k2` smallint(6) NULL COMMENT \"\",\n" +
                "  `k3` int(11) NULL COMMENT \"\",\n" +
                "  `k4` bigint(20) NULL COMMENT \"\",\n" +
                "  `k5` decimal(9, 3) NULL COMMENT \"\",\n" +
                "  `k6` char(5) NULL COMMENT \"\",\n" +
                "  `k10` date NULL COMMENT \"\",\n" +
                "  `k11` datetime NULL COMMENT \"\",\n" +
                "  `k7` varchar(20) NULL COMMENT \"\",\n" +
                "  `k8` double MAX NULL COMMENT \"\",\n" +
                "  `k9` float SUM NULL COMMENT \"\"\n" +
                ") ENGINE=OLAP\n" +
                "AGGREGATE KEY(`k1`, `k2`, `k3`, `k4`, `k5`, `k6`, `k10`, `k11`, `k7`)\n" +
                "COMMENT \"OLAP\"\n" +
                "DISTRIBUTED BY HASH(`k1`) BUCKETS 5\n" +
                "PROPERTIES (\n" +
                "\"replication_num\" = \"1\"\n" +
                ");");

        createTable("CREATE TABLE test.`baseall` (\n" +
                "  `k1` tinyint(4) NULL COMMENT \"\",\n" +
                "  `k2` smallint(6) NULL COMMENT \"\",\n" +
                "  `k3` int(11) NULL COMMENT \"\",\n" +
                "  `k4` bigint(20) NULL COMMENT \"\",\n" +
                "  `k5` decimal(9, 3) NULL COMMENT \"\",\n" +
                "  `k6` char(5) NULL COMMENT \"\",\n" +
                "  `k10` date NULL COMMENT \"\",\n" +
                "  `k11` datetime NULL COMMENT \"\",\n" +
                "  `k7` varchar(20) NULL COMMENT \"\",\n" +
                "  `k8` double MAX NULL COMMENT \"\",\n" +
                "  `k9` float SUM NULL COMMENT \"\"\n" +
                ") ENGINE=OLAP\n" +
                "AGGREGATE KEY(`k1`, `k2`, `k3`, `k4`, `k5`, `k6`, `k10`, `k11`, `k7`)\n" +
                "COMMENT \"OLAP\"\n" +
                "DISTRIBUTED BY HASH(`k1`) BUCKETS 5\n" +
                "PROPERTIES (\n" +
                "\"replication_num\" = \"1\"\n" +
                ");");

        createTable("CREATE TABLE test.`dynamic_partition` (\n" +
                "  `k1` date NULL COMMENT \"\",\n" +
                "  `k2` smallint(6) NULL COMMENT \"\",\n" +
                "  `k3` int(11) NULL COMMENT \"\",\n" +
                "  `k4` bigint(20) NULL COMMENT \"\",\n" +
                "  `k5` decimal(9, 3) NULL COMMENT \"\",\n" +
                "  `k6` char(5) NULL COMMENT \"\",\n" +
                "  `k10` date NULL COMMENT \"\",\n" +
                "  `k11` datetime NULL COMMENT \"\",\n" +
                "  `k7` varchar(20) NULL COMMENT \"\",\n" +
                "  `k8` double MAX NULL COMMENT \"\",\n" +
                "  `k9` float SUM NULL COMMENT \"\"\n" +
                ") ENGINE=OLAP\n" +
                "AGGREGATE KEY(`k1`, `k2`, `k3`, `k4`, `k5`, `k6`, `k10`, `k11`, `k7`)\n" +
                "COMMENT \"OLAP\"\n" +
                "PARTITION BY RANGE (k1)\n" +
                "(\n" +
                "PARTITION p1 VALUES LESS THAN (\"2014-01-01\"),\n" +
                "PARTITION p2 VALUES LESS THAN (\"2014-06-01\"),\n" +
                "PARTITION p3 VALUES LESS THAN (\"2014-12-01\")\n" +
                ")\n" +
                "DISTRIBUTED BY HASH(`k1`) BUCKETS 5\n" +
                "PROPERTIES (\n" +
                "\"replication_num\" = \"1\",\n" +
                "\"dynamic_partition.enable\" = \"true\",\n" +
                "\"dynamic_partition.start\" = \"-3\",\n" +
                "\"dynamic_partition.end\" = \"3\",\n" +
                "\"dynamic_partition.time_unit\" = \"day\",\n" +
                "\"dynamic_partition.prefix\" = \"p\",\n" +
                "\"dynamic_partition.buckets\" = \"1\"\n" +
                ");");

        createTable("CREATE TABLE test.`app_profile` (\n" +
                "  `event_date` date NOT NULL COMMENT \"\",\n" +
                "  `app_name` varchar(64) NOT NULL COMMENT \"\",\n" +
                "  `package_name` varchar(64) NOT NULL COMMENT \"\",\n" +
                "  `age` varchar(32) NOT NULL COMMENT \"\",\n" +
                "  `gender` varchar(32) NOT NULL COMMENT \"\",\n" +
                "  `level` varchar(64) NOT NULL COMMENT \"\",\n" +
                "  `city` varchar(64) NOT NULL COMMENT \"\",\n" +
                "  `model` varchar(64) NOT NULL COMMENT \"\",\n" +
                "  `brand` varchar(64) NOT NULL COMMENT \"\",\n" +
                "  `hours` varchar(16) NOT NULL COMMENT \"\",\n" +
                "  `use_num` int(11) SUM NOT NULL COMMENT \"\",\n" +
                "  `use_time` double SUM NOT NULL COMMENT \"\",\n" +
                "  `start_times` bigint(20) SUM NOT NULL COMMENT \"\"\n" +
                ") ENGINE=OLAP\n" +
                "AGGREGATE KEY(`event_date`, `app_name`, `package_name`, `age`, `gender`, `level`, `city`, `model`, `brand`, `hours`)\n"
                +
                "COMMENT \"OLAP\"\n" +
                "PARTITION BY RANGE(`event_date`)\n" +
                "(PARTITION p_20200301 VALUES [('2020-02-27'), ('2020-03-02')),\n" +
                "PARTITION p_20200306 VALUES [('2020-03-02'), ('2020-03-07')))\n" +
                "DISTRIBUTED BY HASH(`event_date`, `app_name`, `package_name`, `age`, `gender`, `level`, `city`, `model`, `brand`, `hours`) BUCKETS 1\n"
                +
                "PROPERTIES (\n" +
                " \"replication_num\" = \"1\"\n" +
                ");");

        createTable("CREATE TABLE test.`pushdown_test` (\n" +
                "  `k1` tinyint(4) NULL COMMENT \"\",\n" +
                "  `k2` smallint(6) NULL COMMENT \"\",\n" +
                "  `k3` int(11) NULL COMMENT \"\",\n" +
                "  `k4` bigint(20) NULL COMMENT \"\",\n" +
                "  `k5` decimal(9, 3) NULL COMMENT \"\",\n" +
                "  `k6` char(5) NULL COMMENT \"\",\n" +
                "  `k10` date NULL COMMENT \"\",\n" +
                "  `k11` datetime NULL COMMENT \"\",\n" +
                "  `k7` varchar(20) NULL COMMENT \"\",\n" +
                "  `k8` double MAX NULL COMMENT \"\",\n" +
                "  `k9` float SUM NULL COMMENT \"\"\n" +
                ") ENGINE=OLAP\n" +
                "AGGREGATE KEY(`k1`, `k2`, `k3`, `k4`, `k5`, `k6`, `k10`, `k11`, `k7`)\n" +
                "COMMENT \"OLAP\"\n" +
                "PARTITION BY RANGE(`k1`)\n" +
                "(PARTITION p1 VALUES [(\"-128\"), (\"-64\")),\n" +
                "PARTITION p2 VALUES [(\"-64\"), (\"0\")),\n" +
                "PARTITION p3 VALUES [(\"0\"), (\"64\")))\n" +
                "DISTRIBUTED BY HASH(`k1`) BUCKETS 5\n" +
                "PROPERTIES (\n" +
                "\"replication_num\" = \"1\",\n" +
                "\"in_memory\" = \"false\",\n" +
                "\"storage_format\" = \"DEFAULT\"\n" +
                ");");

        createTable("create table test.jointest\n" +
                "(k1 int, k2 int) distributed by hash(k1) buckets 1\n" +
                "properties(\"replication_num\" = \"1\");");

        createTable("create table test.bucket_shuffle1\n" +
                "(k1 int, k2 int, k3 int) distributed by hash(k1, k2) buckets 5\n" +
                "properties(\"replication_num\" = \"1\"" +
                ");");

        createTable("CREATE TABLE test.`bucket_shuffle2` (\n" +
                "  `k1` int NULL COMMENT \"\",\n" +
                "  `k2` smallint(6) NULL COMMENT \"\"\n" +
                ") ENGINE=OLAP\n" +
                "COMMENT \"OLAP\"\n" +
                "PARTITION BY RANGE(`k1`)\n" +
                "(PARTITION p1 VALUES [(\"-128\"), (\"-64\")),\n" +
                "PARTITION p2 VALUES [(\"-64\"), (\"0\")),\n" +
                "PARTITION p3 VALUES [(\"0\"), (\"64\")))\n" +
                "DISTRIBUTED BY HASH(k1, k2) BUCKETS 5\n" +
                "PROPERTIES (\n" +
                "\"replication_num\" = \"1\",\n" +
                "\"in_memory\" = \"false\",\n" +
                "\"storage_format\" = \"DEFAULT\"\n" +
                ");");

        createTable("create table test.colocate1\n" +
                "(k1 int, k2 int, k3 int) distributed by hash(k1, k2) buckets 1\n" +
                "properties(\"replication_num\" = \"1\"," +
                "\"colocate_with\" = \"group1\");");

        createTable("create table test.colocate2\n" +
                "(k1 int, k2 int, k3 int) distributed by hash(k1, k2) buckets 1\n" +
                "properties(\"replication_num\" = \"1\"," +
                "\"colocate_with\" = \"group1\");");

        createTable("create external table test.mysql_table\n" +
                "(k1 int, k2 int)\n" +
                "ENGINE=MYSQL\n" +
                "PROPERTIES (\n" +
                "\"host\" = \"127.0.0.1\",\n" +
                "\"port\" = \"3306\",\n" +
                "\"user\" = \"root\",\n" +
                "\"password\" = \"123\",\n" +
                "\"database\" = \"db1\",\n" +
                "\"table\" = \"tbl1\"\n" +
                ");");

        createTable("CREATE TABLE test.`table_partitioned` (\n" +
                "  `dt` int(11) NOT NULL COMMENT \"\",\n" +
                "  `dis_key` varchar(20) NOT NULL COMMENT \"\"\n" +
                ") ENGINE=OLAP\n" +
                "DUPLICATE KEY(`dt`, `dis_key`)\n" +
                "PARTITION BY RANGE(`dt`)\n" +
                "(PARTITION p20200101 VALUES [(\"-1\"), (\"20200101\")),\n" +
                "PARTITION p20200201 VALUES [(\"20200101\"), (\"20200201\")))\n" +
                "DISTRIBUTED BY HASH(`dt`, `dis_key`) BUCKETS 2\n" +
                "PROPERTIES (\n" +
                "\"replication_num\" = \"1\"\n" +
                ");");

        createTable("CREATE TABLE test.`table_unpartitioned` (\n" +
                "  `dt` int(11) NOT NULL COMMENT \"\",\n" +
                "  `dis_key` varchar(20) NOT NULL COMMENT \"\"\n" +
                ") ENGINE=OLAP\n" +
                "DUPLICATE KEY(`dt`, `dis_key`)\n" +
                "COMMENT \"OLAP\"\n" +
                "DISTRIBUTED BY HASH(`dt`, `dis_key`) BUCKETS 2\n" +
                "PROPERTIES (\n" +
                "\"replication_num\" = \"1\"\n" +
                ");");

        Config.enable_odbc_table = true;
        createTable("create external table test.odbc_oracle\n" +
                "(k1 int, k2 int)\n" +
                "ENGINE=ODBC\n" +
                "PROPERTIES (\n" +
                "\"host\" = \"127.0.0.1\",\n" +
                "\"port\" = \"3306\",\n" +
                "\"user\" = \"root\",\n" +
                "\"password\" = \"123\",\n" +
                "\"database\" = \"db1\",\n" +
                "\"table\" = \"tbl1\",\n" +
                "\"driver\" = \"Oracle Driver\",\n" +
                "\"odbc_type\" = \"oracle\"\n" +
                ");");

        createTable("create external table test.odbc_mysql\n" +
                "(k1 int, k2 int)\n" +
                "ENGINE=ODBC\n" +
                "PROPERTIES (\n" +
                "\"host\" = \"127.0.0.1\",\n" +
                "\"port\" = \"3306\",\n" +
                "\"user\" = \"root\",\n" +
                "\"password\" = \"123\",\n" +
                "\"database\" = \"db1\",\n" +
                "\"table\" = \"tbl1\",\n" +
                "\"driver\" = \"Oracle Driver\",\n" +
                "\"odbc_type\" = \"mysql\"\n" +
                ");");
<<<<<<< HEAD

        createTable("create table test.tbl_inpredicate_date (" +
=======
        
        createTable("create table test.tbl_int_date (" +
>>>>>>> b1c1ffda
                "`date` datetime NULL," +
                "`day` date NULL," +
                "`site_id` int(11) NULL )" +
                " ENGINE=OLAP " +
                "DUPLICATE KEY(`date`, `day`, `site_id`)" +
                "DISTRIBUTED BY HASH(`site_id`) BUCKETS 10 " +
                "PROPERTIES (\n" +
                "\"replication_num\" = \"1\",\n" +
                "\"in_memory\" = \"false\",\n" +
                "\"storage_format\" = \"V2\"\n" +
                ");");
    }

    @AfterClass
    public static void tearDown() {
        File file = new File(runningDir);
        file.delete();
    }

    private static void createTable(String sql) throws Exception {
        CreateTableStmt createTableStmt = (CreateTableStmt) UtFrameUtils.parseAndAnalyzeStmt(sql, connectContext);
        Catalog.getCurrentCatalog().createTable(createTableStmt);
    }

    @Test
    public void testBitmapInsertInto() throws Exception {
        String queryStr = "explain INSERT INTO test.bitmap_table (id, id2) VALUES (1001, to_bitmap(1000)), (1001, to_bitmap(2000));";
        String explainString = UtFrameUtils.getSQLPlanOrErrorMsg(connectContext, queryStr);
        Assert.assertTrue(explainString.contains("OLAP TABLE SINK"));

        queryStr = "explain insert into test.bitmap_table select id, bitmap_union(id2) from test.bitmap_table_2 group by id;";
        explainString = UtFrameUtils.getSQLPlanOrErrorMsg(connectContext, queryStr);
        Assert.assertTrue(explainString.contains("OLAP TABLE SINK"));
        Assert.assertTrue(explainString.contains("bitmap_union"));
        Assert.assertTrue(explainString.contains("1:AGGREGATE"));
        Assert.assertTrue(explainString.contains("0:OlapScanNode"));

        queryStr = "explain insert into test.bitmap_table select id, id2 from test.bitmap_table_2;";
        explainString = UtFrameUtils.getSQLPlanOrErrorMsg(connectContext, queryStr);
        Assert.assertTrue(explainString.contains("OLAP TABLE SINK"));
        Assert.assertTrue(explainString.contains("OUTPUT EXPRS:`id` | `id2`"));
        Assert.assertTrue(explainString.contains("0:OlapScanNode"));

        queryStr = "explain insert into test.bitmap_table select id, to_bitmap(id2) from test.bitmap_table_2;";
        explainString = UtFrameUtils.getSQLPlanOrErrorMsg(connectContext, queryStr);
        Assert.assertTrue(explainString.contains("OLAP TABLE SINK"));
        Assert.assertTrue(explainString.contains("OUTPUT EXPRS:`id` | to_bitmap(`id2`)"));
        Assert.assertTrue(explainString.contains("0:OlapScanNode"));

        queryStr = "explain insert into test.bitmap_table select id, bitmap_hash(id2) from test.bitmap_table_2;";
        explainString = UtFrameUtils.getSQLPlanOrErrorMsg(connectContext, queryStr);
        Assert.assertTrue(explainString.contains("OLAP TABLE SINK"));
        Assert.assertTrue(explainString.contains("OUTPUT EXPRS:`id` | bitmap_hash(`id2`)"));
        Assert.assertTrue(explainString.contains("0:OlapScanNode"));

        queryStr = "explain insert into test.bitmap_table select id, id from test.bitmap_table_2;";
        String errorMsg = UtFrameUtils.getSQLPlanOrErrorMsg(connectContext, queryStr);
        Assert.assertTrue(errorMsg.contains("bitmap column id2 require the function return type is BITMAP"));
    }

    private static void testBitmapQueryPlan(String sql, String result) throws Exception {
        String explainString = UtFrameUtils.getSQLPlanOrErrorMsg(connectContext, "explain " + sql);
        Assert.assertTrue(explainString.contains(result));
    }

    @Test
    public void testBitmapQuery() throws Exception {
        testBitmapQueryPlan(
                "select * from test.bitmap_table;",
                "OUTPUT EXPRS:`default_cluster:test.bitmap_table`.`id` | `default_cluster:test.bitmap_table`.`id2`"
        );

        testBitmapQueryPlan(
                "select count(id2) from test.bitmap_table;",
                Type.OnlyMetricTypeErrorMsg
        );

        testBitmapQueryPlan(
                "select group_concat(id2) from test.bitmap_table;",
                "group_concat requires first parameter to be of type STRING: group_concat(`id2`)"
        );

        testBitmapQueryPlan(
                "select sum(id2) from test.bitmap_table;",
                "sum requires a numeric parameter: sum(`id2`)"
        );

        testBitmapQueryPlan(
                "select avg(id2) from test.bitmap_table;",
                "avg requires a numeric parameter: avg(`id2`)"
        );

        testBitmapQueryPlan(
                "select max(id2) from test.bitmap_table;",
                Type.OnlyMetricTypeErrorMsg
        );

        testBitmapQueryPlan(
                "select min(id2) from test.bitmap_table;",
                Type.OnlyMetricTypeErrorMsg
        );

        testBitmapQueryPlan(
                "select count(*) from test.bitmap_table group by id2;",
                Type.OnlyMetricTypeErrorMsg
        );

        testBitmapQueryPlan(
                "select count(*) from test.bitmap_table where id2 = 1;",
                "type not match, originType=BITMAP, targeType=DOUBLE"
        );

    }

    private static void testHLLQueryPlan(String sql, String result) throws Exception {
        String explainString = UtFrameUtils.getSQLPlanOrErrorMsg(connectContext, "explain " + sql);
        Assert.assertTrue(explainString.contains(result));
    }

    @Test
    public void testHLLTypeQuery() throws Exception {
        testHLLQueryPlan(
                "select * from test.hll_table;",
                "OUTPUT EXPRS:`default_cluster:test.hll_table`.`id` | `default_cluster:test.hll_table`.`id2`"
        );

        testHLLQueryPlan(
                "select count(id2) from test.hll_table;",
                Type.OnlyMetricTypeErrorMsg
        );

        testHLLQueryPlan(
                "select group_concat(id2) from test.hll_table;",
                "group_concat requires first parameter to be of type STRING: group_concat(`id2`)"
        );

        testHLLQueryPlan(
                "select sum(id2) from test.hll_table;",
                "sum requires a numeric parameter: sum(`id2`)"
        );

        testHLLQueryPlan(
                "select avg(id2) from test.hll_table;",
                "avg requires a numeric parameter: avg(`id2`)"
        );

        testHLLQueryPlan(
                "select max(id2) from test.hll_table;",
                Type.OnlyMetricTypeErrorMsg
        );

        testHLLQueryPlan(
                "select min(id2) from test.hll_table;",
                Type.OnlyMetricTypeErrorMsg
        );

        testHLLQueryPlan(
                "select min(id2) from test.hll_table;",
                Type.OnlyMetricTypeErrorMsg
        );

        testHLLQueryPlan(
                "select count(*) from test.hll_table group by id2;",
                Type.OnlyMetricTypeErrorMsg
        );

        testHLLQueryPlan(
                "select count(*) from test.hll_table where id2 = 1",
                "type not match, originType=HLL, targeType=DOUBLE"
        );
    }

    @Test
    public void testTypeCast() throws Exception {
        // cmy: this test may sometimes failed in our daily test env, so I add a case here.
        String sql = "select * from test.baseall a where k1 in (select k1 from test.bigtable b where k2 > 0 and k1 = 1);";
        UtFrameUtils.getSQLPlanOrErrorMsg(connectContext, "explain " + sql);
        Assert.assertEquals(MysqlStateType.EOF, connectContext.getState().getStateType());

        sql = "SHOW VARIABLES LIKE 'lower_case_%'; SHOW VARIABLES LIKE 'sql_mode'";
        List<StatementBase> stmts = UtFrameUtils.parseAndAnalyzeStmts(sql, connectContext);
        Assert.assertEquals(2, stmts.size());
    }

    @Test
    public void testMultiStmts() throws Exception {
        String sql = "SHOW VARIABLES LIKE 'lower_case_%'; SHOW VARIABLES LIKE 'sql_mode'";
        List<StatementBase>stmts = UtFrameUtils.parseAndAnalyzeStmts(sql, connectContext);
        Assert.assertEquals(2, stmts.size());

        sql = "SHOW VARIABLES LIKE 'lower_case_%';;;";
        stmts = UtFrameUtils.parseAndAnalyzeStmts(sql, connectContext);
        Assert.assertEquals(1, stmts.size());

        sql = "SHOW VARIABLES LIKE 'lower_case_%';;;SHOW VARIABLES LIKE 'lower_case_%';";
        stmts = UtFrameUtils.parseAndAnalyzeStmts(sql, connectContext);
        Assert.assertEquals(4, stmts.size());

        sql = "SHOW VARIABLES LIKE 'lower_case_%'";
        stmts = UtFrameUtils.parseAndAnalyzeStmts(sql, connectContext);
        Assert.assertEquals(1, stmts.size());
    }

    @Test
    public void testCountDistinctRewrite() throws Exception {
        String sql = "select count(distinct id) from test.bitmap_table";
        String explainString = UtFrameUtils.getSQLPlanOrErrorMsg(connectContext, "explain " + sql);
        Assert.assertTrue(explainString.contains("output: count"));

        sql = "select count(distinct id2) from test.bitmap_table";
        explainString = UtFrameUtils.getSQLPlanOrErrorMsg(connectContext, "explain " + sql);
        Assert.assertTrue(explainString.contains("bitmap_union_count"));

        sql = "select sum(id) / count(distinct id2) from test.bitmap_table";
        explainString = UtFrameUtils.getSQLPlanOrErrorMsg(connectContext, "explain " + sql);
        Assert.assertTrue(explainString.contains("bitmap_union_count"));

        sql = "select count(distinct id2) from test.hll_table";
        explainString = UtFrameUtils.getSQLPlanOrErrorMsg(connectContext, "explain " + sql);
        Assert.assertTrue(explainString.contains("hll_union_agg"));

        sql = "select sum(id) / count(distinct id2) from test.hll_table";
        explainString = UtFrameUtils.getSQLPlanOrErrorMsg(connectContext, "explain " + sql);
        Assert.assertTrue(explainString.contains("hll_union_agg"));

        sql = "select count(distinct id2) from test.bitmap_table group by id order by count(distinct id2)";
        explainString = UtFrameUtils.getSQLPlanOrErrorMsg(connectContext, "explain " + sql);
        Assert.assertTrue(explainString.contains("bitmap_union_count"));

        sql = "select count(distinct id2) from test.bitmap_table having count(distinct id2) > 0";
        explainString = UtFrameUtils.getSQLPlanOrErrorMsg(connectContext, "explain " + sql);
        Assert.assertTrue(explainString.contains("bitmap_union_count"));

        sql = "select count(distinct id2) from test.bitmap_table order by count(distinct id2)";
        explainString = UtFrameUtils.getSQLPlanOrErrorMsg(connectContext, "explain " + sql);
        Assert.assertTrue(explainString.contains("bitmap_union_count"));

        sql = "select count(distinct if(id = 1, id2, null)) from test.bitmap_table";
        explainString = UtFrameUtils.getSQLPlanOrErrorMsg(connectContext, "explain " + sql);
        Assert.assertTrue(explainString.contains("bitmap_union_count"));

        sql = "select count(distinct ifnull(id2, id3)) from test.bitmap_table_2";
        explainString = UtFrameUtils.getSQLPlanOrErrorMsg(connectContext, "explain " + sql);
        Assert.assertTrue(explainString.contains("bitmap_union_count"));

        sql = "select count(distinct coalesce(id2, id3)) from test.bitmap_table_2";
        explainString = UtFrameUtils.getSQLPlanOrErrorMsg(connectContext, "explain " + sql);
        Assert.assertTrue(explainString.contains("bitmap_union_count"));

        ConnectContext.get().getSessionVariable().setRewriteCountDistinct(false);
        sql = "select count(distinct id2) from test.bitmap_table";
        explainString = UtFrameUtils.getSQLPlanOrErrorMsg(connectContext, "explain " + sql);
        Assert.assertTrue(explainString.contains(Type.OnlyMetricTypeErrorMsg));
    }

    @Test
    public void testCreateDbQueryPlanWithSchemaSyntax() throws Exception {
        String createSchemaSql = "create schema if not exists test";
        String createDbSql = "create database if not exists test";
        CreateDbStmt createSchemaStmt = (CreateDbStmt) UtFrameUtils.parseAndAnalyzeStmt(createSchemaSql, connectContext);
        CreateDbStmt createDbStmt =  (CreateDbStmt) UtFrameUtils.parseAndAnalyzeStmt(createDbSql, connectContext);
        Assert.assertEquals(createDbStmt.toSql(), createSchemaStmt.toSql());
    }

    @Test
    public void testDropDbQueryPlanWithSchemaSyntax() throws Exception {
        String dropSchemaSql = "drop schema if exists test";
        String dropDbSql = "drop database if exists test";
        DropDbStmt dropSchemaStmt = (DropDbStmt) UtFrameUtils.parseAndAnalyzeStmt(dropSchemaSql, connectContext);
        DropDbStmt dropDbStmt = (DropDbStmt) UtFrameUtils.parseAndAnalyzeStmt(dropDbSql, connectContext);
        Assert.assertEquals(dropDbStmt.toSql(), dropSchemaStmt.toSql());
    }

    @Test
    public void testShowCreateDbQueryPlanWithSchemaSyntax() throws Exception {
        String showCreateSchemaSql = "show create schema test";
        String showCreateDbSql = "show create database test";
        ShowCreateDbStmt showCreateSchemaStmt = (ShowCreateDbStmt) UtFrameUtils.parseAndAnalyzeStmt(showCreateSchemaSql, connectContext);
        ShowCreateDbStmt showCreateDbStmt = (ShowCreateDbStmt) UtFrameUtils.parseAndAnalyzeStmt(showCreateDbSql, connectContext);
        Assert.assertEquals(showCreateDbStmt.toSql(), showCreateSchemaStmt.toSql());
    }

    @Test
    public void testDateTypeCastSyntax() throws Exception {
        String castSql = "select * from test.baseall where k11 < cast('2020-03-26' as date)";
        SelectStmt selectStmt =
                (SelectStmt) UtFrameUtils.parseAndAnalyzeStmt(castSql, connectContext);
        Expr rightExpr = selectStmt.getWhereClause().getChildren().get(1);
        Assert.assertTrue(rightExpr.getType().equals(Type.DATETIME));

        String castSql2 = "select str_to_date('11/09/2011', '%m/%d/%Y');";
        String explainString = UtFrameUtils.getSQLPlanOrErrorMsg(connectContext, "explain " + castSql2);
        Assert.assertTrue(explainString.contains("2011-11-09"));
        Assert.assertFalse(explainString.contains("2011-11-09 00:00:00"));
    }

    @Test
    public void testDateTypeEquality() throws Exception {
        // related to Github issue #3309
        String loadStr = "load label test.app_profile_20200306\n" +
                "(DATA INFILE('filexxx')INTO TABLE app_profile partition (p_20200306)\n" +
                "COLUMNS TERMINATED BY '\\t'\n" +
                "(app_name,package_name,age,gender,level,city,model,brand,hours,use_num,use_time,start_times)\n" +
                "SET\n" +
                "(event_date = default_value('2020-03-06'))) \n" +
                "PROPERTIES ( 'max_filter_ratio'='0.0001' );\n" +
                "";
        LoadStmt loadStmt = (LoadStmt) UtFrameUtils.parseAndAnalyzeStmt(loadStr, connectContext);
        Catalog.getCurrentCatalog().getLoadManager().createLoadJobV1FromStmt(loadStmt, EtlJobType.HADOOP,
                System.currentTimeMillis());
    }

    @Test
    public void testJoinPredicateTransitivity() throws Exception {
        connectContext.setDatabase("default_cluster:test");

        // test left join : left table where binary predicate
        String sql = "select join1.id\n" +
                "from join1\n" +
                "left join join2 on join1.id = join2.id\n" +
                "where join1.id > 1;";
        String explainString = UtFrameUtils.getSQLPlanOrErrorMsg(connectContext, "explain " + sql);
        Assert.assertTrue(explainString.contains("PREDICATES: `join2`.`id` > 1"));
        Assert.assertTrue(explainString.contains("PREDICATES: `join1`.`id` > 1"));

        // test left join: left table where in predicate
        sql = "select join1.id\n" +
                "from join1\n" +
                "left join join2 on join1.id = join2.id\n" +
                "where join1.id in (2);";
        explainString = UtFrameUtils.getSQLPlanOrErrorMsg(connectContext, "explain " + sql);
        Assert.assertTrue(explainString.contains("PREDICATES: `join2`.`id` IN (2)"));
        Assert.assertTrue(explainString.contains("PREDICATES: `join1`.`id` IN (2)"));

        // test left join: left table where between predicate
        sql = "select join1.id\n" +
                "from join1\n" +
                "left join join2 on join1.id = join2.id\n" +
                "where join1.id BETWEEN 1 AND 2;";
        explainString = UtFrameUtils.getSQLPlanOrErrorMsg(connectContext, "explain " + sql);
        Assert.assertTrue(explainString.contains("PREDICATES: `join1`.`id` >= 1, `join1`.`id` <= 2"));
        Assert.assertTrue(explainString.contains("PREDICATES: `join2`.`id` >= 1, `join2`.`id` <= 2"));

        // test left join: left table join predicate, left table couldn't push down
        sql = "select *\n from join1\n" +
                "left join join2 on join1.id = join2.id\n" +
                "and join1.id > 1;";
        explainString = UtFrameUtils.getSQLPlanOrErrorMsg(connectContext, "explain " + sql);
        Assert.assertTrue(explainString.contains("other join predicates: `join1`.`id` > 1"));
        Assert.assertFalse(explainString.contains("PREDICATES: `join1`.`id` > 1"));

        // test left join: right table where predicate.
        // If we eliminate outer join, we could push predicate down to join1 and join2.
        // Currently, we push predicate to join1 and keep join predicate for join2
        sql = "select *\n from join1\n" +
                "left join join2 on join1.id = join2.id\n" +
                "where join2.id > 1;";
        explainString = UtFrameUtils.getSQLPlanOrErrorMsg(connectContext, "explain " + sql);
        Assert.assertTrue(explainString.contains("PREDICATES: `join1`.`id` > 1"));
        Assert.assertFalse(explainString.contains("other join predicates: `join2`.`id` > 1"));

        // test left join: right table join predicate, only push down right table
        sql = "select *\n from join1\n" +
                "left join join2 on join1.id = join2.id\n" +
                "and join2.id > 1;";
        explainString = UtFrameUtils.getSQLPlanOrErrorMsg(connectContext, "explain " + sql);
        Assert.assertTrue(explainString.contains("PREDICATES: `join2`.`id` > 1"));
        Assert.assertFalse(explainString.contains("PREDICATES: `join1`.`id` > 1"));

        // test inner join: left table where predicate, both push down left table and right table
        sql = "select *\n from join1\n" +
                "join join2 on join1.id = join2.id\n" +
                "where join1.id > 1;";
        explainString = UtFrameUtils.getSQLPlanOrErrorMsg(connectContext, "explain " + sql);
        Assert.assertTrue(explainString.contains("PREDICATES: `join1`.`id` > 1"));
        Assert.assertTrue(explainString.contains("PREDICATES: `join2`.`id` > 1"));

        // test inner join: left table join predicate, both push down left table and right table
        sql = "select *\n from join1\n" +
                "join join2 on join1.id = join2.id\n" +
                "and join1.id > 1;";
        explainString = UtFrameUtils.getSQLPlanOrErrorMsg(connectContext, "explain " + sql);
        Assert.assertTrue(explainString.contains("PREDICATES: `join1`.`id` > 1"));
        Assert.assertTrue(explainString.contains("PREDICATES: `join2`.`id` > 1"));

        // test inner join: right table where predicate, both push down left table and right table
        sql = "select *\n from join1\n" +
                "join join2 on join1.id = join2.id\n" +
                "where join2.id > 1;";
        explainString = UtFrameUtils.getSQLPlanOrErrorMsg(connectContext, "explain " + sql);
        Assert.assertTrue(explainString.contains("PREDICATES: `join1`.`id` > 1"));
        Assert.assertTrue(explainString.contains("PREDICATES: `join2`.`id` > 1"));

        // test inner join: right table join predicate, both push down left table and right table
        sql = "select *\n from join1\n" +
                "join join2 on join1.id = join2.id\n" +
                "and 1 < join2.id;";
        explainString = UtFrameUtils.getSQLPlanOrErrorMsg(connectContext, "explain " + sql);
        Assert.assertTrue(explainString.contains("PREDICATES: `join1`.`id` > 1"));
        Assert.assertTrue(explainString.contains("PREDICATES: `join2`.`id` > 1"));

        sql = "select *\n from join1\n" +
                "join join2 on join1.id = join2.value\n" +
                "and join2.value in ('abc');";
        explainString = UtFrameUtils.getSQLPlanOrErrorMsg(connectContext, "explain " + sql);
        Assert.assertFalse(explainString.contains("'abc' is not a number"));
        Assert.assertFalse(explainString.contains("`join1`.`value` IN ('abc')"));

        // test anti join, right table join predicate, only push to right table
        sql = "select *\n from join1\n" +
                "left anti join join2 on join1.id = join2.id\n" +
                "and join2.id > 1;";
        explainString = UtFrameUtils.getSQLPlanOrErrorMsg(connectContext, "explain " + sql);
        Assert.assertTrue(explainString.contains("PREDICATES: `join2`.`id` > 1"));
        Assert.assertFalse(explainString.contains("PREDICATES: `join1`.`id` > 1"));

        // test semi join, right table join predicate, only push to right table
        sql = "select *\n from join1\n" +
                "left semi join join2 on join1.id = join2.id\n" +
                "and join2.id > 1;";
        explainString = UtFrameUtils.getSQLPlanOrErrorMsg(connectContext, "explain " + sql);
        Assert.assertTrue(explainString.contains("PREDICATES: `join2`.`id` > 1"));
        Assert.assertFalse(explainString.contains("PREDICATES: `join1`.`id` > 1"));

        // test anti join, left table join predicate, left table couldn't push down
        sql = "select *\n from join1\n" +
                "left anti join join2 on join1.id = join2.id\n" +
                "and join1.id > 1;";
        explainString = UtFrameUtils.getSQLPlanOrErrorMsg(connectContext, "explain " + sql);
        Assert.assertTrue(explainString.contains("other join predicates: `join1`.`id` > 1"));
        Assert.assertFalse(explainString.contains("PREDICATES: `join1`.`id` > 1"));

        // test semi join, left table join predicate, only push to left table
        sql = "select *\n from join1\n" +
                "left semi join join2 on join1.id = join2.id\n" +
                "and join1.id > 1;";
        explainString = UtFrameUtils.getSQLPlanOrErrorMsg(connectContext, "explain " + sql);
        Assert.assertTrue(explainString.contains("PREDICATES: `join1`.`id` > 1"));

        // test anti join, left table where predicate, only push to left table
        sql = "select join1.id\n" +
                "from join1\n" +
                "left anti join join2 on join1.id = join2.id\n" +
                "where join1.id > 1;";
        explainString = UtFrameUtils.getSQLPlanOrErrorMsg(connectContext, "explain " + sql);
        Assert.assertTrue(explainString.contains("PREDICATES: `join1`.`id` > 1"));
        Assert.assertFalse(explainString.contains("PREDICATES: `join2`.`id` > 1"));

        // test semi join, left table where predicate, only push to left table
        sql = "select join1.id\n" +
                "from join1\n" +
                "left semi join join2 on join1.id = join2.id\n" +
                "where join1.id > 1;";
        explainString = UtFrameUtils.getSQLPlanOrErrorMsg(connectContext, "explain " + sql);
        Assert.assertTrue(explainString.contains("PREDICATES: `join1`.`id` > 1"));
        Assert.assertFalse(explainString.contains("PREDICATES: `join2`.`id` > 1"));
    }

    @Test
    public void testConvertCaseWhenToConstant() throws Exception {
        // basic test
        String caseWhenSql = "select "
                + "case when date_format(now(),'%H%i')  < 123 then 1 else 0 end as col "
                + "from test.test1 "
                + "where time = case when date_format(now(),'%H%i')  < 123 then date_format(date_sub(now(),2),'%Y%m%d') else date_format(date_sub(now(),1),'%Y%m%d') end";
        Assert.assertTrue(!StringUtils.containsIgnoreCase(UtFrameUtils.getSQLPlanOrErrorMsg(connectContext, "explain " + caseWhenSql), "CASE WHEN"));

        // test 1: case when then
        // 1.1 multi when in on `case when` and can be converted to constants
        String sql11 = "select case when false then 2 when true then 3 else 0 end as col11;";
        Assert.assertTrue(StringUtils.containsIgnoreCase(UtFrameUtils.getSQLPlanOrErrorMsg(connectContext, "explain " + sql11), "constant exprs: \n         3"));

        // 1.2 multi `when expr` in on `case when` ,`when expr` can not be converted to constants
        String sql121 = "select case when false then 2 when substr(k7,2,1) then 3 else 0 end as col121 from test.baseall";
        Assert.assertTrue(StringUtils.containsIgnoreCase(UtFrameUtils.getSQLPlanOrErrorMsg(connectContext, "explain " + sql121),
                "OUTPUT EXPRS:CASE WHEN substr(`k7`, 2, 1) THEN 3 ELSE 0 END"));

        // 1.2.2 when expr which can not be converted to constants in the first
        String sql122 = "select case when substr(k7,2,1) then 2 when false then 3 else 0 end as col122 from test.baseall";
        Assert.assertTrue(StringUtils.containsIgnoreCase(UtFrameUtils.getSQLPlanOrErrorMsg(connectContext, "explain " + sql122),
                "OUTPUT EXPRS:CASE WHEN substr(`k7`, 2, 1) THEN 2 WHEN FALSE THEN 3 ELSE 0 END"));

        // 1.2.3 test return `then expr` in the middle
        String sql124 = "select case when false then 1 when true then 2 when false then 3 else 'other' end as col124";
        Assert.assertTrue(StringUtils.containsIgnoreCase(UtFrameUtils.getSQLPlanOrErrorMsg(connectContext, "explain " + sql124), "constant exprs: \n         '2'"));

        // 1.3 test return null
        String sql3 = "select case when false then 2 end as col3";
        Assert.assertTrue(StringUtils.containsIgnoreCase(UtFrameUtils.getSQLPlanOrErrorMsg(connectContext, "explain " + sql3), "constant exprs: \n         NULL"));

        // 1.3.1 test return else expr
        String sql131 = "select case when false then 2 when false then 3 else 4 end as col131";
        Assert.assertTrue(StringUtils.containsIgnoreCase(UtFrameUtils.getSQLPlanOrErrorMsg(connectContext, "explain " + sql131), "constant exprs: \n         4"));

        // 1.4 nest `case when` and can be converted to constants
        String sql14 = "select case when (case when true then true else false end) then 2 when false then 3 else 0 end as col";
        Assert.assertTrue(StringUtils.containsIgnoreCase(UtFrameUtils.getSQLPlanOrErrorMsg(connectContext, "explain " + sql14), "constant exprs: \n         2"));

        // 1.5 nest `case when` and can not be converted to constants
        String sql15 = "select case when case when substr(k7,2,1) then true else false end then 2 when false then 3 else 0 end as col from test.baseall";
        Assert.assertTrue(StringUtils.containsIgnoreCase(UtFrameUtils.getSQLPlanOrErrorMsg(connectContext, "explain " + sql15),
                "OUTPUT EXPRS:CASE WHEN CASE WHEN substr(`k7`, 2, 1) THEN TRUE ELSE FALSE END THEN 2 WHEN FALSE THEN 3 ELSE 0 END"));

        // 1.6 test when expr is null
        String sql16 = "select case when null then 1 else 2 end as col16;";
        Assert.assertTrue(StringUtils.containsIgnoreCase(UtFrameUtils.getSQLPlanOrErrorMsg(connectContext, "explain " + sql16), "constant exprs: \n         2"));

        // test 2: case xxx when then
        // 2.1 test equal
        String sql2 = "select case 1 when 1 then 'a' when 2 then 'b' else 'other' end as col2;";
        Assert.assertTrue(StringUtils.containsIgnoreCase(UtFrameUtils.getSQLPlanOrErrorMsg(connectContext, "explain " + sql2), "constant exprs: \n         'a'"));

        // 2.1.2 test not equal
        String sql212 = "select case 'a' when 1 then 'a' when 'a' then 'b' else 'other' end as col212;";
        Assert.assertTrue(StringUtils.containsIgnoreCase(UtFrameUtils.getSQLPlanOrErrorMsg(connectContext, "explain " + sql212), "constant exprs: \n         'b'"));

        // 2.2 test return null
        String sql22 = "select case 'a' when 1 then 'a' when 'b' then 'b' end as col22;";
        Assert.assertTrue(StringUtils.containsIgnoreCase(UtFrameUtils.getSQLPlanOrErrorMsg(connectContext, "explain " + sql22), "constant exprs: \n         NULL"));

        // 2.2.2 test return else
        String sql222 = "select case 1 when 2 then 'a' when 3 then 'b' else 'other' end as col222;";
        Assert.assertTrue(StringUtils.containsIgnoreCase(UtFrameUtils.getSQLPlanOrErrorMsg(connectContext, "explain " + sql222), "constant exprs: \n         'other'"));

        // 2.3 test can not convert to constant,middle when expr is not constant
        String sql23 = "select case 'a' when 'b' then 'a' when substr(k7,2,1) then 2 when false then 3 else 0 end as col23 from test.baseall";
        Assert.assertTrue(StringUtils.containsIgnoreCase(UtFrameUtils.getSQLPlanOrErrorMsg(connectContext, "explain " + sql23),
                "OUTPUT EXPRS:CASE'a' WHEN substr(`k7`, 2, 1) THEN '2' WHEN '0' THEN '3' ELSE '0' END"));

        // 2.3.1  first when expr is not constant
        String sql231 = "select case 'a' when substr(k7,2,1) then 2 when 1 then 'a' when false then 3 else 0 end as col231 from test.baseall";
        Assert.assertTrue(StringUtils.containsIgnoreCase(UtFrameUtils.getSQLPlanOrErrorMsg(connectContext, "explain " + sql231),
                "OUTPUT EXPRS:CASE'a' WHEN substr(`k7`, 2, 1) THEN '2' WHEN '1' THEN 'a' WHEN '0' THEN '3' ELSE '0' END"));

        // 2.3.2 case expr is not constant
        String sql232 = "select case k1 when substr(k7,2,1) then 2 when 1 then 'a' when false then 3 else 0 end as col232 from test.baseall";
        Assert.assertTrue(StringUtils.containsIgnoreCase(UtFrameUtils.getSQLPlanOrErrorMsg(connectContext, "explain " + sql232),
                "OUTPUT EXPRS:CASE`k1` WHEN substr(`k7`, 2, 1) THEN '2' WHEN '1' THEN 'a' WHEN '0' THEN '3' ELSE '0' END"));

        // 3.1 test float,float in case expr
        String sql31 = "select case cast(100 as float) when 1 then 'a' when 2 then 'b' else 'other' end as col31;";
        Assert.assertTrue(StringUtils.containsIgnoreCase(UtFrameUtils.getSQLPlanOrErrorMsg(connectContext, "explain " + sql31),
                "constant exprs: \n         CASE100.0 WHEN 1.0 THEN 'a' WHEN 2.0 THEN 'b' ELSE 'other' END"));

        // 4.1 test null in case expr return else
        String sql41 = "select case null when 1 then 'a' when 2 then 'b' else 'other' end as col41";
        Assert.assertTrue(StringUtils.containsIgnoreCase(UtFrameUtils.getSQLPlanOrErrorMsg(connectContext, "explain " + sql41), "constant exprs: \n         'other'"));

        // 4.1.2 test null in case expr return null
        String sql412 = "select case null when 1 then 'a' when 2 then 'b' end as col41";
        Assert.assertTrue(StringUtils.containsIgnoreCase(UtFrameUtils.getSQLPlanOrErrorMsg(connectContext, "explain " + sql412), "constant exprs: \n         NULL"));

        // 4.2.1 test null in when expr
        String sql421 = "select case 'a' when null then 'a' else 'other' end as col421";
        Assert.assertTrue(StringUtils.containsIgnoreCase(UtFrameUtils.getSQLPlanOrErrorMsg(connectContext, "explain " + sql421), "constant exprs: \n         'other'"));

        // 5.1 test same type in then expr and else expr
        String sql51 = "select case when 132 then k7 else 'all' end as col51 from test.baseall group by col51";
        Assert.assertTrue(StringUtils.containsIgnoreCase(UtFrameUtils.getSQLPlanOrErrorMsg(connectContext, "explain " + sql51),
                "OUTPUT EXPRS: CASE WHEN 132 THEN `k7` ELSE 'all' END"));

        // 5.2 test same type in then expr and else expr
        String sql52 = "select case when 2 < 1 then 'all' else k7 end as col52 from test.baseall group by col52";
        Assert.assertTrue(StringUtils.containsIgnoreCase(UtFrameUtils.getSQLPlanOrErrorMsg(connectContext, "explain " + sql52),
                "OUTPUT EXPRS: `k7`"));

        // 5.3 test different type in then expr and else expr, and return CastExpr<SlotRef>
        String sql53 = "select case when 2 < 1 then 'all' else k1 end as col53 from test.baseall group by col53";
        Assert.assertTrue(StringUtils.containsIgnoreCase(UtFrameUtils.getSQLPlanOrErrorMsg(connectContext, "explain " + sql53),
                "OUTPUT EXPRS: `k1`"));

        // 5.4 test return CastExpr<SlotRef> with other SlotRef in selectListItem
        String sql54 = "select k2, case when 2 < 1 then 'all' else k1 end as col54, k7 from test.baseall group by k2, col54, k7";
        Assert.assertTrue(StringUtils.containsIgnoreCase(UtFrameUtils.getSQLPlanOrErrorMsg(connectContext, "explain " + sql54),
                "OUTPUT EXPRS:<slot 3> `k2` | <slot 4> `k1` | <slot 5> `k7`"));

        // 5.5 test return CastExpr<CastExpr<SlotRef>> with other SlotRef in selectListItem
        String sql55 = "select case when 2 < 1 then 'all' else cast(k1 as int) end as col55, k7 from test.baseall group by col55, k7";
        Assert.assertTrue(StringUtils.containsIgnoreCase(UtFrameUtils.getSQLPlanOrErrorMsg(connectContext, "explain " + sql55),
                "OUTPUT EXPRS:<slot 2> CAST(`k1` AS INT) | <slot 3> `k7`"));
    }

    @Test
    public void testJoinPredicateTransitivityWithSubqueryInWhereClause() throws Exception {
        connectContext.setDatabase("default_cluster:test");
        String sql = "SELECT *\n" +
                "FROM test.pushdown_test\n" +
                "WHERE 0 < (\n" +
                "    SELECT MAX(k9)\n" +
                "    FROM test.pushdown_test);";
        String explainString = UtFrameUtils.getSQLPlanOrErrorMsg(connectContext, "explain " + sql);
        Assert.assertTrue(explainString.contains("PLAN FRAGMENT"));
        Assert.assertTrue(explainString.contains("CROSS JOIN"));
        Assert.assertTrue(!explainString.contains("PREDICATES"));
    }

    @Test
    public void testDistinctPushDown() throws Exception {
        connectContext.setDatabase("default_cluster:test");
        String sql = "select distinct k1 from (select distinct k1 from test.pushdown_test) t where k1 > 1";
        String explainString = UtFrameUtils.getSQLPlanOrErrorMsg(connectContext, "explain " + sql);
        Assert.assertTrue(explainString.contains("PLAN FRAGMENT"));
    }

    @Test
    public void testConstInParitionPrune() throws Exception {
        FeConstants.runningUnitTest = true;
        String queryStr = "explain select * from (select 'aa' as kk1, sum(id) from test.join1 where dt = 9 group by kk1)tt where kk1 in ('aa');";
        String explainString = UtFrameUtils.getSQLPlanOrErrorMsg(connectContext, queryStr);
        FeConstants.runningUnitTest = false;
        Assert.assertTrue(explainString.contains("partitions=1/1"));
    }

    @Test
    public void testOrCompoundPredicateFold() throws Exception {
        String queryStr = "explain select * from baseall where (k1 > 1) or (k1 > 1 and k2 < 1)";
        String explainString = UtFrameUtils.getSQLPlanOrErrorMsg(connectContext, queryStr);
        Assert.assertTrue(explainString.contains("PREDICATES: (`k1` > 1)\n"));

        queryStr = "explain select * from  baseall where (k1 > 1 and k2 < 1) or  (k1 > 1)";
        explainString = UtFrameUtils.getSQLPlanOrErrorMsg(connectContext, queryStr);
        Assert.assertTrue(explainString.contains("PREDICATES: `k1` > 1\n"));

        queryStr = "explain select * from  baseall where (k1 > 1) or (k1 > 1)";
        explainString = UtFrameUtils.getSQLPlanOrErrorMsg(connectContext, queryStr);
        Assert.assertTrue(explainString.contains("PREDICATES: (`k1` > 1)\n"));
    }

    @Test
    public void testColocateJoin() throws Exception {
        FeConstants.runningUnitTest = true;

        String queryStr = "explain select * from test.colocate1 t1, test.colocate2 t2 where t1.k1 = t2.k1 and t1.k2 = t2.k2 and t1.k3 = t2.k3";
        String explainString = UtFrameUtils.getSQLPlanOrErrorMsg(connectContext, queryStr);
        Assert.assertTrue(explainString.contains("colocate: true"));

        queryStr = "explain select * from test.colocate1 t1 join [shuffle] test.colocate2 t2 on t1.k1 = t2.k1 and t1.k2 = t2.k2";
        explainString = UtFrameUtils.getSQLPlanOrErrorMsg(connectContext, queryStr);
        Assert.assertTrue(explainString.contains("colocate: false"));

        // t1.k1 = t2.k2 not same order with distribute column
        queryStr = "explain select * from test.colocate1 t1, test.colocate2 t2 where t1.k1 = t2.k2 and t1.k2 = t2.k1 and t1.k3 = t2.k3";
        explainString = UtFrameUtils.getSQLPlanOrErrorMsg(connectContext, queryStr);
        Assert.assertTrue(explainString.contains("colocate: false"));

        queryStr = "explain select * from test.colocate1 t1, test.colocate2 t2 where t1.k2 = t2.k2";
        explainString = UtFrameUtils.getSQLPlanOrErrorMsg(connectContext, queryStr);
        Assert.assertTrue(explainString.contains("colocate: false"));
    }

    @Test
    public void testSelfColocateJoin() throws Exception {
        FeConstants.runningUnitTest = true;

        // single partition
        String queryStr = "explain select * from test.jointest t1, test.jointest t2 where t1.k1 = t2.k1";
        String explainString = UtFrameUtils.getSQLPlanOrErrorMsg(connectContext, queryStr);
        Assert.assertTrue(explainString.contains("colocate: true"));

        // multi partition, should not be colocate
        queryStr = "explain select * from test.dynamic_partition t1, test.dynamic_partition t2 where t1.k1 = t2.k1";
        explainString = UtFrameUtils.getSQLPlanOrErrorMsg(connectContext, queryStr);
        Assert.assertTrue(explainString.contains("colocate: false"));
    }

    @Test
    public void testBucketShuffleJoin() throws Exception {
        FeConstants.runningUnitTest = true;
        // enable bucket shuffle join
        Deencapsulation.setField(connectContext.getSessionVariable(), "enableBucketShuffleJoin", true);

        // set data size and row count for the olap table
        Database db = Catalog.getCurrentCatalog().getDb("default_cluster:test");
        OlapTable tbl = (OlapTable) db.getTable("bucket_shuffle1");
        for (Partition partition : tbl.getPartitions()) {
            partition.updateVisibleVersionAndVersionHash(2, 0);
            for (MaterializedIndex mIndex : partition.getMaterializedIndices(IndexExtState.VISIBLE)) {
                mIndex.setRowCount(10000);
                for (Tablet tablet : mIndex.getTablets()) {
                    for (Replica replica : tablet.getReplicas()) {
                        replica.updateVersionInfo(2, 0, 200000, 10000);
                    }
                }
            }
        }

        db = Catalog.getCurrentCatalog().getDb("default_cluster:test");
        tbl = (OlapTable) db.getTable("bucket_shuffle2");
        for (Partition partition : tbl.getPartitions()) {
            partition.updateVisibleVersionAndVersionHash(2, 0);
            for (MaterializedIndex mIndex : partition.getMaterializedIndices(IndexExtState.VISIBLE)) {
                mIndex.setRowCount(10000);
                for (Tablet tablet : mIndex.getTablets()) {
                    for (Replica replica : tablet.getReplicas()) {
                        replica.updateVersionInfo(2, 0, 200000, 10000);
                    }
                }
            }
        }

        // single partition
        String queryStr = "explain select * from test.jointest t1, test.bucket_shuffle1 t2 where t1.k1 = t2.k1 and t1.k1 = t2.k2";
        String explainString = UtFrameUtils.getSQLPlanOrErrorMsg(connectContext, queryStr);
        Assert.assertTrue(explainString.contains("BUCKET_SHFFULE"));
        Assert.assertTrue(explainString.contains("BUCKET_SHFFULE_HASH_PARTITIONED: `t1`.`k1`, `t1`.`k1`"));

        // not bucket shuffle join do not support different type
        queryStr = "explain select * from test.jointest t1, test.bucket_shuffle1 t2 where cast (t1.k1 as tinyint) = t2.k1 and t1.k1 = t2.k2";
        explainString = UtFrameUtils.getSQLPlanOrErrorMsg(connectContext, queryStr);
        Assert.assertTrue(!explainString.contains("BUCKET_SHFFULE"));

        // left table distribution column not match
        queryStr = "explain select * from test.jointest t1, test.bucket_shuffle1 t2 where t1.k1 = t2.k1";
        explainString = UtFrameUtils.getSQLPlanOrErrorMsg(connectContext, queryStr);
        Assert.assertTrue(!explainString.contains("BUCKET_SHFFULE"));

        // multi partition, should not be bucket shuffle join
        queryStr = "explain select * from test.jointest t1, test.bucket_shuffle2 t2 where t1.k1 = t2.k1 and t1.k1 = t2.k2";
        explainString = UtFrameUtils.getSQLPlanOrErrorMsg(connectContext, queryStr);
        Assert.assertTrue(!explainString.contains("BUCKET_SHFFULE"));

        // disable bucket shuffle join again
        Deencapsulation.setField(connectContext.getSessionVariable(), "enableBucketShuffleJoin", false);
    }

    @Test
    public void testJoinWithMysqlTable() throws Exception {
        connectContext.setDatabase("default_cluster:test");

        // set data size and row count for the olap table
        Database db = Catalog.getCurrentCatalog().getDb("default_cluster:test");
        OlapTable tbl = (OlapTable) db.getTable("jointest");
        for (Partition partition : tbl.getPartitions()) {
            partition.updateVisibleVersionAndVersionHash(2, 0);
            for (MaterializedIndex mIndex : partition.getMaterializedIndices(IndexExtState.VISIBLE)) {
                mIndex.setRowCount(10000);
                for (Tablet tablet : mIndex.getTablets()) {
                    for (Replica replica : tablet.getReplicas()) {
                        replica.updateVersionInfo(2, 0, 200000, 10000);
                    }
                }
            }
        }

        String queryStr = "explain select * from mysql_table t2, jointest t1 where t1.k1 = t2.k1";
        String explainString = UtFrameUtils.getSQLPlanOrErrorMsg(connectContext, queryStr);
        Assert.assertTrue(explainString.contains("INNER JOIN (BROADCAST)"));
        Assert.assertTrue(explainString.contains("1:SCAN MYSQL"));

        queryStr = "explain select * from jointest t1, mysql_table t2 where t1.k1 = t2.k1";
        explainString = UtFrameUtils.getSQLPlanOrErrorMsg(connectContext, queryStr);
        Assert.assertTrue(explainString.contains("INNER JOIN (BROADCAST)"));
        Assert.assertTrue(explainString.contains("1:SCAN MYSQL"));

        queryStr = "explain select * from jointest t1, mysql_table t2, mysql_table t3 where t1.k1 = t3.k1";
        explainString = UtFrameUtils.getSQLPlanOrErrorMsg(connectContext, queryStr);
        Assert.assertFalse(explainString.contains("INNER JOIN (PARTITIONED)"));

        // should clear the jointest table to make sure do not affect other test
        for (Partition partition : tbl.getPartitions()) {
            partition.updateVisibleVersionAndVersionHash(2, 0);
            for (MaterializedIndex mIndex : partition.getMaterializedIndices(IndexExtState.VISIBLE)) {
                mIndex.setRowCount(0);
                for (Tablet tablet : mIndex.getTablets()) {
                    for (Replica replica : tablet.getReplicas()) {
                        replica.updateVersionInfo(2, 0, 0, 0);
                    }
                }
            }
        }
    }

    @Test
    public void testJoinWithOdbcTable() throws Exception {
        connectContext.setDatabase("default_cluster:test");

        // set data size and row count for the olap table
        Database db = Catalog.getCurrentCatalog().getDb("default_cluster:test");
        OlapTable tbl = (OlapTable) db.getTable("jointest");
        for (Partition partition : tbl.getPartitions()) {
            partition.updateVisibleVersionAndVersionHash(2, 0);
            for (MaterializedIndex mIndex : partition.getMaterializedIndices(IndexExtState.VISIBLE)) {
                mIndex.setRowCount(10000);
                for (Tablet tablet : mIndex.getTablets()) {
                    for (Replica replica : tablet.getReplicas()) {
                        replica.updateVersionInfo(2, 0, 200000, 10000);
                    }
                }
            }
        }

        String queryStr = "explain select * from odbc_mysql t2, jointest t1 where t1.k1 = t2.k1";
        String explainString = UtFrameUtils.getSQLPlanOrErrorMsg(connectContext, queryStr);
        Assert.assertTrue(explainString.contains("INNER JOIN (BROADCAST)"));
        Assert.assertTrue(explainString.contains("1:SCAN ODBC"));

        queryStr = "explain select * from jointest t1, odbc_mysql t2 where t1.k1 = t2.k1";
        explainString = UtFrameUtils.getSQLPlanOrErrorMsg(connectContext, queryStr);
        Assert.assertTrue(explainString.contains("INNER JOIN (BROADCAST)"));
        Assert.assertTrue(explainString.contains("1:SCAN ODBC"));

        queryStr = "explain select * from jointest t1, odbc_mysql t2, odbc_mysql t3 where t1.k1 = t3.k1";
        explainString = UtFrameUtils.getSQLPlanOrErrorMsg(connectContext, queryStr);
        Assert.assertFalse(explainString.contains("INNER JOIN (PARTITIONED)"));

        // should clear the jointest table to make sure do not affect other test
        for (Partition partition : tbl.getPartitions()) {
            partition.updateVisibleVersionAndVersionHash(2, 0);
            for (MaterializedIndex mIndex : partition.getMaterializedIndices(IndexExtState.VISIBLE)) {
                mIndex.setRowCount(0);
                for (Tablet tablet : mIndex.getTablets()) {
                    for (Replica replica : tablet.getReplicas()) {
                        replica.updateVersionInfo(2, 0, 0, 0);
                    }
                }
            }
        }
    }

    @Test
    public void testPushDownOfOdbcTable() throws Exception {
        connectContext.setDatabase("default_cluster:test");

        // MySQL ODBC table can push down all filter
        String queryStr = "explain select * from odbc_mysql where k1 > 10 and abs(k1) > 10";
        String explainString = UtFrameUtils.getSQLPlanOrErrorMsg(connectContext, queryStr);
        Assert.assertTrue(explainString.contains("`k1` > 10"));
        Assert.assertTrue(explainString.contains("abs(`k1`) > 10"));

        // now we do not support odbc scan node push down function call, except MySQL ODBC table
        // this table is Oracle ODBC table, so abs(k1) should not be pushed down
        queryStr = "explain select * from odbc_oracle where k1 > 10 and abs(k1) > 10";
        explainString = UtFrameUtils.getSQLPlanOrErrorMsg(connectContext, queryStr);
        Assert.assertTrue(explainString.contains("k1 > 10"));
        Assert.assertTrue(!explainString.contains("abs(k1) > 10"));
    }

    @Test
    public void testLimitOfExternalTable() throws Exception {
        connectContext.setDatabase("default_cluster:test");

        // ODBC table (MySQL)
        String queryStr = "explain select * from odbc_mysql where k1 > 10 and abs(k1) > 10 limit 10";
        String explainString = UtFrameUtils.getSQLPlanOrErrorMsg(connectContext, queryStr);
        Assert.assertTrue(explainString.contains("LIMIT 10"));

        // ODBC table (Oracle) not push down limit
        queryStr = "explain select * from odbc_oracle where k1 > 10 and abs(k1) > 10 limit 10";
        explainString = UtFrameUtils.getSQLPlanOrErrorMsg(connectContext, queryStr);
        // abs is function, so Doris do not push down function except MySQL Database
        // so should not push down limit operation
        Assert.assertTrue(!explainString.contains("ROWNUM <= 10"));

        // ODBC table (Oracle) push down limit
        queryStr = "explain select * from odbc_oracle where k1 > 10 limit 10";
        explainString = UtFrameUtils.getSQLPlanOrErrorMsg(connectContext, queryStr);
        Assert.assertTrue(explainString.contains("ROWNUM <= 10"));

        // MySQL table
        queryStr = "explain select * from mysql_table where k1 > 10 and abs(k1) > 10 limit 10";
        explainString = UtFrameUtils.getSQLPlanOrErrorMsg(connectContext, queryStr);
        Assert.assertTrue(explainString.contains("LIMIT 10"));
    }

    @Test
    public void testPreferBroadcastJoin() throws Exception {
        connectContext.setDatabase("default_cluster:test");
        String queryStr = "explain select * from (select k1 from jointest group by k1)t2, jointest t1 where t1.k1 = t2.k1";

        // default set PreferBroadcastJoin true
        String explainString = UtFrameUtils.getSQLPlanOrErrorMsg(connectContext, queryStr);
        Assert.assertTrue(explainString.contains("INNER JOIN (BROADCAST)"));

        connectContext.getSessionVariable().setPreferJoinMethod("shuffle");
        explainString = UtFrameUtils.getSQLPlanOrErrorMsg(connectContext, queryStr);
        Assert.assertTrue(explainString.contains("INNER JOIN (PARTITIONED)"));

        connectContext.getSessionVariable().setPreferJoinMethod("broadcast");
        explainString = UtFrameUtils.getSQLPlanOrErrorMsg(connectContext, queryStr);
        Assert.assertTrue(explainString.contains("INNER JOIN (BROADCAST)"));
    }

    @Test
    public void testEmptyNode() throws Exception {
        connectContext.setDatabase("default_cluster:test");
        String emptyNode = "EMPTYSET";
        String denseRank = "dense_rank";

        List<String> sqls = Lists.newArrayList();
        sqls.add("explain select * from baseall limit 0");
        sqls.add("explain select count(*) from baseall limit 0;");
        sqls.add("explain select k3, dense_rank() OVER () AS rank FROM baseall limit 0;");
        sqls.add("explain select rank from (select k3, dense_rank() OVER () AS rank FROM baseall) a limit 0;");
        sqls.add("explain select * from baseall join bigtable as b limit 0");

        sqls.add("explain select * from baseall where 1 = 2");
        sqls.add("explain select count(*) from baseall where 1 = 2;");
        sqls.add("explain select k3, dense_rank() OVER () AS rank FROM baseall where 1 =2;");
        sqls.add("explain select rank from (select k3, dense_rank() OVER () AS rank FROM baseall) a where 1 =2;");
        sqls.add("explain select * from baseall join bigtable as b where 1 = 2");

        for(String sql: sqls) {
            String explainString = UtFrameUtils.getSQLPlanOrErrorMsg(connectContext, sql);
            System.out.println(explainString);
            Assert.assertTrue(explainString.contains(emptyNode));
            Assert.assertFalse(explainString.contains(denseRank));
        }
    }

    @Test
    public void testInformationFunctions() throws Exception {
        connectContext.setDatabase("default_cluster:test");
        Analyzer analyzer = new Analyzer(connectContext.getCatalog(), connectContext);
        InformationFunction infoFunc = new InformationFunction("database");
        infoFunc.analyze(analyzer);
        Assert.assertEquals("test", infoFunc.getStrValue());

        infoFunc = new InformationFunction("user");
        infoFunc.analyze(analyzer);
        Assert.assertEquals("'root'@'127.0.0.1'", infoFunc.getStrValue());

        infoFunc = new InformationFunction("current_user");
        infoFunc.analyze(analyzer);
        Assert.assertEquals("'root'@'%'", infoFunc.getStrValue());
    }

    @Test
    public void testAggregateSatisfyOlapTableDistribution() throws Exception {
        FeConstants.runningUnitTest = true;
        connectContext.setDatabase("default_cluster:test");
        String sql = "SELECT dt, dis_key, COUNT(1) FROM table_unpartitioned  group by dt, dis_key";
        String explainString = UtFrameUtils.getSQLPlanOrErrorMsg(connectContext, "EXPLAIN " + sql);
        System.out.println(explainString);
        Assert.assertTrue(explainString.contains("AGGREGATE (update finalize)"));

        sql = "SELECT dt, dis_key, COUNT(1) FROM table_partitioned  group by dt, dis_key";
        explainString = UtFrameUtils.getSQLPlanOrErrorMsg(connectContext, "EXPLAIN " + sql);
        System.out.println(explainString);
        Assert.assertTrue(explainString.contains("AGGREGATE (update finalize)"));
    }

    public void testLeadAndLagFunction() throws Exception {
        connectContext.setDatabase("default_cluster:test");

        String queryStr = "explain select time, lead(query_time, 1, NULL) over () as time2 from test.test1";
        String explainString = UtFrameUtils.getSQLPlanOrErrorMsg(connectContext, queryStr);
        Assert.assertTrue(explainString.contains("lead(`query_time`, 1, NULL)"));

        queryStr = "explain select time, lead(query_time, 1, 2) over () as time2 from test.test1";
        explainString = UtFrameUtils.getSQLPlanOrErrorMsg(connectContext, queryStr);
        Assert.assertTrue(explainString.contains("lead(`query_time`, 1, 2)"));

        queryStr = "explain select time, lead(time, 1, '2020-01-01 00:00:00') over () as time2 from test.test1";
        explainString = UtFrameUtils.getSQLPlanOrErrorMsg(connectContext, queryStr);
        Assert.assertTrue(explainString.contains("lead(`time`, 1, '2020-01-01 00:00:00')"));

        queryStr = "explain select time, lag(query_time, 1, 2) over () as time2 from test.test1";
        explainString = UtFrameUtils.getSQLPlanOrErrorMsg(connectContext, queryStr);
        Assert.assertTrue(explainString.contains("lag(`query_time`, 1, 2)"));
    }

    @Test
<<<<<<< HEAD
    public void testInPredicateDateTime() throws Exception {
        connectContext.setDatabase("default_cluster:test");
        //valid date
        String sql = "select day from tbl_inpredicate_date where day in ('2020-10-30')";
        String explainString = UtFrameUtils.getSQLPlanOrErrorMsg(connectContext, "EXPLAIN " + sql);
        Assert.assertTrue(explainString.contains("PREDICATES: `day` IN ('2020-10-30 00:00:00')"));
        //valid date
        sql = "select day from tbl_inpredicate_date where day in ('2020-10-30','2020-10-29')";
        explainString = UtFrameUtils.getSQLPlanOrErrorMsg(connectContext, "EXPLAIN " + sql);
        Assert.assertTrue(explainString.contains("PREDICATES: `day` IN ('2020-10-30 00:00:00', '2020-10-29 00:00:00')"));

        //invalid date
        sql = "select day from tbl_inpredicate_date where day in ('2020-10-30','2020-10-32')";
        explainString = UtFrameUtils.getSQLPlanOrErrorMsg(connectContext, "EXPLAIN " + sql);
        Assert.assertTrue(explainString.contains("PREDICATES: `day` IN ('2020-10-30 00:00:00')"));
        //invalid date
        sql = "select day from tbl_inpredicate_date where day in ('2020-10-36','2020-10-32')";
        explainString = UtFrameUtils.getSQLPlanOrErrorMsg(connectContext, "EXPLAIN " + sql);
        Assert.assertTrue(explainString.contains("EMPTYSET"));

        //valid datetime
        sql = "select day from tbl_inpredicate_date where date in ('2020-10-30 12:12:30')";
        explainString = UtFrameUtils.getSQLPlanOrErrorMsg(connectContext, "EXPLAIN " + sql);
        Assert.assertTrue(explainString.contains("PREDICATES: `date` IN ('2020-10-30 12:12:30')"));
        //valid datetime
        sql = "select day from tbl_inpredicate_date where date in ('2020-10-30')";
        explainString = UtFrameUtils.getSQLPlanOrErrorMsg(connectContext, "EXPLAIN " + sql);
        Assert.assertTrue(explainString.contains("PREDICATES: `date` IN ('2020-10-30 00:00:00')"));

        //invalid datetime
        sql = "select day from tbl_inpredicate_date where date IN ('2020-10-32')";
        explainString = UtFrameUtils.getSQLPlanOrErrorMsg(connectContext, "EXPLAIN " + sql);
        Assert.assertTrue(explainString.contains("EMPTYSET"));
        //invalid datetime
        sql = "select day from tbl_inpredicate_date where date IN ('hello')";
        explainString = UtFrameUtils.getSQLPlanOrErrorMsg(connectContext, "EXPLAIN " + sql);
        Assert.assertTrue(explainString.contains("EMPTYSET"));
        //invalid datetime
        sql = "select day from tbl_inpredicate_date where date IN ('2020-10-12 12:23:76')";
        explainString = UtFrameUtils.getSQLPlanOrErrorMsg(connectContext, "EXPLAIN " + sql);
        Assert.assertTrue(explainString.contains("EMPTYSET"));
        //invalid datetime
        sql = "select day from tbl_inpredicate_date where date in ('2020-10-30 12:12:12','2020-10-32 13:13:13')";
        explainString = UtFrameUtils.getSQLPlanOrErrorMsg(connectContext, "EXPLAIN " + sql);
        Assert.assertTrue(explainString.contains("PREDICATES: `date` IN ('2020-10-30 12:12:12')"));
        //invalid datetime
        sql = "select day from tbl_inpredicate_date where date in ('2020-10-36 12:12:12','2020-10-32 12:12:12')";
        explainString = UtFrameUtils.getSQLPlanOrErrorMsg(connectContext, "EXPLAIN " + sql);
        Assert.assertTrue(explainString.contains("EMPTYSET"));
=======
    public void testIntDateTime() throws Exception {
        connectContext.setDatabase("default_cluster:test");
        //valid date
        String sql = "select day from tbl_int_date where day in ('2020-10-30')";
        String explainString = UtFrameUtils.getSQLPlanOrErrorMsg(connectContext, "EXPLAIN " + sql);
        Assert.assertTrue(explainString.contains("PREDICATES: `day` IN ('2020-10-30 00:00:00')"));
        //valid date
        sql = "select day from tbl_int_date where day in ('2020-10-30','2020-10-29')";
        explainString = UtFrameUtils.getSQLPlanOrErrorMsg(connectContext, "EXPLAIN " + sql);
        Assert.assertTrue(explainString.contains("PREDICATES: `day` IN ('2020-10-30 00:00:00', '2020-10-29 00:00:00')"));

        //valid datetime
        sql = "select day from tbl_int_date where date in ('2020-10-30 12:12:30')";
        explainString = UtFrameUtils.getSQLPlanOrErrorMsg(connectContext, "EXPLAIN " + sql);
        Assert.assertTrue(explainString.contains("PREDICATES: `date` IN ('2020-10-30 12:12:30')"));
        //valid datetime
        sql = "select day from tbl_int_date where date in ('2020-10-30')";
        explainString = UtFrameUtils.getSQLPlanOrErrorMsg(connectContext, "EXPLAIN " + sql);
        Assert.assertTrue(explainString.contains("PREDICATES: `date` IN ('2020-10-30 00:00:00')"));

        //int date
        sql = "select day from tbl_int_date where day in (20201030)";
        explainString = UtFrameUtils.getSQLPlanOrErrorMsg(connectContext, "EXPLAIN " + sql);
        Assert.assertTrue(explainString.contains("PREDICATES: `day` IN ('2020-10-30 00:00:00')"));
        //int datetime
        sql = "select day from tbl_int_date where date in (20201030)";
        explainString = UtFrameUtils.getSQLPlanOrErrorMsg(connectContext, "EXPLAIN " + sql);
        Assert.assertTrue(explainString.contains("PREDICATES: `date` IN ('2020-10-30 00:00:00')"));
>>>>>>> b1c1ffda
    }
}

<|MERGE_RESOLUTION|>--- conflicted
+++ resolved
@@ -388,13 +388,8 @@
                 "\"driver\" = \"Oracle Driver\",\n" +
                 "\"odbc_type\" = \"mysql\"\n" +
                 ");");
-<<<<<<< HEAD
-
-        createTable("create table test.tbl_inpredicate_date (" +
-=======
-        
+     
         createTable("create table test.tbl_int_date (" +
->>>>>>> b1c1ffda
                 "`date` datetime NULL," +
                 "`day` date NULL," +
                 "`site_id` int(11) NULL )" +
@@ -1357,57 +1352,57 @@
     }
 
     @Test
-<<<<<<< HEAD
     public void testInPredicateDateTime() throws Exception {
         connectContext.setDatabase("default_cluster:test");
         //valid date
-        String sql = "select day from tbl_inpredicate_date where day in ('2020-10-30')";
+        String sql = "select day from tbl_int_date where day in ('2020-10-30')";
         String explainString = UtFrameUtils.getSQLPlanOrErrorMsg(connectContext, "EXPLAIN " + sql);
         Assert.assertTrue(explainString.contains("PREDICATES: `day` IN ('2020-10-30 00:00:00')"));
         //valid date
-        sql = "select day from tbl_inpredicate_date where day in ('2020-10-30','2020-10-29')";
+        sql = "select day from tbl_int_date where day in ('2020-10-30','2020-10-29')";
         explainString = UtFrameUtils.getSQLPlanOrErrorMsg(connectContext, "EXPLAIN " + sql);
         Assert.assertTrue(explainString.contains("PREDICATES: `day` IN ('2020-10-30 00:00:00', '2020-10-29 00:00:00')"));
 
         //invalid date
-        sql = "select day from tbl_inpredicate_date where day in ('2020-10-30','2020-10-32')";
+        sql = "select day from tbl_int_date where day in ('2020-10-30','2020-10-32')";
         explainString = UtFrameUtils.getSQLPlanOrErrorMsg(connectContext, "EXPLAIN " + sql);
         Assert.assertTrue(explainString.contains("PREDICATES: `day` IN ('2020-10-30 00:00:00')"));
         //invalid date
-        sql = "select day from tbl_inpredicate_date where day in ('2020-10-36','2020-10-32')";
+        sql = "select day from tbl_int_date where day in ('2020-10-36','2020-10-32')";
         explainString = UtFrameUtils.getSQLPlanOrErrorMsg(connectContext, "EXPLAIN " + sql);
         Assert.assertTrue(explainString.contains("EMPTYSET"));
 
         //valid datetime
-        sql = "select day from tbl_inpredicate_date where date in ('2020-10-30 12:12:30')";
+        sql = "select day from tbl_int_date where date in ('2020-10-30 12:12:30')";
         explainString = UtFrameUtils.getSQLPlanOrErrorMsg(connectContext, "EXPLAIN " + sql);
         Assert.assertTrue(explainString.contains("PREDICATES: `date` IN ('2020-10-30 12:12:30')"));
         //valid datetime
-        sql = "select day from tbl_inpredicate_date where date in ('2020-10-30')";
+        sql = "select day from tbl_int_date where date in ('2020-10-30')";
         explainString = UtFrameUtils.getSQLPlanOrErrorMsg(connectContext, "EXPLAIN " + sql);
         Assert.assertTrue(explainString.contains("PREDICATES: `date` IN ('2020-10-30 00:00:00')"));
 
         //invalid datetime
-        sql = "select day from tbl_inpredicate_date where date IN ('2020-10-32')";
+        sql = "select day from tbl_int_date where date IN ('2020-10-32')";
         explainString = UtFrameUtils.getSQLPlanOrErrorMsg(connectContext, "EXPLAIN " + sql);
         Assert.assertTrue(explainString.contains("EMPTYSET"));
         //invalid datetime
-        sql = "select day from tbl_inpredicate_date where date IN ('hello')";
+        sql = "select day from tbl_int_date where date IN ('hello')";
         explainString = UtFrameUtils.getSQLPlanOrErrorMsg(connectContext, "EXPLAIN " + sql);
         Assert.assertTrue(explainString.contains("EMPTYSET"));
         //invalid datetime
-        sql = "select day from tbl_inpredicate_date where date IN ('2020-10-12 12:23:76')";
+        sql = "select day from tbl_int_date where date IN ('2020-10-12 12:23:76')";
         explainString = UtFrameUtils.getSQLPlanOrErrorMsg(connectContext, "EXPLAIN " + sql);
         Assert.assertTrue(explainString.contains("EMPTYSET"));
         //invalid datetime
-        sql = "select day from tbl_inpredicate_date where date in ('2020-10-30 12:12:12','2020-10-32 13:13:13')";
+        sql = "select day from tbl_int_date where date in ('2020-10-30 12:12:12','2020-10-32 13:13:13')";
         explainString = UtFrameUtils.getSQLPlanOrErrorMsg(connectContext, "EXPLAIN " + sql);
         Assert.assertTrue(explainString.contains("PREDICATES: `date` IN ('2020-10-30 12:12:12')"));
         //invalid datetime
-        sql = "select day from tbl_inpredicate_date where date in ('2020-10-36 12:12:12','2020-10-32 12:12:12')";
+        sql = "select day from tbl_int_date where date in ('2020-10-36 12:12:12','2020-10-32 12:12:12')";
         explainString = UtFrameUtils.getSQLPlanOrErrorMsg(connectContext, "EXPLAIN " + sql);
         Assert.assertTrue(explainString.contains("EMPTYSET"));
-=======
+    }
+    
     public void testIntDateTime() throws Exception {
         connectContext.setDatabase("default_cluster:test");
         //valid date
@@ -1436,7 +1431,6 @@
         sql = "select day from tbl_int_date where date in (20201030)";
         explainString = UtFrameUtils.getSQLPlanOrErrorMsg(connectContext, "EXPLAIN " + sql);
         Assert.assertTrue(explainString.contains("PREDICATES: `date` IN ('2020-10-30 00:00:00')"));
->>>>>>> b1c1ffda
     }
 }
 
