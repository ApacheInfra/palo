// Licensed to the Apache Software Foundation (ASF) under one
// or more contributor license agreements.  See the NOTICE file
// distributed with this work for additional information
// regarding copyright ownership.  The ASF licenses this file
// to you under the Apache License, Version 2.0 (the
// "License"); you may not use this file except in compliance
// with the License.  You may obtain a copy of the License at
//
//   http://www.apache.org/licenses/LICENSE-2.0
//
// Unless required by applicable law or agreed to in writing,
// software distributed under the License is distributed on an
// "AS IS" BASIS, WITHOUT WARRANTIES OR CONDITIONS OF ANY
// KIND, either express or implied.  See the License for the
// specific language governing permissions and limitations
// under the License.

#include "olap/rowset/segment_v2/binary_dict_page.h"

#include "common/logging.h"
#include "util/slice.h" // for Slice
#include "gutil/strings/substitute.h" // for Substitute
#include "olap/rowset/segment_v2/bitshuffle_page.h"

namespace doris {
namespace segment_v2 {

using strings::Substitute;

BinaryDictPageBuilder::BinaryDictPageBuilder(const PageBuilderOptions& options) :
    _options(options),
    _finished(false),
    _data_page_builder(nullptr),
    _dict_builder(nullptr),
    _encoding_type(DICT_ENCODING),
    _pool(&_tracker) {
    // initially use DICT_ENCODING
    // TODO: the data page builder type can be created by Factory according to user config
    _data_page_builder.reset(new BitshufflePageBuilder<OLAP_FIELD_TYPE_INT>(options));
    PageBuilderOptions dict_builder_options;
    dict_builder_options.data_page_size = _options.dict_page_size;
    _dict_builder.reset(new BinaryPlainPageBuilder(dict_builder_options));
    reset();
}

bool BinaryDictPageBuilder::is_page_full() {
    if (_data_page_builder->is_page_full()) {
        return true;
    }
    if (_encoding_type == DICT_ENCODING && _dict_builder->is_page_full()) {
        return true;
    }
    return false;
}

Status BinaryDictPageBuilder::add(const uint8_t* vals, size_t* count) {
    if (_encoding_type == DICT_ENCODING) {
        DCHECK(!_finished);
        DCHECK_GT(*count, 0);
        const Slice* src = reinterpret_cast<const Slice*>(vals);
        size_t num_added = 0;
        uint32_t value_code = -1;
        for (int i = 0; i < *count; ++i, ++src) {
            if (_data_page_builder->count() == 0) {
                _first_value.assign_copy(reinterpret_cast<const uint8_t*>(src->get_data()), src->get_size());
            }

            auto iter = _dictionary.find(*src);
            if (iter != _dictionary.end()) {
                value_code = iter->second;
            } else {
                if (_dict_builder->is_page_full()) {
                    break;
                }
                Slice dict_item(src->data, src->size);
                if (src->size > 0) {
                    char* item_mem = (char*)_pool.allocate(src->size);
                    if (item_mem == nullptr) {
                        return Status::MemoryAllocFailed(Substitute("memory allocate failed, size:$0", src->size));
                    }
                    dict_item.relocate(item_mem);
                }
                value_code = _dictionary.size();
                _dictionary.emplace(dict_item, value_code);
                _dict_items.push_back(dict_item);
                _dict_builder->update_prepared_size(dict_item.size);
            }
            size_t add_count = 1;
            RETURN_IF_ERROR(_data_page_builder->add(reinterpret_cast<const uint8_t*>(&value_code), &add_count));
            if (add_count == 0) {
                // current data page is full, stop processing remaining inputs
                break;
            }
            num_added += 1;
        }
        *count = num_added;
        return Status::OK();
    } else {
        DCHECK_EQ(_encoding_type, PLAIN_ENCODING);
        return _data_page_builder->add(vals, count);
    }
}

OwnedSlice BinaryDictPageBuilder::finish() {
    DCHECK(!_finished);
    _finished = true;

    OwnedSlice data_slice = _data_page_builder->finish();
    // TODO(gaodayue) separate page header and content to avoid this copy
    _buffer.append(data_slice.slice().data, data_slice.slice().size);
    encode_fixed32_le(&_buffer[0], _encoding_type);
    return _buffer.build();
}

void BinaryDictPageBuilder::reset() {
    _finished = false;
    _buffer.reserve(_options.data_page_size + BINARY_DICT_PAGE_HEADER_SIZE);
    _buffer.resize(BINARY_DICT_PAGE_HEADER_SIZE);

    if (_encoding_type == DICT_ENCODING
            && _dict_builder->is_page_full()) {
        _data_page_builder.reset(new BinaryPlainPageBuilder(_options));
        _encoding_type = PLAIN_ENCODING;
    } else {
        _data_page_builder->reset();
    }
    _finished = false;
}

size_t BinaryDictPageBuilder::count() const {
    return _data_page_builder->count();
}

uint64_t BinaryDictPageBuilder::size() const {
    return _pool.total_allocated_bytes() + _data_page_builder->size();
}

<<<<<<< HEAD
Status BinaryDictPageBuilder::get_first_value(void* value) const {
    DCHECK(_finished);
    if (_data_page_builder->count() == 0) {
        return Status::NotFound("page is empty");
    }
    if (_encoding_type != DICT_ENCODING) {
        return _data_page_builder->get_first_value(value);
    }
    *reinterpret_cast<Slice*>(value) = Slice(_first_value);
    return Status::OK();
}

Status BinaryDictPageBuilder::get_last_value(void* value) const {
    DCHECK(_finished);
    if (_data_page_builder->count() == 0) {
        return Status::NotFound("page is empty");
    }
    if (_encoding_type != DICT_ENCODING) {
        return _data_page_builder->get_last_value(value);
    }
    uint32_t value_code;
    RETURN_IF_ERROR(_data_page_builder->get_last_value(&value_code));
    // TODO _dict_items is cleared in get_dictionary_page, which could cause
    // get_last_value to fail when it's called after get_dictionary_page.
    // the solution is to read last value from _dict_builder instead of _dict_items
    *reinterpret_cast<Slice*>(value) = _dict_items[value_code];
    return Status::OK();
}

Status BinaryDictPageBuilder::get_dictionary_page(Slice* dictionary_page) {
=======
Status BinaryDictPageBuilder::get_dictionary_page(OwnedSlice* dictionary_page) {
>>>>>>> 626001fa
    _dictionary.clear();
    _dict_builder->reset();
    size_t add_count = 1;
    // here do not check is_page_full of dict_builder
    // because it is checked in add
    for (auto& dict_item: _dict_items) {
        RETURN_IF_ERROR(_dict_builder->add(reinterpret_cast<const uint8_t*>(&dict_item), &add_count));
    }
    *dictionary_page = _dict_builder->finish();
    _dict_items.clear();
    return Status::OK();
}

BinaryDictPageDecoder::BinaryDictPageDecoder(Slice data, const PageDecoderOptions& options) :
    _data(data),
    _options(options),
    _data_page_decoder(nullptr),
    _parsed(false),
    _encoding_type(UNKNOWN_ENCODING) { }

Status BinaryDictPageDecoder::init() {
    CHECK(!_parsed);
    if (_data.size < BINARY_DICT_PAGE_HEADER_SIZE) {
        return Status::Corruption(Substitute("invalid data size:$0, header size:$1",
                _data.size, BINARY_DICT_PAGE_HEADER_SIZE));
    }
    size_t type = decode_fixed32_le((const uint8_t*)&_data.data[0]);
    _encoding_type = static_cast<EncodingTypePB>(type);
    _data.remove_prefix(BINARY_DICT_PAGE_HEADER_SIZE);
    if (_encoding_type == DICT_ENCODING) {
        _data_page_decoder.reset(new BitShufflePageDecoder<OLAP_FIELD_TYPE_INT>(_data, _options));
    } else if (_encoding_type == PLAIN_ENCODING) {
        DCHECK_EQ(_encoding_type, PLAIN_ENCODING);
        _data_page_decoder.reset(new BinaryPlainPageDecoder(_data, _options));
    } else {
        LOG(WARNING) << "invalide encoding type:" << _encoding_type;
        return Status::Corruption(Substitute("invalid encoding type:$0", _encoding_type));
    }

    RETURN_IF_ERROR(_data_page_decoder->init());
    _parsed = true;
    return Status::OK();
}

Status BinaryDictPageDecoder::seek_to_position_in_page(size_t pos) {
    return _data_page_decoder->seek_to_position_in_page(pos);
}

bool BinaryDictPageDecoder::is_dict_encoding() const {
    return _encoding_type == DICT_ENCODING;
}

void BinaryDictPageDecoder::set_dict_decoder(PageDecoder* dict_decoder){
    _dict_decoder = (BinaryPlainPageDecoder*)dict_decoder;
};

Status BinaryDictPageDecoder::next_batch(size_t* n, ColumnBlockView* dst) {
    if (_encoding_type == PLAIN_ENCODING) {
        return _data_page_decoder->next_batch(n, dst);
    }
    // dictionary encoding
    DCHECK(_parsed);
    DCHECK(_dict_decoder != nullptr) << "dict decoder pointer is nullptr";
    if (PREDICT_FALSE(*n == 0)) {
        *n = 0;
        return Status::OK();
    }
    Slice* out = reinterpret_cast<Slice*>(dst->data());
    _code_buf.resize((*n) * sizeof(int32_t));

    // copy the codewords into a temporary buffer first
    // And then copy the strings corresponding to the codewords to the destination buffer
    TypeInfo *type_info = get_type_info(OLAP_FIELD_TYPE_INT);
    // the data in page is not null
    ColumnBlock column_block(type_info, _code_buf.data(), nullptr, *n, dst->column_block()->pool());
    ColumnBlockView tmp_block_view(&column_block);
    RETURN_IF_ERROR(_data_page_decoder->next_batch(n, &tmp_block_view));
    for (int i = 0; i < *n; ++i) {
        int32_t codeword = *reinterpret_cast<int32_t*>(&_code_buf[i * sizeof(int32_t)]);
        // get the string from the dict decoder
        Slice element = _dict_decoder->string_at_index(codeword);
        if (element.size > 0) {
            char* destination = (char*)dst->column_block()->pool()->allocate(element.size);
            if (destination == nullptr) {
                return Status::MemoryAllocFailed(Substitute(
                    "memory allocate failed, size:$0", element.size));
            }
            element.relocate(destination);
        }
        *out = element;
        ++out;
    }
    return Status::OK();
}

} // namespace segment_v2
} // namespace doris<|MERGE_RESOLUTION|>--- conflicted
+++ resolved
@@ -135,7 +135,6 @@
     return _pool.total_allocated_bytes() + _data_page_builder->size();
 }
 
-<<<<<<< HEAD
 Status BinaryDictPageBuilder::get_first_value(void* value) const {
     DCHECK(_finished);
     if (_data_page_builder->count() == 0) {
@@ -165,10 +164,7 @@
     return Status::OK();
 }
 
-Status BinaryDictPageBuilder::get_dictionary_page(Slice* dictionary_page) {
-=======
 Status BinaryDictPageBuilder::get_dictionary_page(OwnedSlice* dictionary_page) {
->>>>>>> 626001fa
     _dictionary.clear();
     _dict_builder->reset();
     size_t add_count = 1;
