--- conflicted
+++ resolved
@@ -50,11 +50,8 @@
 
 import java.io.DataInput;
 import java.io.IOException;
-<<<<<<< HEAD
+import java.util.HashSet;
 import java.util.ArrayList;
-=======
-import java.util.HashSet;
->>>>>>> d0e2fc33
 import java.util.List;
 import java.util.Map;
 import java.util.Set;
@@ -110,8 +107,6 @@
                            TableName tableName,
                            List<ColumnDef> columnDefinitions,
                            String engineName,
-<<<<<<< HEAD
-=======
                            KeysDesc keysDesc,
                            PartitionDesc partitionDesc,
                            DistributionDesc distributionDesc,
@@ -119,8 +114,24 @@
                            Map<String, String> extProperties,
                            String comment) {
         this(ifNotExists, isExternal, tableName, columnDefinitions, null, engineName, keysDesc, partitionDesc,
-                distributionDesc, properties, extProperties, comment);
-    }
+                distributionDesc, properties, extProperties, comment, null);
+    }
+
+    public CreateTableStmt(boolean ifNotExists,
+                           boolean isExternal,
+                           TableName tableName,
+                           List<ColumnDef> columnDefinitions,
+                           String engineName,
+                           KeysDesc keysDesc,
+                           PartitionDesc partitionDesc,
+                           DistributionDesc distributionDesc,
+                           Map<String, String> properties,
+                           Map<String, String> extProperties,
+                           String comment, List<AlterClause> ops) {
+        this(ifNotExists, isExternal, tableName, columnDefinitions, null, engineName, keysDesc, partitionDesc,
+                distributionDesc, properties, extProperties, comment, ops);
+    }
+
 
     public CreateTableStmt(boolean ifNotExists,
                            boolean isExternal,
@@ -128,28 +139,12 @@
                            List<ColumnDef> columnDefinitions,
                            List<IndexDef> indexDefs,
                            String engineName,
->>>>>>> d0e2fc33
                            KeysDesc keysDesc,
                            PartitionDesc partitionDesc,
                            DistributionDesc distributionDesc,
                            Map<String, String> properties,
                            Map<String, String> extProperties,
-                           String comment) {
-        this(ifNotExists, isExternal, tableName, columnDefinitions, engineName, keysDesc, partitionDesc, distributionDesc, properties, extProperties, comment, new ArrayList<>());
-    }
-
-    public CreateTableStmt(boolean ifNotExists,
-                           boolean isExternal,
-                           TableName tableName,
-                           List<ColumnDef> columnDefinitions,
-                           String engineName, 
-                           KeysDesc keysDesc,
-                           PartitionDesc partitionDesc,
-                           DistributionDesc distributionDesc,
-                           Map<String, String> properties,
-                           Map<String, String> extProperties,
-                           String comment,
-                           List<AlterClause> ops) {
+                           String comment, List<AlterClause> ops) {
         this.tableName = tableName;
         if (columnDefinitions == null) {
             this.columnDefs = Lists.newArrayList();
@@ -242,17 +237,16 @@
         return comment;
     }
 
-<<<<<<< HEAD
     public void setOps(List<AlterClause> ops) {
         this.ops = ops;
     }
 
     public List<AlterClause> getOps() {
         return ops;
-=======
+    }
+
     public List<Index> getIndexes() {
         return indexes;
->>>>>>> d0e2fc33
     }
 
     @Override
