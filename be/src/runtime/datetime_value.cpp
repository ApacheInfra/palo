// Licensed to the Apache Software Foundation (ASF) under one
// or more contributor license agreements.  See the NOTICE file
// distributed with this work for additional information
// regarding copyright ownership.  The ASF licenses this file
// to you under the Apache License, Version 2.0 (the
// "License"); you may not use this file except in compliance
// with the License.  You may obtain a copy of the License at
//
//   http://www.apache.org/licenses/LICENSE-2.0
//
// Unless required by applicable law or agreed to in writing,
// software distributed under the License is distributed on an
// "AS IS" BASIS, WITHOUT WARRANTIES OR CONDITIONS OF ANY
// KIND, either express or implied.  See the License for the
// specific language governing permissions and limitations
// under the License.

#include "runtime/datetime_value.h"

#include <ctype.h>
#include <string.h>
#include <time.h>

#include <string>
#include <limits>
#include <sstream>
#include <chrono>
<<<<<<< HEAD

=======
#include <re2/re2.h>
>>>>>>> c9743144
#include "cctz/civil_time.h"
#include "cctz/time_zone.h"
#include "common/logging.h"

namespace doris {

const uint64_t log_10_int[] = {
    1, 10, 100, 1000, 10000UL, 100000UL, 1000000UL, 10000000UL,
    100000000UL, 1000000000UL, 10000000000UL, 100000000000UL
};

static int s_days_in_month[13] = {0, 31, 28, 31, 30, 31, 30, 31, 31, 30, 31, 30, 31};
static const char* s_month_name[] = 
        {"", "January", "February", "March", "April", "May", "June", 
            "July", "August", "September", "October", "November", "December", NULL};
static const char* s_ab_month_name[] = 
        {"", "Jan", "Feb", "Mar", "Apr", "May", "Jun", 
            "Jul", "Aug", "Sep", "Oct", "Nov", "Dec", NULL};
static const char* s_day_name[] = 
        {"Monday", "Tuesday", "Wednesday", "Thursday", "Friday", "Saturday", "Sunday", NULL};
static const char* s_ab_day_name[] = 
        {"Mon", "Tue", "Wed", "Thu", "Fri", "Sat", "Sun", NULL};

uint8_t mysql_week_mode(uint32_t mode) {
    mode &= 7;
    if (!(mode & WEEK_MONDAY_FIRST)) {
        mode ^= WEEK_FIRST_WEEKDAY;
    }
    return mode;
}

static bool is_leap(uint32_t year) {
    return ((year % 4) == 0) && ((year % 100 != 0) || ((year % 400) == 0 && year));
}

static uint32_t calc_days_in_year(uint32_t year) {
    return is_leap(year) ? 366 : 365;
}

DateTimeValue DateTimeValue::_s_min_datetime_value(0, TIME_DATETIME, 0, 0, 0, 0, 0, 1, 1);
DateTimeValue DateTimeValue::_s_max_datetime_value(0, TIME_DATETIME, 23, 59, 59, 0, 
                                                   9999, 12, 31);
// jint length_of_str(DateTimeValue& value) {
// j    if (_type == TIME_DATE) {
// j        return 10;
// j    } else {
// j        int extra_len = (_microsecond == 0) ? 0 : 7;
// j        if (_type == TIME_DATETIME) {
// j            return 19 + extra_len;
// j        } else {
// j            // TIME
// j            return 8 + extra_len + _neg 
// j                    + (_hour > 100) ? 1 : 0;
// j        }
// j    }
// j}

bool DateTimeValue::check_range() const {
    return _year > 9999 || _month > 12 || _day > 31 
        || _hour > (_type == TIME_TIME ? TIME_MAX_HOUR : 23)
        || _minute > 59 || _second > 59 || _microsecond > 999999;
}

bool DateTimeValue::check_date() const {
    if (_month == 0 || _day == 0) {
        return true;
    }
    if (_day > s_days_in_month[_month]) {
        // Feb 29 in leap year is valid.
        if (_month == 2 && _day == 29 && is_leap(_year)) {
            return false;
        }
        return true;
    }
    return false;
}

// The interval format is that with no delimiters
// YYYY-MM-DD HH-MM-DD.FFFFFF AM in default format
// 0    1  2  3  4  5  6      7
bool DateTimeValue::from_date_str(const char* date_str, int len) {
    const char* ptr = date_str;
    const char* end = date_str + len;
    // ONLY 2, 6 can follow by a sapce
    const static int allow_space_mask = 4 | 64;
    const static int MAX_DATE_PARTS = 8;
    uint32_t date_val[MAX_DATE_PARTS];
    int32_t date_len[MAX_DATE_PARTS];

    _neg = false;
    // Skip space character
    while (ptr < end && isspace(*ptr)) {
        ptr++;
    }
    if (ptr == end || !isdigit(*ptr)) {
        return false;
    }
    // Fix year length
    const char* pos = ptr;
    while (pos < end && (isdigit(*pos) || *pos == 'T')) {
        pos++;
    }
    int year_len = 4;
    int digits = pos - ptr;
    bool is_interval_format = false;

    // Compatible with MySQL. Shit!!!
    // For YYYYMMDD/YYYYMMDDHHMMSS is 4 digits years
    if (pos == end || *pos == '.') {
        if (digits == 4 || digits == 8 || digits >= 14) {
            year_len = 4;
        } else {
            year_len = 2;
        }
        is_interval_format = true;
    }

    int field_idx = 0;
    int field_len = year_len;
    while (ptr < end 
           && isdigit(*ptr) && field_idx < MAX_DATE_PARTS - 1) {
        const char* start = ptr;
        int temp_val = 0;
        bool scan_to_delim = (!is_interval_format) && (field_idx != 6);
        while (ptr < end && isdigit(*ptr) && (scan_to_delim || field_len--)) {
            temp_val = temp_val * 10 + (*ptr++ - '0');
        }
        // Imposible
        if (temp_val > 999999L) {
            return false;
        }
        date_val[field_idx] = temp_val;
        date_len[field_idx] = ptr - start;
        field_len = 2;

        if (ptr == end) {
            field_idx++;
            break;
        }
        if (field_idx == 2 && *ptr == 'T') {
            // YYYYMMDDTHHMMDD, skip 'T' and continue
            ptr++;
            field_idx++;
            continue;
        }

        // Second part
        if (field_idx == 5) {
            if (*ptr == '.') {
                ptr++;
                field_len = 6;
            } else if (isdigit(*ptr)) {
                field_idx++;
                break;
            }
            field_idx++;
            continue;
        }
        // escape separator
        while (ptr < end && (ispunct(*ptr) || isspace(*ptr))) {
            if (isspace(*ptr)) {
                if (((1 << field_idx) & allow_space_mask) == 0) {
                    return false;
                }
            }
            ptr++;
        }
        field_idx++;
    }
    int num_field = field_idx;
    if (num_field <= 3) {
        _type = TIME_DATE;
    } else {
        _type = TIME_DATETIME;
    }
    if (!is_interval_format) {
        year_len = date_len[0];
    }
    for (; field_idx < MAX_DATE_PARTS; ++field_idx) {
        date_len[field_idx] = 0;
        date_val[field_idx] = 0;
    }
    _year = date_val[0];
    _month = date_val[1];
    _day = date_val[2];
    _hour = date_val[3];
    _minute = date_val[4];
    _second = date_val[5];
    _microsecond = date_val[6];
    if (_microsecond && date_len[6] < 6) {
        _microsecond *= log_10_int[6 - date_len[6]];
    }
    if (year_len == 2) {
        if (_year < YY_PART_YEAR) {
            _year += 2000;
        } else {
            _year += 1900;
        }
    }
    if (num_field < 3 || check_range()) {
        return false;
    }
    if (check_date()) {
        return false;
    }
    return true;
}

// [0, 101) invalid
// [101, (YY_PART_YEAR - 1) * 10000 + 1231] for two digits year 2000 ~ 2069
// [(YY_PART_YEAR - 1) * 10000 + 1231, YY_PART_YEAR * 10000L + 101) invalid
// [YY_PART_YEAR * 10000L + 101, 991231] for two digits year 1970 ~1999
// (991231, 10000101) invalid, because support 1000-01-01
// [10000101, 99991231] for four digits year date value.
// (99991231, 101000000) invalid, NOTE below this is datetime vaule hh:mm:ss must exist.
// [101000000, (YY_PART_YEAR - 1)##1231235959] two digits year datetime value 
// ((YY_PART_YEAR - 1)##1231235959, YY_PART_YEAR##0101000000) invalid
// ((YY_PART_YEAR)##1231235959, 99991231235959] two digits year datetime value 1970 ~ 1999
// (999991231235959, ~) valid
int64_t DateTimeValue::standardlize_timevalue(int64_t value) {
    _type = TIME_DATE;
    if (value <= 0) {
        return 0;
    }
    if (value >= 10000101000000L) {
        // 9999-99-99 99:99:99
        if (value > 99999999999999L) {
            return 0;
        }

        // between 1000-01-01 00:00:00L and 9999-99-99 99:99:99
        // all digits exist.
        _type = TIME_DATETIME;
        return value;
    }
    // 2000-01-01
    if (value < 101) {
        return 0;
    }
    // two digits  year. 2000 ~ 2069
    if (value <= (YY_PART_YEAR - 1) * 10000L + 1231L) {
        return (value + 20000000L) * 1000000L;
    }
    // two digits year, invalid date
    if (value < YY_PART_YEAR * 10000L + 101) {
        return 0;
    }
    // two digits year. 1970 ~ 1999
    if (value <= 991231L) {
        return (value + 19000000L) * 1000000L;
    }
    // TODO(zhaochun): Don't allow year betwen 1000-01-01
    if (value < 10000101) {
        return 0;
    }
    // four digits years without hour.
    if (value <= 99991231L) {
        return value * 1000000L;
    }
    // below 0000-01-01
    if (value < 101000000) {
        return 0;
    }

    // below is with datetime, must have hh:mm:ss
    _type = TIME_DATETIME;
    // 2000 ~ 2069
    if (value <= (YY_PART_YEAR - 1) * 10000000000L + 1231235959L) {
        return value + 20000000000000L;
    }
    if (value < YY_PART_YEAR * 10000000000L + 101000000L) {
        return 0;
    }
    // 1970 ~ 1999
    if (value <= 991231235959L) {
        return value + 19000000000000L;
    }
    return value;
}

bool DateTimeValue::from_date_int64(int64_t value) {
    _neg = false;
    value = standardlize_timevalue(value);
    if (value <= 0) {
        return false;
    }
    uint64_t date = value / 1000000;
    uint64_t time = value % 1000000;

    _year = date / 10000;
    date %= 10000;
    _month = date / 100;
    _day = date % 100;
    _hour = time / 10000;
    time %= 10000;
    _minute = time / 100;
    _second = time % 100;
    _microsecond = 0;

    if (check_range() || check_date()) {
        return false;
    }
    return true;
}

void DateTimeValue::set_zero(int type) {
    memset(this, 0, sizeof(*this));
    _type = type;
}

void DateTimeValue::set_type(int type) {
    _type = type;
}

void DateTimeValue::set_max_time(bool neg) {
    set_zero(TIME_TIME);
    _hour = TIME_MAX_HOUR;
    _minute = TIME_MAX_MINUTE;
    _second = TIME_MAX_SECOND;
    _neg = neg;
}

bool DateTimeValue::from_time_int64(int64_t value) {
    _type = TIME_TIME;
    if (value > TIME_MAX_VALUE) {
        // 0001-01-01 00:00:00 to convert to a datetime
        if (value > 10000000000L) {
            if (from_date_int64(value)) {
                return true;
            }
        }
        set_max_time(false);
        return false;
    } else if (value < -1 * TIME_MAX_VALUE) {
        set_max_time(true);
        return false;
    }
    if (value < 0) {
        _neg = 1;
        value = -value;
    }
    _hour = value / 10000;
    value %= 10000;
    _minute = value / 100;
    if (_minute > TIME_MAX_MINUTE) {
        return false;
    }
    _second = value % 100;
    if (_second > TIME_MAX_SECOND) {
        return false;
    }
    return true;
}

char* DateTimeValue::append_date_string(char *to) const {
    uint32_t temp;
    // Year
    temp = _year / 100;
    *to++ = (char) ('0' + (temp / 10));
    *to++ = (char) ('0' + (temp % 10));
    temp = _year % 100;
    *to++ = (char) ('0' + (temp / 10));
    *to++ = (char) ('0' + (temp % 10));
    *to++ = '-';
    // Month
    *to++ = (char) ('0' + (_month / 10));
    *to++ = (char) ('0' + (_month % 10));
    *to++ = '-';
    // Day
    *to++ = (char) ('0' + (_day / 10));
    *to++ = (char) ('0' + (_day % 10));
    return to;
}

char* DateTimeValue::append_time_string(char *to) const {
    if (_neg) {
        *to++ = '-';
    }
    // Hour
    uint32_t temp = _hour;
    if (temp >= 100) {
        *to++ = (char) ('0' + (temp / 100));
        temp %= 100;
    }
    *to++ = (char) ('0' + (temp / 10));
    *to++ = (char) ('0' + (temp % 10));
    *to++ = ':';
    // Minute
    *to++ = (char) ('0' + (_minute / 10));
    *to++ = (char) ('0' + (_minute % 10));
    *to++ = ':';
    /* Second */
    *to++ = (char) ('0' + (_second / 10));
    *to++ = (char) ('0' + (_second % 10));
    if (_microsecond > 0) {
        *to++ = '.';
        uint32_t first = _microsecond / 10000;
        uint32_t second = (_microsecond % 10000) / 100;
        uint32_t third = _microsecond % 100;
        *to++ = (char) ('0' + first / 10);
        *to++ = (char) ('0' + first % 10);
        *to++ = (char) ('0' + second / 10);
        *to++ = (char) ('0' + second % 10);
        *to++ = (char) ('0' + third / 10);
        *to++ = (char) ('0' + third % 10);
    }
    return to;
}

char* DateTimeValue::to_datetime_string(char* to) const {
    to = append_date_string(to);
    *to++ = ' ';
    to = append_time_string(to);
    *to++ = '\0';
    return to;
}

char* DateTimeValue::to_date_string(char* to) const {
    to = append_date_string(to);
    *to++ = '\0';
    return to;
}

char* DateTimeValue::to_time_string(char* to) const {
    to = append_time_string(to);
    *to++ = '\0';
    return to;
}

char* DateTimeValue::to_string(char* to) const {
    switch (_type) {
    case TIME_TIME:
        to = to_time_string(to);
        break;
    case TIME_DATE:
        to = to_date_string(to);
        break;
    case TIME_DATETIME:
        to = to_datetime_string(to);
        break;
    default:
        *to++ = '\0';
        break;
    }
    return to;
}

int64_t DateTimeValue::to_datetime_int64() const {
    return (_year * 10000L + _month * 100 + _day) * 1000000L
        + _hour * 10000 + _minute * 100 + _second;
}

int64_t DateTimeValue::to_date_int64() const {
    return _year * 10000 + _month * 100 + _day;
}

int64_t DateTimeValue::to_time_int64() const {
    int sign = _neg == 0 ? 1 : -1;
    return sign * (_hour * 10000 + _minute * 100 + _second);
}

int64_t DateTimeValue::to_int64() const {
    switch (_type) {
    case TIME_TIME:
        return to_time_int64();
    case TIME_DATE:
        return to_date_int64();
    case TIME_DATETIME:
        return to_datetime_int64();
    default:
        return 0;
    }
}

bool DateTimeValue::get_date_from_daynr(uint64_t daynr) {
    if (daynr <= 0 || daynr > DATE_MAX_DAYNR) {
        return false;
    }
    _year = daynr / 365;
    uint32_t days_befor_year = 0;
    while (daynr < (days_befor_year = calc_daynr(_year, 1, 1))) {
        _year--;
    }
    uint32_t days_of_year = daynr - days_befor_year + 1;
    int leap_day = 0;
    if (is_leap(_year)) {
        if (days_of_year > 31 + 28) {
            days_of_year--;
            if (days_of_year == 31 + 28) {
                leap_day = 1;
            }
        }
    }
    _month = 1;
    while (days_of_year > s_days_in_month[_month]) {
        days_of_year -= s_days_in_month[_month];
        _month++;
    }
    _day = days_of_year + leap_day;
    return true;
}

bool DateTimeValue::from_date_daynr(uint64_t daynr) {
    _neg = false;
    if (!get_date_from_daynr(daynr)) {
        return false;
    }
    _hour = 0;
    _minute = 0;
    _second = 0;
    _microsecond = 0;
    _type = TIME_DATE;
    return true;
}

// Following code is stolen from MySQL.
uint64_t DateTimeValue::calc_daynr(uint32_t year, uint32_t month, uint32_t day) {
    uint64_t delsum = 0;
    int y = year;

    if (year == 0 && month == 0) {
        return 0;
    }

    /* Cast to int to be able to handle month == 0 */
    delsum = 365 * y + 31 * (month - 1) + day;
    if (month <= 2) {
        // No leap year 
        y--;
    } else {
        // This is great!!!
        // 1, 2, 3, 4, 5, 6, 7, 8, 9, 10, 11, 12
        // 0, 0, 3, 3, 4, 4, 5, 5, 5,  6,  7,  8
        delsum -= (month * 4 + 23) / 10;
    }
    // Every 400 year has 97 leap year, 100, 200, 300 are not leap year.
    return delsum + y / 4 - y / 100 + y / 400;
}

static char* int_to_str(uint64_t val, char* to) {
    char buf[64];
    char* ptr = buf;
    // Use do/while for 0 value
    do {
        *ptr++ = '0' + (val % 10);
        val /= 10;
    } while (val);
    
    while (ptr > buf) {
        *to++ = *--ptr;
    }

    return to;
}

static char* append_string(const char* from, char* to) {
    while (*from) {
        *to++ = *from++;
    }
    return to;
}

static char* append_with_prefix(const char* str, int str_len,
                                char prefix, int full_len, char* to) {
    int len = (str_len > full_len) ? str_len : full_len;
    len -= str_len;
    while (len-- > 0) {
        // push prefix;
        *to++ = prefix;
    }
    while (str_len-- > 0) {
        *to++ = *str++;
    }

    return to;
}

int DateTimeValue::compute_format_len(const char* format, int len) const {
    int size = 0;
    const char* ptr = format;
    const char* end = format + len;

    while (ptr < end) {
        if (*ptr != '%' || (ptr + 1) < end) {
            size++;
            ptr++;
            continue;
        }
        switch (*++ptr) {
        case 'M':
        case 'W':
            size += 10;
            break;
        case 'D':
        case 'Y':
        case 'x':
        case 'X':
            size += 4;
            break;
        case 'a':
        case 'b':
            size += 10;
            break;
        case 'j':
            size += 3;
            break;
        case 'u':
        case 'U':
        case 'v':
        case 'V':
        case 'y':
        case 'm':
        case 'd':
        case 'h':
        case 'i':
        case 'I':
        case 'l':
        case 'p':
        case 'S':
        case 's':
        case 'c':
        case 'e':
            size += 2;
            break;
        case 'k':
        case 'H':
            size += 7;
            break;
        case 'r':
            size += 11;
            break;
        case 'T':
            size += 8;
            break;
        case 'f':
            size += 6;
            break;
        case 'w':
        case '%':
        default:
            size++;
            break;
        }
    }
    return size;
}

bool DateTimeValue::to_format_string(const char* format, int len, char* to) const {
    char buf[64];
    char* pos = NULL;
    const char* ptr = format;
    const char* end = format + len;
    char ch = '\0';

    while (ptr < end) {
        if (*ptr != '%' || (ptr + 1) == end) {
            *to++ = *ptr++;
            continue;
        }
        // Skip '%'
        ptr++;
        switch (ch = *ptr++) {
        case 'a':
            // Abbreviated weekday name
            if (_type == TIME_TIME || (_year == 0 && _month == 0)) {
                return false;
            }
            to = append_string(s_ab_day_name[weekday()], to);
            break;
        case 'b':
            // Abbreviated month name
            if (_month == 0) {
                return false;
            }
            to = append_string(s_ab_month_name[_month], to);
            break;
        case 'c':
            // Month, numeric (0...12)
            pos = int_to_str(_month, buf);
            to = append_with_prefix(buf, pos - buf, '0', 1, to);
            break;
        case 'd':
            // Day of month (00...31)
            pos = int_to_str(_day, buf);
            to = append_with_prefix(buf, pos - buf, '0', 2, to);
            break;
        case 'D':
            // Day of the month with English suffix (0th, 1st, ...)
            pos = int_to_str(_day, buf);
            to = append_with_prefix(buf, pos - buf, '0', 1, to);
            if (_day >= 10 && _day <= 19) {
                to = append_string("th", to);
            } else {
                switch (_day % 10) {
                case 1:
                    to = append_string("st", to);
                    break;
                case 2:
                    to = append_string("nd", to);
                    break;
                case 3:
                    to = append_string("rd", to);
                    break;
                default:
                    to = append_string("th", to);
                    break;
                }
            }
            break;
        case 'e':
            // Day of the month, numeric (0..31)
            pos = int_to_str(_day, buf);
            to = append_with_prefix(buf, pos - buf, '0', 1, to);
            break;
        case 'f':
            // Microseconds (000000..999999)
            pos = int_to_str(_microsecond, buf);
            to = append_with_prefix(buf, pos - buf, '0', 6, to);
            break;
        case 'h':
        case 'I':
            // Hour (01..12)
            pos = int_to_str((_hour % 24 + 11) % 12 + 1, buf);
            to = append_with_prefix(buf, pos - buf, '0', 2, to);
            break;
        case 'H':
            // Hour (00..23)
            pos = int_to_str(_hour, buf);
            to = append_with_prefix(buf, pos - buf, '0', 2, to);
            break;
        case 'i':
            // Minutes, numeric (00..59)
            pos = int_to_str(_minute, buf);
            to = append_with_prefix(buf, pos - buf, '0', 2, to);
            break;
        case 'j':
            // Day of year (001..366)
            pos = int_to_str(daynr() - calc_daynr(_year, 1, 1) + 1, buf);
            to = append_with_prefix(buf, pos - buf, '0', 3, to);
            break;
        case 'k':
            // Hour (0..23)
            pos = int_to_str(_hour, buf);
            to = append_with_prefix(buf, pos - buf, '0', 1, to);
            break;
        case 'l':
            // Hour (1..12)
            pos = int_to_str((_hour % 24 + 11) % 12 + 1, buf);
            to = append_with_prefix(buf, pos - buf, '0', 1, to);
            break;
        case 'm':
            // Month, numeric (00..12)
            pos = int_to_str(_month, buf);
            to = append_with_prefix(buf, pos - buf, '0', 2, to);
            break;
        case 'M':
            // Month name (January..December)
            if (_month == 0) {
                return false;
            }
            to = append_string(s_month_name[_month], to);
            break;
        case 'p':
            // AM or PM
            if ((_hour % 24) >= 12) {
                to = append_string("PM", to);
            } else {
                to = append_string("AM", to);
            }
            break;
        case 'r':
            // Time, 12-hour (hh:mm:ss followed by AM or PM)
            *to++ = (char) ('0' + (((_hour + 11) % 12 + 1) / 10));
            *to++ = (char) ('0' + (((_hour + 11) % 12 + 1) % 10));
            *to++ = ':';
            // Minute
            *to++ = (char) ('0' + (_minute / 10));
            *to++ = (char) ('0' + (_minute % 10));
            *to++ = ':';
            /* Second */
            *to++ = (char) ('0' + (_second / 10));
            *to++ = (char) ('0' + (_second % 10));
            if ((_hour % 24) >= 12) {
                to = append_string(" PM", to);
            } else {
                to = append_string(" AM", to);
            }
            break;
        case 's':
        case 'S':
            // Seconds (00..59)
            pos = int_to_str(_second, buf);
            to = append_with_prefix(buf, pos - buf, '0', 2, to);
            break;
        case 'T':
            // Time, 24-hour (hh:mm:ss)
            *to++ = (char) ('0' + ((_hour % 24) / 10));
            *to++ = (char) ('0' + ((_hour % 24) % 10));
            *to++ = ':';
            // Minute
            *to++ = (char) ('0' + (_minute / 10));
            *to++ = (char) ('0' + (_minute % 10));
            *to++ = ':';
            /* Second */
            *to++ = (char) ('0' + (_second / 10));
            *to++ = (char) ('0' + (_second % 10));
            break;
        case 'u':
            // Week (00..53), where Monday is the first day of the week;
            // WEEK() mode 1
            if (_type == TIME_TIME) {
                return false;
            }
            pos = int_to_str(week(mysql_week_mode(1)), buf);
            to = append_with_prefix(buf, pos - buf, '0', 2, to);
            break;
        case 'U':
            // Week (00..53), where Sunday is the first day of the week;
            // WEEK() mode 0
            if (_type == TIME_TIME) {
                return false;
            }
            pos = int_to_str(week(mysql_week_mode(0)), buf);
            to = append_with_prefix(buf, pos - buf, '0', 2, to);
            break;
        case 'v':
            // Week (01..53), where Monday is the first day of the week;
            // WEEK() mode 3; used with %x
            if (_type == TIME_TIME) {
                return false;
            }
            pos = int_to_str(week(mysql_week_mode(3)), buf);
            to = append_with_prefix(buf, pos - buf, '0', 2, to);
            break;
        case 'V':
            // Week (01..53), where Sunday is the first day of the week;
            // WEEK() mode 2; used with %X
            if (_type == TIME_TIME) {
                return false;
            }
            pos = int_to_str(week(mysql_week_mode(2)), buf);
            to = append_with_prefix(buf, pos - buf, '0', 2, to);
            break;
        case 'w':
            // Day of the week (0=Sunday..6=Saturday)
            if (_type == TIME_TIME || (_month == 0 && _year == 0)) {
                return false;
            }
            pos = int_to_str(calc_weekday(daynr(), true), buf);
            to = append_with_prefix(buf, pos - buf, '0', 1, to);
            break;
        case 'W':
            // Weekday name (Sunday..Saturday)
            to = append_string(s_day_name[weekday()], to);
            break;
        case 'x': {
            // Year for the week, where Monday is the first day of the week,
            // numeric, four digits; used with %v
            if (_type == TIME_TIME) {
                return false;
            }
            uint32_t year = 0;
            calc_week(*this, mysql_week_mode(3), &year);
            pos = int_to_str(year, buf);
            to = append_with_prefix(buf, pos - buf, '0', 4, to);
            break;
        }
        case 'X': {
            // Year for the week where Sunday is the first day of the week,
            // numeric, four digits; used with %V
            if (_type == TIME_TIME) {
                return false;
            }
            uint32_t year = 0;
            calc_week(*this, mysql_week_mode(2), &year);
            pos = int_to_str(year, buf);
            to = append_with_prefix(buf, pos - buf, '0', 4, to);
            break;
        }
        case 'y':
            // Year, numeric (two digits)
            pos = int_to_str(_year % 100, buf);
            to = append_with_prefix(buf, pos - buf, '0', 2, to);
            break;
        case 'Y':
            // Year, numeric, four digits
            pos = int_to_str(_year, buf);
            to = append_with_prefix(buf, pos - buf, '0', 4, to);
            break;
        default:
            *to++ = ch;
            break;
        }
    }
    *to++ = '\0';
    return true;
}

uint8_t DateTimeValue::calc_week(const DateTimeValue& value, uint8_t mode, uint32_t *year) {
    bool monday_first = mode & WEEK_MONDAY_FIRST;
    bool week_year = mode & WEEK_YEAR;
    bool first_weekday = mode & WEEK_FIRST_WEEKDAY;
    uint64_t day_nr = value.daynr();
    uint64_t daynr_first_day = calc_daynr(value._year, 1, 1);
    uint8_t weekday_first_day = calc_weekday(daynr_first_day, !monday_first);

    int days = 0;
    *year = value._year;

    // Check wether the first days of this year belongs to last year
    if (value._month == 1 && value._day <= (7 - weekday_first_day)) {
        if (!week_year
                && ((first_weekday && weekday_first_day != 0)
                    || (!first_weekday && weekday_first_day > 3))) {
            return 0;
        }
        (*year)--;
        week_year = true;
        daynr_first_day -= (days = calc_days_in_year(*year));
        weekday_first_day = (weekday_first_day + 53 * 7 - days) % 7;
    }

    // How many days since first week
    if ((first_weekday && weekday_first_day != 0)
            || (!first_weekday && weekday_first_day > 3)) {
        // days in new year belongs to last year.
        days = day_nr - (daynr_first_day + (7 - weekday_first_day));
    } else {
        // days in new year belongs to this year.
        days = day_nr - (daynr_first_day - weekday_first_day);
    }

    if (week_year && days >= 52 * 7) {
        weekday_first_day = (weekday_first_day  + calc_days_in_year(*year)) % 7;
        if ((first_weekday && weekday_first_day == 0)
                || (!first_weekday && weekday_first_day <= 3)) {
            // Belong to next year.
            (*year)++;
            return 1;
        }
    }

    return days / 7 + 1;
}

uint8_t DateTimeValue::week(uint8_t mode) const {
    uint32_t year = 0;
    return calc_week(*this, mode, &year);
}

uint8_t DateTimeValue::calc_weekday(uint64_t day_nr, bool is_sunday_first_day) {
    return (day_nr + 5L + (is_sunday_first_day ? 1L : 0L)) % 7;
}

// TODO(zhaochun): Think endptr is NULL
// Return true if convert to a integer success. Otherwise false.
static bool str_to_int64(const char* ptr, const char** endptr, int64_t *ret) {
    const static uint64_t MAX_NEGATIVE_NUMBER = 0x8000000000000000;
    const static uint64_t ULONGLONG_MAX = ~0;
    const static uint64_t LFACTOR2 = 100000000000ULL;
    const char* end = *endptr;
    uint64_t cutoff_1 = 0;
    uint64_t cutoff_2 = 0;
    uint64_t cutoff_3 = 0;
    // Skip space
    while (ptr < end && (*ptr == ' ' || *ptr == '\t')) {
        ptr++;
    }
    if (ptr >= end) {
        return false;
    }
    // Sign
    bool neg = false;
    if (*ptr == '-') {
        neg = true;
        ptr++;
        cutoff_1 = MAX_NEGATIVE_NUMBER / LFACTOR2;
        cutoff_2 = (MAX_NEGATIVE_NUMBER % LFACTOR2) / 100;
        cutoff_3 = (MAX_NEGATIVE_NUMBER % LFACTOR2) % 100;
    } else {
        if (*ptr == '+') {
            ptr++;
        }
        cutoff_1 = ULONGLONG_MAX / LFACTOR2;
        cutoff_2 = (ULONGLONG_MAX % LFACTOR2) / 100;
        cutoff_3 = (ULONGLONG_MAX % LFACTOR2) % 100;
    }
    if (ptr >= end) {
        return false;
    }
    // Skip '0'
    while (ptr < end && *ptr == '0') {
        ptr++;
    }
    const char* n_end = ptr + 9;
    if (n_end > end) {
        n_end = end;
    }
    uint64_t value_1 = 0;
    while (ptr < n_end && isdigit(*ptr)) {
        value_1 *= 10;
        value_1 += *ptr++ - '0';
    }
    if (ptr == end || !isdigit(*ptr)) {
        *endptr = ptr;
        *ret = neg ? -value_1 : value_1;
        return true;
    }
    // TODO
    uint64_t value_2 = 0;
    uint64_t value_3 = 0;

    // Check overflow.
    if (value_1 > cutoff_1 
            || (value_1 == cutoff_1 && (value_2 > cutoff_2 
                                        || (value_2 == cutoff_2 && value_3 > cutoff_3)))) {
        return false;
    }
    return true;
}

static int min(int a, int b) {
    return a < b ? a : b;
}

static int find_in_lib(const char* lib[], const char* str, const char* end) {
    int pos = 0;
    int find_count = 0;
    int find_pos = 0;
    for (; lib[pos] != NULL; ++pos) {
        const char* i = str;
        const char* j = lib[pos];
        while (i < end && *j) {
            if (toupper(*i) != toupper(*j)) {
                break;
            }
            ++i;
            ++j;
        }
        if (i == end) {
            if (*j == '\0') {
                return pos;
            } else {
                find_count++;
                find_pos = pos;
            }
        }
    }
    return find_count == 1 ? find_pos : -1;
}

static int check_word(const char* lib[], const char* str, const char* end, const char** endptr) {
    const char* ptr = str;
    while (ptr < end && isalpha(*ptr)) {
        ptr++;
    }
    int pos = find_in_lib(lib, str, ptr);
    if (pos >= 0) {
        *endptr = ptr;
    }
    return pos;
}

bool DateTimeValue::from_date_format_str(
        const char* format, int format_len,
        const char* value, int value_len,
        const char** sub_val_end) {
    const char* ptr = format;
    const char* end = format + format_len;
    const char* val = value;
    const char* val_end = value + value_len;

    bool date_part_used = false;
    bool time_part_used = false;
    bool frac_part_used = false;

    int day_part = 0;
    int weekday = -1;
    int yearday = -1;
    int week_num = -1;

    bool strict_week_number = false;
    bool sunday_first = false;
    bool strict_week_number_year_type = false;
    int strict_week_number_year = -1;
    bool usa_time = false;

    while (ptr < end && val < val_end) {
        // Skip space character
        while (val < val_end && isspace(*val)) {
            val++;
        }
        if (val >= val_end) {
            break;
        }
        // Check switch
        if (*ptr == '%' && ptr + 1 < end) {
            const char* tmp = NULL;
            int64_t int_value = 0;
            ptr++;
            switch (*ptr++) {
                // Year
            case 'y':
                // Year, numeric (two digits)
                tmp = val + min(2, val_end - val);
                if (!str_to_int64(val, &tmp, &int_value)) {
                    return false;
                }
                int_value += int_value >= 70 ? 1900 : 2000;
                _year = int_value;
                val = tmp;
                date_part_used = true;
                break;
            case 'Y':
                // Year, numeric, four digits
                tmp = val + min(4, val_end - val);
                if (!str_to_int64(val, &tmp, &int_value)) {
                    return false;
                }
                if (tmp - val <= 2) {
                    int_value += int_value >= 70 ? 1900 : 2000;
                }
                _year = int_value;
                val = tmp;
                date_part_used = true;
                break;
                // Month
            case 'm':
            case 'c':
                tmp = val + min(2, val_end - val);
                if (!str_to_int64(val, &tmp, &int_value)) {
                    return false;
                }
                _month = int_value;
                val = tmp;
                date_part_used = true;
                break;
            case 'M':
                int_value = check_word(s_month_name, val, val_end, &val);
                if (int_value < 0) {
                    return false;
                }
                _month = int_value;
                break;
            case 'b':
                int_value = check_word(s_ab_month_name, val, val_end, &val);
                if (int_value < 0) {
                    return false;
                }
                _month = int_value;
                break;
                // Day
            case 'd':
            case 'e':
                tmp = val + min(2, val_end - val);
                if (!str_to_int64(val, &tmp, &int_value)) {
                    return false;
                }
                _day = int_value;
                val = tmp;
                date_part_used = true;
                break;
            case 'D':
                tmp = val + min(2, val_end - val);
                if (!str_to_int64(val, &tmp, &int_value)) {
                    return false;
                }
                _day = int_value;
                val = tmp + min(2, val_end - tmp);
                date_part_used = true;
                break;
                // Hour
            case 'h':
            case 'I':
            case 'l':
                usa_time = true;
                // Fall through
            case 'k':
            case 'H':
                tmp = val + min(2, val_end - val);
                if (!str_to_int64(val, &tmp, &int_value)) {
                    return false;
                }
                _hour = int_value;
                val = tmp;
                time_part_used = true;
                break;
                // Minute
            case 'i':
                tmp = val + min(2, val_end - val);
                if (!str_to_int64(val, &tmp, &int_value)) {
                    return false;
                }
                _minute = int_value;
                val = tmp;
                time_part_used = true;
                break;
                // Second
            case 's':
            case 'S':
                tmp = val + min(2, val_end - val);
                if (!str_to_int64(val, &tmp, &int_value)) {
                    return false;
                }
                _second = int_value;
                val = tmp;
                time_part_used = true;
                break;
                // Micro second
            case 'f':
                tmp = val + min(6, val_end - val);
                if (!str_to_int64(val, &tmp, &int_value)) {
                    return false;
                }
                int_value *= log_10_int[6 - (tmp - val)];
                _microsecond = int_value;
                val = tmp;
                frac_part_used = true;
                break;
                // AM/PM
            case 'p':
                if ((val_end - val) < 2 || toupper(*(val + 1)) != 'M' || !usa_time) {
                    return false;
                }
                if (toupper(*val) == 'P') {
                    // PM
                    day_part = 12;
                }
                time_part_used = true;
                val += 2;
                break;
                // Weekday
            case 'W':
                int_value = check_word(s_day_name, val, val_end, &val);
                if (int_value < 0) {
                    return false;
                }
                int_value++;
                weekday = int_value;
                date_part_used = true;
                break;
            case 'a':
                int_value = check_word(s_ab_day_name, val, val_end, &val);
                if (int_value < 0) {
                    return false;
                }
                int_value++;
                weekday = int_value;
                date_part_used = true;
                break;
            case 'w':
                tmp = val + min(1, val_end - val);
                if (!str_to_int64(val, &tmp, &int_value)) {
                    return false;
                }
                if (int_value >= 7) {
                    return false;
                }
                if (int_value == 0) {
                    int_value = 7;
                }
                weekday = int_value;
                val = tmp;
                date_part_used = true;
                break;
            case 'j':
                tmp = val + min(3, val_end - val);
                if (!str_to_int64(val, &tmp, &int_value)) {
                    return false;
                }
                yearday = int_value;
                val = tmp;
                date_part_used = true;
                break;
            case 'u':
            case 'v':
            case 'U':
            case 'V':
                sunday_first = (*(ptr - 1) == 'U' || *(ptr - 1) == 'V');
                // Used to check if there is %x or %X
                strict_week_number = (*(ptr - 1) == 'V' || *(ptr - 1) == 'v');
                tmp = val + min(2, val_end - val);
                if (!str_to_int64(val, &tmp, &int_value)) {
                    return false;
                }
                week_num = int_value;
                if (week_num > 53 || (strict_week_number && week_num == 0)) {
                    return false;
                }
                val = tmp;
                date_part_used = true;
                break;
                // strict week number, must be used with %V or %v
            case 'x':
            case 'X':
                strict_week_number_year_type = (*(ptr - 1) == 'X');
                tmp = val + min(4, val_end - val);
                if (!str_to_int64(val, &tmp, &int_value)) {
                    return false;
                }
                strict_week_number_year = int_value;
                val = tmp;
                date_part_used = true;
                break;
            case 'r':
                if (from_date_format_str("%I:%i:%S %p", 11, val, val_end - val, &tmp)) {
                    return false;
                }
                val = tmp;
                time_part_used = true;
                break;
            case 'T':
                if (from_date_format_str("%H:%i:%S", 8, val, val_end - val, &tmp)) {
                    return false;
                }
                time_part_used = true;
                val = tmp;
                break;
            case '.':
                while (val < val_end && ispunct(*val)) {
                    val++;
                }
                break;
            case '@':
                while (val < val_end && isalpha(*val)) {
                    val++;
                }
                break;
            case '#':
                while (val < val_end && isdigit(*val)) {
                    val++;
                }
                break;
            case '%': // %%, escape the %
                if ('%' != *val) {
                    return false;
                }
                val++;
                break;
            default:
                return false;
            }
        } else if (!isspace(*ptr)) {
            if (*ptr != *val) {
                return false;
            }
            ptr++;
            val++;
        } else {
            ptr++;
        }
    }

    if (usa_time) {
        if (_hour > 12 || _hour < 1) {
            return false;
        }
        _hour = (_hour % 12) + day_part;
    }
    if (sub_val_end) {
        *sub_val_end = val;
        return 0;
    }
    // Year day
    if (yearday > 0) {
        uint64_t days = calc_daynr(_year, 1, 1) + yearday - 1;
        if (!get_date_from_daynr(days)) {
            return false;
        }
    }
    // weekday
    if (week_num >= 0 && weekday > 0) {
        // Check
        if ((strict_week_number && (strict_week_number_year < 0 
                                   || strict_week_number_year_type != sunday_first)) 
                || (!strict_week_number && strict_week_number_year >= 0)) {
            return false;
        }
        uint64_t days = calc_daynr(strict_week_number ? strict_week_number_year : _year, 1, 1);

        uint8_t weekday_b = calc_weekday(days, sunday_first);

        if (sunday_first) {
            days += ((weekday_b == 0) ? 0 : 7) - weekday_b + (week_num - 1) * 7 + weekday % 7;
        } else {
            days += ((weekday_b <= 3) ? 0 : 7) - weekday_b + (week_num - 1) * 7 + weekday - 1;
        }
        if (!get_date_from_daynr(days)) {
            return false;
        }
    }

    // Compute timestamp type
    if (frac_part_used) {
        if (date_part_used) {
            _type = TIME_DATETIME;
        } else {
            _type = TIME_TIME;
        }
    } else {
        if (date_part_used) {
            if (time_part_used) {
                _type = TIME_DATETIME;
            } else {
                _type = TIME_DATE;
            }
        } else {
            _type = TIME_TIME;
        }
    }

    if (check_range() || check_date()) {
        return false;
    }
    _neg = false;
    return true;
}

bool DateTimeValue::date_add_interval(const TimeInterval& interval, TimeUnit unit) {
    int sign = interval.is_neg ? -1 : 1;
    switch (unit) {
    case MICROSECOND:
    case SECOND:
    case MINUTE:
    case HOUR:
    case SECOND_MICROSECOND:
    case MINUTE_MICROSECOND:
    case MINUTE_SECOND:
    case HOUR_MICROSECOND:
    case HOUR_SECOND:
    case HOUR_MINUTE:
    case DAY_MICROSECOND:
    case DAY_SECOND:
    case DAY_MINUTE:
    case DAY_HOUR: {
        // This may change the day information 
        int64_t microseconds = _microsecond + sign * interval.microsecond;
        int64_t extra_second = microseconds / 1000000L;
        microseconds %= 1000000L;

        int64_t seconds = (_day - 1) * 86400L + _hour * 3600L + _minute * 60 + _second
                + sign * (interval.day * 86400 + interval.hour * 3600 
                          + interval.minute * 60 + interval.second)
                + extra_second;
        if (microseconds < 0) {
            seconds--;
            microseconds += 1000000L;
        }
        int64_t days = seconds / 86400;
        seconds %= 86400L;
        if (seconds < 0) {
            seconds += 86400L;
            days--;
        }
        _microsecond = microseconds;
        _second = seconds % 60;
        _minute = (seconds / 60) % 60;
        _hour = seconds / 3600;
        int64_t day_nr = calc_daynr(_year, _month, 1) + days;
        if (!get_date_from_daynr(day_nr)) {
            return false;
        }
        _type = TIME_DATETIME;
        break;
    }
    case DAY:
    case WEEK: {
        // This only change day information, not change second information
        int64_t day_nr = daynr() + interval.day * sign;
        if (!get_date_from_daynr(day_nr)) {
            return false;
        }
        break;
    }
    case YEAR: {
        // This only change year information
        _year += sign * interval.year;
        if (_year > 9999) {
            return false;
        }
        if (_month == 2 && _day == 29 && !is_leap(_year)) {
            _day = 28;
        }
        break;
    }
    case MONTH:
    case QUARTER:
    case YEAR_MONTH: {
        // This will change month and year information, maybe date.
        int64_t months = _year * 12 + _month - 1 + sign * (12 * interval.year + interval.month);
        _year = months / 12;
        if (_year > 9999) {
            return false;
        }
        _month = (months % 12) + 1;
        if (_day > s_days_in_month[_month]) {
            _day = s_days_in_month[_month];
            if (_month == 2 && is_leap(_year)) {
                _day++;
            }
        }
        break;
    }
    }
    return true;
}

bool DateTimeValue::unix_timestamp(int64_t* timestamp, const std::string& timezone) const{
    if (_year < 1970) {
        *timestamp = 0;			    
        return true;
    }
    boost::local_time::time_zone_ptr local_time_zone = TimezoneDatabase::find_timezone(timezone);
    if (local_time_zone == nullptr) {
        return false;
    }
    char buf[64];
    char* to = to_datetime_string(buf);
    boost::posix_time::ptime pt = boost::posix_time::time_from_string(std::string(buf, to - buf -1));

    boost::local_time::local_date_time lt(pt.date(), pt.time_of_day(), local_time_zone,
                                              boost::local_time::local_date_time::NOT_DATE_TIME_ON_ERROR);

    boost::posix_time::ptime utc_ptime = lt.utc_time();
    boost::posix_time::ptime utc_start(boost::gregorian::date(1970, 1, 1));
    boost::posix_time::time_duration dur = utc_ptime - utc_start;
    int64_t ts = dur.total_milliseconds() / 1000;
    // date before 1970-01-01 or after 2038-01-19 03:14:07 should return 0 for unix_timestamp() function
    ts = ts < 0 ? 0 : ts;
    ts = ts > INT_MAX ? 0 : ts;
    *timestamp = ts < 0 ? 0 : ts;
    return true;
}

bool DateTimeValue::from_unixtime(int64_t timestamp, const std::string& timezone) {
    // timestamp should between 1970-01-01 00:00:00 ~ 9999-12-31 23:59:59
    if (timestamp < 0 || timestamp > 253402271999L) {
        return false;
    }

    cctz::time_zone nyc;
<<<<<<< HEAD
    cctz::load_time_zone(timezone, &nyc);
    //cctz::time_zone nyc = cctz::fixed_time_zone(cctz::sys_seconds(8 * 60 *60));
=======
    re2::StringPiece group[0];
    RE2 re("^[+-]{0,1}\\d{1,2}\\:\\d{2}$");
    if (re.Match(timezone,0,timezone.size(),RE2::UNANCHORED,group,3)) {
        re2::StringPiece value = group[0];
        bool postive = value.substr(0, 1) != "-";
        int offset = std::stoi(value.substr(1, 3).as_string()) * 60 * 60 + std::stoi(value.substr(4, 6).as_string()) * 60;
        offset *= postive ? 1 : -1;

        nyc = cctz::fixed_time_zone(cctz::seconds(offset));
    } else {
        cctz::load_time_zone(timezone, &nyc);
    }
>>>>>>> c9743144

    static const cctz::time_point<cctz::sys_seconds> epoch =
            std::chrono::time_point_cast<cctz::sys_seconds>(std::chrono::system_clock::from_time_t(0));
    cctz::time_point<cctz::sys_seconds> t = epoch + cctz::seconds(timestamp);
    const auto tp = cctz::convert(t, nyc);
    _neg = 0;
    _type = TIME_DATETIME;
    _year = tp.year();
    _month = tp.month();
    _day = tp.day();
    _hour = tp.hour();
    _minute = tp.minute();
    _second = tp.second();
    _microsecond = 0;

    /*
    boost::local_time::time_zone_ptr local_time_zone = TimezoneDatabase::find_timezone(timezone);
    if (local_time_zone == nullptr) {
        return false;                            
    }

    int64_t current_t = timestamp;
    boost::posix_time::ptime time = boost::posix_time::ptime(boost::gregorian::date(1970,1,1));

    while (current_t > 0) {
        int32_t seconds_to_add = 0;
        if(current_t >= std::numeric_limits<int32_t>::max()) {
            seconds_to_add = std::numeric_limits<int32_t>::max();
        } else {
            seconds_to_add = static_cast<int32_t>(current_t);
        }
        current_t -= seconds_to_add;
        time += boost::posix_time::seconds(seconds_to_add);
    }
    boost::local_time::local_date_time lt(time, local_time_zone);
    boost::posix_time::ptime local_ptime = lt.local_time();

    _neg = 0;
    _type = TIME_DATETIME;
    _year = local_ptime.date().year();
    _month = local_ptime.date().month();
    _day = local_ptime.date().day();
    _hour = local_ptime.time_of_day().hours();
    _minute = local_ptime.time_of_day().minutes();
    _second = local_ptime.time_of_day().seconds();
    _microsecond = 0;
     */
    
    return true;
}

const char* DateTimeValue::month_name() const {
    if (_month < 1 || _month > 12) {
        return NULL;
    }
    return s_month_name[_month];
}

const char* DateTimeValue::day_name() const {
    int day = weekday();
    if (day < 0 || day >= 7) {
        return NULL;
    }
    return s_day_name[day];
}

DateTimeValue DateTimeValue::local_time() {
    DateTimeValue value;
    value.from_unixtime(time(NULL), TimezoneDatabase::default_time_zone);
    return value;
}

std::ostream& operator<<(std::ostream& os, const DateTimeValue& value) {
    char buf[64];
    value.to_string(buf);
    return os << buf;
}

// NOTE: 
//  only support DATE - DATE (no support DATETIME - DATETIME)
std::size_t operator-(const DateTimeValue& v1, const DateTimeValue& v2) {
    return v1.daynr() - v2.daynr();
}

std::size_t hash_value(DateTimeValue const& value) {
    return HashUtil::hash(&value, sizeof(DateTimeValue), 0);
}

}<|MERGE_RESOLUTION|>--- conflicted
+++ resolved
@@ -25,11 +25,8 @@
 #include <limits>
 #include <sstream>
 #include <chrono>
-<<<<<<< HEAD
-
-=======
+
 #include <re2/re2.h>
->>>>>>> c9743144
 #include "cctz/civil_time.h"
 #include "cctz/time_zone.h"
 #include "common/logging.h"
@@ -1571,10 +1568,7 @@
     }
 
     cctz::time_zone nyc;
-<<<<<<< HEAD
-    cctz::load_time_zone(timezone, &nyc);
-    //cctz::time_zone nyc = cctz::fixed_time_zone(cctz::sys_seconds(8 * 60 *60));
-=======
+    /*
     re2::StringPiece group[0];
     RE2 re("^[+-]{0,1}\\d{1,2}\\:\\d{2}$");
     if (re.Match(timezone,0,timezone.size(),RE2::UNANCHORED,group,3)) {
@@ -1585,9 +1579,10 @@
 
         nyc = cctz::fixed_time_zone(cctz::seconds(offset));
     } else {
-        cctz::load_time_zone(timezone, &nyc);
-    }
->>>>>>> c9743144
+    */
+        cctz::load_time_zone("Asia/Shanghai", &nyc);
+        //cctz::load_time_zone(timezone, &nyc);
+    //}
 
     static const cctz::time_point<cctz::sys_seconds> epoch =
             std::chrono::time_point_cast<cctz::sys_seconds>(std::chrono::system_clock::from_time_t(0));
