--- conflicted
+++ resolved
@@ -43,6 +43,7 @@
 import com.sleepycat.je.rep.util.DbResetRepGroup;
 import com.sleepycat.je.rep.util.ReplicationGroupAdmin;
 
+import org.apache.commons.lang.StringUtils;
 import org.apache.logging.log4j.LogManager;
 import org.apache.logging.log4j.Logger;
 
@@ -339,15 +340,10 @@
         
         if (names != null) {
             for (String name : names) {
-                try {
-                    long db = Long.parseLong(name);
-                    ret.add(db);
-                } catch (NumberFormatException e) {
-                    // non-journal db, such as "epochDB", will throw this exception. No need to deal with it.
-<<<<<<< HEAD
+                if (StringUtils.isNumeric(name)) {
+                    ret.add(Long.parseLong(name));
+                } else {
                     LOG.debug("get database names, skipped {}", name);
-=======
->>>>>>> 9c72c2b6
                 }
             }
         }
