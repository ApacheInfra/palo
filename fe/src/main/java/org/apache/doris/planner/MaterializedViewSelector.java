// Licensed to the Apache Software Foundation (ASF) under one
// or more contributor license agreements.  See the NOTICE file
// distributed with this work for additional information
// regarding copyright ownership.  The ASF licenses this file
// to you under the Apache License, Version 2.0 (the
// "License"); you may not use this file except in compliance
// with the License.  You may obtain a copy of the License at
//
//   http://www.apache.org/licenses/LICENSE-2.0
//
// Unless required by applicable law or agreed to in writing,
// software distributed under the License is distributed on an
// "AS IS" BASIS, WITHOUT WARRANTIES OR CONDITIONS OF ANY
// KIND, either express or implied.  See the License for the
// specific language governing permissions and limitations
// under the License.

package org.apache.doris.planner;

import org.apache.doris.analysis.Analyzer;
import org.apache.doris.analysis.CastExpr;
import org.apache.doris.analysis.Expr;
import org.apache.doris.analysis.FunctionCallExpr;
import org.apache.doris.analysis.SelectStmt;
import org.apache.doris.analysis.SlotRef;
import org.apache.doris.analysis.TableRef;
import org.apache.doris.analysis.TupleDescriptor;
import org.apache.doris.analysis.TupleId;
import org.apache.doris.catalog.Column;
import org.apache.doris.catalog.KeysType;
import org.apache.doris.catalog.MaterializedIndexMeta;
import org.apache.doris.catalog.OlapTable;
import org.apache.doris.catalog.Table;
import org.apache.doris.common.UserException;
import org.apache.doris.qe.ConnectContext;

import com.google.common.base.Joiner;
import com.google.common.base.Preconditions;
import com.google.common.collect.Lists;
import com.google.common.collect.Maps;
import com.google.common.collect.Sets;

import org.apache.logging.log4j.LogManager;
import org.apache.logging.log4j.Logger;

import java.util.ArrayList;
import java.util.Collection;
import java.util.HashMap;
import java.util.Iterator;
import java.util.List;
import java.util.Map;
import java.util.Objects;
import java.util.Set;
import java.util.TreeSet;

/**
 * The new materialized view selector supports SPJ<->SPJG.
 * It means this selector can judge any combination of those two options SPJ and SPJG.
 * For example, the type of query is SPJG while the type of MV is SPJ.
 * At the same time, it is compatible with all the features of the old version.
 *
 * What is SPJ and SPJG?
 * The SPJ query is "Select Projection and Join" such as:
 *     select t1.c1 from t1, t2 where t1.c2=t2.c2 and t1.c3=1;
 * The SPJG query is "Select Projection Join and Group-by" such as:
 *     select t1.c1, sum(t2.c1) from t1, t2 where t1.c2=t2.c2 and t1.c3=1 group by t1.c 1;
 */
public class MaterializedViewSelector {
    private static final Logger LOG = LogManager.getLogger(MaterializedViewSelector.class);

    private final SelectStmt selectStmt;
    private final Analyzer analyzer;

    /**
     * The key of following maps is table name.
     * The value of following maps is column names.
     * `columnNamesInPredicates` means that the column names in where clause.
     * And so on.
     */
    private Map<String, Set<String>> columnNamesInPredicates = Maps.newHashMap();
    private boolean isSPJQuery;
    private Map<String, Set<String>> columnNamesInGrouping = Maps.newHashMap();
    private Map<String, Set<AggregatedColumn>> aggregateColumnsInQuery = Maps.newHashMap();
    private Map<String, Set<String>> columnNamesInQueryOutput = Maps.newHashMap();

    private boolean disableSPJGView;
    private String reasonOfDisable;
    private boolean isPreAggregation = true;

    public MaterializedViewSelector(SelectStmt selectStmt, Analyzer analyzer) {
        this.selectStmt = selectStmt;
        this.analyzer = analyzer;
        init();
    }

    /**
     * There are two stages to choosing the best MV.
     * Phase 1: Predicates = computeCandidateMVs
     * According to aggregation and column information in the select stmt,
     * the candidate MVs that meets the query conditions are selected.
     * Phase 2: Priorities = computeBestMVByCost
     * According to prefix index and row count in candidate MVs,
     * the best MV is selected.
     *
     * @param scanNode
     * @return
     */
    public BestIndexInfo selectBestMV(ScanNode scanNode) throws UserException {
        long start = System.currentTimeMillis();
        Preconditions.checkState(scanNode instanceof OlapScanNode);
        OlapScanNode olapScanNode = (OlapScanNode) scanNode;
        
        LOG.debug("baseID : " + olapScanNode.getOlapTable().getBaseIndexId());
        for (Map.Entry<Long, MaterializedIndexMeta> item : olapScanNode.getOlapTable().getIndexIdToMeta().entrySet()) {
            LOG.debug("indexID : " + item.getKey());
        }

        LOG.debug("baseID : " + olapScanNode.getOlapTable().getBaseIndexId());
        for (Map.Entry<Long, MaterializedIndexMeta> item : olapScanNode.getOlapTable().getIndexIdToMeta().entrySet()) {
            LOG.debug("indexID : " + item.getKey());
        }

        Map<Long, List<Column>> candidateIndexIdToSchema = predicates(olapScanNode);
        long bestIndexId = priorities(olapScanNode, candidateIndexIdToSchema);
<<<<<<< HEAD
        bestIndexId = 13029;
=======
        //bestIndexId = 10022;
        bestIndexId = 18009;
>>>>>>> 7ee7206f
        LOG.debug("The best materialized view is {} for scan node {} in query {}, cost {}",
                 bestIndexId, scanNode.getId(), selectStmt.toSql(), (System.currentTimeMillis() - start));
        return new BestIndexInfo(bestIndexId, isPreAggregation, reasonOfDisable);
    }

    private Map<Long, List<Column>> predicates(OlapScanNode scanNode) {
        // Step1: all of predicates is compensating predicates
        Map<Long, MaterializedIndexMeta> candidateIndexIdToMeta = scanNode.getOlapTable().getVisibleIndexIdToMeta();
        OlapTable table = scanNode.getOlapTable();
        Preconditions.checkState(table != null);
        String tableName = table.getName();
        // Step2: check all columns in compensating predicates are available in the view output
        checkCompensatingPredicates(columnNamesInPredicates.get(tableName), candidateIndexIdToMeta);
        // Step3: group by list in query is the subset of group by list in view or view contains no aggregation
        checkGrouping(columnNamesInGrouping.get(tableName), candidateIndexIdToMeta);
        // Step4: aggregation functions are available in the view output
        checkAggregationFunction(aggregateColumnsInQuery.get(tableName), candidateIndexIdToMeta);
        // Step5: columns required to compute output expr are available in the view output
        checkOutputColumns(columnNamesInQueryOutput.get(tableName), candidateIndexIdToMeta);
        // Step6: if table type is aggregate and the candidateIndexIdToSchema is empty,
        if (table.getKeysType() == KeysType.AGG_KEYS && candidateIndexIdToMeta.size() == 0) {
            // the base index will be added in the candidateIndexIdToSchema.
            /**
             * In Doris, it is allowed that the aggregate table should be scanned directly
             * while there is no aggregation info in query.
             * For example:
             * Aggregate tableA: k1, k2, sum(v1)
             * Query: select k1, k2, v1 from tableA
             * Allowed
             * Result: same as select k1, k2, sum(v1) from tableA group by t1, t2
             *
             * However, the query should not be selector normally.
             * The reason is that the level of group by in tableA is upper then the level of group by in query.
             * So, we need to compensate those kinds of index in following step.
             *
             */
            compensateCandidateIndex(candidateIndexIdToMeta, scanNode.getOlapTable().getVisibleIndexIdToMeta(),
                            table);
            checkOutputColumns(columnNamesInQueryOutput.get(tableName), candidateIndexIdToMeta);
        }
        Map<Long, List<Column>> result = Maps.newHashMap();
        for (Map.Entry<Long, MaterializedIndexMeta> entry : candidateIndexIdToMeta.entrySet()) {
            result.put(entry.getKey(), entry.getValue().getSchema());
        }
        return result;
    }

    private long priorities(OlapScanNode scanNode, Map<Long, List<Column>> candidateIndexIdToSchema) {
        OlapTable tbl = scanNode.getOlapTable();
        Long v2RollupIndexId = tbl.getSegmentV2FormatIndexId();
        if (v2RollupIndexId != null) {
            ConnectContext connectContext = ConnectContext.get();
            if (connectContext != null && connectContext.getSessionVariable().isUseV2Rollup()) {
                // if user set `use_v2_rollup` variable to true, and there is a segment v2 rollup,
                // just return the segment v2 rollup, because user want to check the v2 format data.
                if (candidateIndexIdToSchema.containsKey(v2RollupIndexId)) {
                    return v2RollupIndexId;
                }
            } else {
                // `use_v2_rollup` is not set, so v2 format rollup should not be selected, remove it from
                // candidateIndexIdToSchema
                candidateIndexIdToSchema.remove(v2RollupIndexId);
            }
        }

        // Step1: the candidate indexes that satisfies the most prefix index
        final Set<String> equivalenceColumns = Sets.newHashSet();
        final Set<String> unequivalenceColumns = Sets.newHashSet();
        scanNode.collectColumns(analyzer, equivalenceColumns, unequivalenceColumns);
        Set<Long> indexesMatchingBestPrefixIndex =
                matchBestPrefixIndex(candidateIndexIdToSchema, equivalenceColumns, unequivalenceColumns);

        // Step2: the best index that satisfies the least number of rows
        return selectBestRowCountIndex(indexesMatchingBestPrefixIndex, scanNode.getOlapTable(), scanNode
                .getSelectedPartitionIds());
    }

    private Set<Long> matchBestPrefixIndex(Map<Long, List<Column>> candidateIndexIdToSchema,
                                           Set<String> equivalenceColumns,
                                           Set<String> unequivalenceColumns) {
        if (equivalenceColumns.size() == 0 && unequivalenceColumns.size() == 0) {
            return candidateIndexIdToSchema.keySet();
        }
        Set<Long> indexesMatchingBestPrefixIndex = Sets.newHashSet();
        int maxPrefixMatchCount = 0;
        for (Map.Entry<Long, List<Column>> entry : candidateIndexIdToSchema.entrySet()) {
            int prefixMatchCount = 0;
            long indexId = entry.getKey();
            List<Column> indexSchema = entry.getValue();
            for (Column col : indexSchema) {
                if (equivalenceColumns.contains(col.getName())) {
                    prefixMatchCount++;
                } else if (unequivalenceColumns.contains(col.getName())) {
                    // Unequivalence predicate's columns can match only first column in rollup.
                    prefixMatchCount++;
                    break;
                } else {
                    break;
                }
            }

            if (prefixMatchCount == maxPrefixMatchCount) {
                LOG.debug("find a equal prefix match index {}. match count: {}", indexId, prefixMatchCount);
                indexesMatchingBestPrefixIndex.add(indexId);
            } else if (prefixMatchCount > maxPrefixMatchCount) {
                LOG.debug("find a better prefix match index {}. match count: {}", indexId, prefixMatchCount);
                maxPrefixMatchCount = prefixMatchCount;
                indexesMatchingBestPrefixIndex.clear();
                indexesMatchingBestPrefixIndex.add(indexId);
            }
        }
        LOG.debug("Those mv match the best prefix index:" + Joiner.on(",").join(indexesMatchingBestPrefixIndex));
        return indexesMatchingBestPrefixIndex;
    }

    private long selectBestRowCountIndex(Set<Long> indexesMatchingBestPrefixIndex, OlapTable olapTable,
                                         Collection<Long> partitionIds) {
        long minRowCount = Long.MAX_VALUE;
        long selectedIndexId = 0;
        for (Long indexId : indexesMatchingBestPrefixIndex) {
            long rowCount = 0;
            for (Long partitionId : partitionIds) {
                rowCount += olapTable.getPartition(partitionId).getIndex(indexId).getRowCount();
            }
            LOG.debug("rowCount={} for table={}", rowCount, indexId);
            if (rowCount < minRowCount) {
                minRowCount = rowCount;
                selectedIndexId = indexId;
            } else if (rowCount == minRowCount) {
                // check column number, select one minimum column number
                int selectedColumnSize = olapTable.getSchemaByIndexId(selectedIndexId).size();
                int currColumnSize = olapTable.getSchemaByIndexId(indexId).size();
                if (currColumnSize < selectedColumnSize) {
                    selectedIndexId = indexId;
                }
            }
        }
        return selectedIndexId;
    }

    private void checkCompensatingPredicates(Set<String> columnsInPredicates, Map<Long, MaterializedIndexMeta>
            candidateIndexIdToMeta) {
        // When the query statement does not contain any columns in predicates, all candidate index can pass this check
        if (columnsInPredicates == null) {
            return;
        }
        Iterator<Map.Entry<Long, MaterializedIndexMeta>> iterator = candidateIndexIdToMeta.entrySet().iterator();
        while (iterator.hasNext()) {
            Map.Entry<Long, MaterializedIndexMeta> entry = iterator.next();
            Set<String> indexNonAggregatedColumnNames = new TreeSet<>(String.CASE_INSENSITIVE_ORDER);
            entry.getValue().getSchema().stream().filter(column -> !column.isAggregated())
                    .forEach(column -> indexNonAggregatedColumnNames.add(column.getName()));
            if (!indexNonAggregatedColumnNames.containsAll(columnsInPredicates)) {
                iterator.remove();
            }
        }
        LOG.debug("Those mv pass the test of compensating predicates:"
                          + Joiner.on(",").join(candidateIndexIdToMeta.keySet()));
    }

    /**
     * View      Query        result
     * SPJ       SPJG OR SPJ  pass
     * SPJG      SPJ          fail
     * SPJG      SPJG         pass
     * 1. grouping columns in query is subset of grouping columns in view
     * 2. the empty grouping columns in query is subset of all of views
     *
     * @param columnsInGrouping
     * @param candidateIndexIdToMeta
     */

    private void checkGrouping(Set<String> columnsInGrouping, Map<Long, MaterializedIndexMeta>
            candidateIndexIdToMeta) {
        Iterator<Map.Entry<Long, MaterializedIndexMeta>> iterator = candidateIndexIdToMeta.entrySet().iterator();
        while (iterator.hasNext()) {
            Map.Entry<Long, MaterializedIndexMeta> entry = iterator.next();
            Set<String> indexNonAggregatedColumnNames = new TreeSet<>(String.CASE_INSENSITIVE_ORDER);
            MaterializedIndexMeta candidateIndexMeta = entry.getValue();
            List<Column> candidateIndexSchema = candidateIndexMeta.getSchema();
            candidateIndexSchema.stream().filter(column -> !column.isAggregated())
                    .forEach(column -> indexNonAggregatedColumnNames.add(column.getName()));
            /*
            If there is no aggregated column in duplicate index, the index will be SPJ.
            For example:
                duplicate table (k1, k2, v1)
                duplicate mv index (k1, v1)
            When the candidate index is SPJ type, it passes the verification directly

            If there is no aggregated column in aggregate index, the index will be deduplicate index.
            For example:
                duplicate table (k1, k2, v1 sum)
                aggregate mv index (k1, k2)
            This kind of index is SPJG which same as select k1, k2 from aggregate_table group by k1, k2.
            It also need to check the grouping column using following steps.

            ISSUE-3016, MaterializedViewFunctionTest: testDeduplicateQueryInAgg
             */
            if (indexNonAggregatedColumnNames.size() == candidateIndexSchema.size()
                    && candidateIndexMeta.getKeysType() == KeysType.DUP_KEYS) {
                continue;
            }
            // When the query is SPJ type but the candidate index is SPJG type, it will not pass directly.
            if (isSPJQuery || disableSPJGView) {
                iterator.remove();
                continue;
            }
            // The query is SPJG. The candidate index is SPJG too.
            // The grouping columns in query is empty. For example: select sum(A) from T
            if (columnsInGrouping == null) {
                continue;
            }
            // The grouping columns in query must be subset of the grouping columns in view
            if (!indexNonAggregatedColumnNames.containsAll(columnsInGrouping)) {
                iterator.remove();
            }
        }
        LOG.debug("Those mv pass the test of grouping:"
                          + Joiner.on(",").join(candidateIndexIdToMeta.keySet()));
    }

    private void checkAggregationFunction(Set<AggregatedColumn> aggregatedColumnsInQueryOutput,
            Map<Long, MaterializedIndexMeta> candidateIndexIdToMeta) {
        Iterator<Map.Entry<Long, MaterializedIndexMeta>> iterator = candidateIndexIdToMeta.entrySet().iterator();
        while (iterator.hasNext()) {
            Map.Entry<Long, MaterializedIndexMeta> entry = iterator.next();
            List<AggregatedColumn> indexAggregatedColumns = Lists.newArrayList();
            List<Column> candidateIndexSchema = entry.getValue().getSchema();
            candidateIndexSchema.stream().filter(column -> column.isAggregated())
                    .forEach(column -> indexAggregatedColumns.add(
                            new AggregatedColumn(column.getName(), column.getAggregationType().name())));
            // When the candidate index is SPJ type, it passes the verification directly
            if (indexAggregatedColumns.size() == 0) {
                continue;
            }
            // When the query is SPJ type but the candidate index is SPJG type, it will not pass directly.
            if (isSPJQuery || disableSPJGView) {
                iterator.remove();
                continue;
            }
            // The query is SPJG. The candidate index is SPJG too.
            /* Situation1: The query is deduplicate SPJG when aggregatedColumnsInQueryOutput is null.
             * For example: select a , b from table group by a, b
             * The aggregation function check should be pass directly when MV is SPJG.
             */
            if (aggregatedColumnsInQueryOutput == null) {
                continue;
            }
            // The aggregated columns in query output must be subset of the aggregated columns in view
            if (!indexAggregatedColumns.containsAll(aggregatedColumnsInQueryOutput)) {
                iterator.remove();
            }
        }
        LOG.debug("Those mv pass the test of aggregation function:"
                          + Joiner.on(",").join(candidateIndexIdToMeta.keySet()));
    }

    private void checkOutputColumns(Set<String> columnNamesInQueryOutput, Map<Long, MaterializedIndexMeta>
            candidateIndexIdToMeta) {
        if (columnNamesInQueryOutput == null) {
            return;
        }
        Iterator<Map.Entry<Long, MaterializedIndexMeta>> iterator = candidateIndexIdToMeta.entrySet().iterator();
        while (iterator.hasNext()) {
            Map.Entry<Long, MaterializedIndexMeta> entry = iterator.next();
            Set<String> indexColumnNames = new TreeSet<>(String.CASE_INSENSITIVE_ORDER);
            List<Column> candidateIndexSchema = entry.getValue().getSchema();
            candidateIndexSchema.stream().forEach(column -> indexColumnNames.add(column.getName()));
            // The aggregated columns in query output must be subset of the aggregated columns in view
            if (!indexColumnNames.containsAll(columnNamesInQueryOutput)) {
                iterator.remove();
            }
        }
        LOG.debug("Those mv pass the test of output columns:"
                          + Joiner.on(",").join(candidateIndexIdToMeta.keySet()));
    }

    private void compensateCandidateIndex(Map<Long, MaterializedIndexMeta> candidateIndexIdToMeta, Map<Long,
            MaterializedIndexMeta> allVisibleIndexes, OlapTable table) {
        isPreAggregation = false;
        reasonOfDisable = "The aggregate operator does not match";
        int keySizeOfBaseIndex = table.getKeyColumnsByIndexId(table.getBaseIndexId()).size();
        for (Map.Entry<Long, MaterializedIndexMeta> index : allVisibleIndexes.entrySet()) {
            long mvIndexId = index.getKey();
            if (table.getKeyColumnsByIndexId(mvIndexId).size() == keySizeOfBaseIndex) {
                candidateIndexIdToMeta.put(mvIndexId, index.getValue());
            }
        }
        LOG.debug("Those mv pass the test of output columns:"
                          + Joiner.on(",").join(candidateIndexIdToMeta.keySet()));
    }

    private void init() {
        // Step1: compute the columns in compensating predicates
        Expr whereClause = selectStmt.getWhereClause();
        if (whereClause != null) {
            whereClause.getTableNameToColumnNames(columnNamesInPredicates);
        }
        for (TableRef tableRef : selectStmt.getTableRefs()) {
            if (tableRef.getOnClause() == null) {
                continue;
            }
            tableRef.getOnClause().getTableNameToColumnNames(columnNamesInPredicates);
        }

        if (selectStmt.getAggInfo() == null) {
            isSPJQuery = true;
        } else {
            // Step2: compute the columns in group by expr
            if (selectStmt.getAggInfo().getGroupingExprs() != null) {
                List<Expr> groupingExprs = selectStmt.getAggInfo().getGroupingExprs();
                for (Expr expr : groupingExprs) {
                    expr.getTableNameToColumnNames(columnNamesInGrouping);
                }
            }
            // Step3: compute the aggregation function
            for (FunctionCallExpr aggExpr : selectStmt.getAggInfo().getAggregateExprs()) {
                // Only sum, min, max function could appear in materialized views.
                // The number of children in these functions is one.
                if (aggExpr.getChildren().size() != 1) {
                    reasonOfDisable = "aggExpr has more than one child";
                    disableSPJGView = true;
                    break;
                }
                Expr aggChild0 = aggExpr.getChild(0);
                if (aggChild0 instanceof SlotRef) {
                    SlotRef slotRef = (SlotRef) aggChild0;
                    Table table = slotRef.getDesc().getParent().getTable();
                    /* If this column come from subquery, the parent table will be null
                     * For example: select k1 from (select name as k1 from tableA) A
                     * The parent table of k1 column in outer query is null.
                     */
                    if (table == null) {
                        continue;
                    }
                    Preconditions.checkState(slotRef.getColumnName() != null);
                    addAggregatedColumn(slotRef.getColumnName(), aggExpr.getFnName().getFunction(),
                                        table.getName());
                } else if ((aggChild0 instanceof CastExpr) && (aggChild0.getChild(0) instanceof SlotRef)) {
                    SlotRef slotRef = (SlotRef) aggChild0.getChild(0);
                    Table table = slotRef.getDesc().getParent().getTable();
                    /*
                     * Same as above
                     */
                    if (table == null) {
                        continue;
                    }
                    Preconditions.checkState(slotRef.getColumnName() != null);
                    addAggregatedColumn(slotRef.getColumnName(), aggExpr.getFnName().getFunction(),
                                        table.getName());
                } else {
                    reasonOfDisable = "aggExpr.getChild(0)[" + aggExpr.getChild(0).debugString()
                            + "] is not SlotRef or CastExpr|CaseExpr";
                    disableSPJGView = true;
                    break;
                }
                // TODO(ml): select rollup by case expr
            }
        }

        // Step4: compute the output column
        // ISSUE-3174: all of columns which belong to top tuple should be considered in selector.
        ArrayList<TupleId> topTupleIds = Lists.newArrayList();
        selectStmt.getMaterializedTupleIds(topTupleIds);
        for (TupleId tupleId : topTupleIds) {
            TupleDescriptor tupleDescriptor = analyzer.getTupleDesc(tupleId);
            tupleDescriptor.getTableNameToColumnNames(columnNamesInQueryOutput);

        }
    }

    private void addAggregatedColumn(String columnName, String functionName, String tableName) {
        AggregatedColumn newAggregatedColumn = new AggregatedColumn(columnName, functionName);
        Set<AggregatedColumn> aggregatedColumns = aggregateColumnsInQuery.computeIfAbsent(tableName, k -> Sets.newHashSet());
        aggregatedColumns.add(newAggregatedColumn);
    }

    class AggregatedColumn {
        private String columnName;
        private String aggFunctionName;

        public AggregatedColumn(String columnName, String aggFunctionName) {
            this.columnName = columnName;
            this.aggFunctionName = aggFunctionName;
        }

        @Override
        public boolean equals(Object obj) {
            if (obj == this) {
                return true;
            }
            if (!(obj instanceof AggregatedColumn)) {
                return false;
            }
            AggregatedColumn input = (AggregatedColumn) obj;
            return this.columnName.equalsIgnoreCase(input.columnName)
                    && this.aggFunctionName.equalsIgnoreCase(input.aggFunctionName);
        }

        @Override
        public int hashCode() {
            return Objects.hash(this.columnName, this.aggFunctionName);
        }
    }

    public class BestIndexInfo {
        private long bestIndexId;
        private boolean isPreAggregation;
        private String reasonOfDisable;

        public BestIndexInfo(long bestIndexId, boolean isPreAggregation, String reasonOfDisable) {
            this.bestIndexId = bestIndexId;
            this.isPreAggregation = isPreAggregation;
            this.reasonOfDisable = reasonOfDisable;
        }

        public long getBestIndexId() {
            return bestIndexId;
        }

        public boolean isPreAggregation() {
            return isPreAggregation;
        }

        public String getReasonOfDisable() {
            return reasonOfDisable;
        }
    }
}

<|MERGE_RESOLUTION|>--- conflicted
+++ resolved
@@ -45,7 +45,6 @@
 
 import java.util.ArrayList;
 import java.util.Collection;
-import java.util.HashMap;
 import java.util.Iterator;
 import java.util.List;
 import java.util.Map;
@@ -115,19 +114,10 @@
             LOG.debug("indexID : " + item.getKey());
         }
 
-        LOG.debug("baseID : " + olapScanNode.getOlapTable().getBaseIndexId());
-        for (Map.Entry<Long, MaterializedIndexMeta> item : olapScanNode.getOlapTable().getIndexIdToMeta().entrySet()) {
-            LOG.debug("indexID : " + item.getKey());
-        }
-
         Map<Long, List<Column>> candidateIndexIdToSchema = predicates(olapScanNode);
         long bestIndexId = priorities(olapScanNode, candidateIndexIdToSchema);
-<<<<<<< HEAD
-        bestIndexId = 13029;
-=======
         //bestIndexId = 10022;
         bestIndexId = 18009;
->>>>>>> 7ee7206f
         LOG.debug("The best materialized view is {} for scan node {} in query {}, cost {}",
                  bestIndexId, scanNode.getId(), selectStmt.toSql(), (System.currentTimeMillis() - start));
         return new BestIndexInfo(bestIndexId, isPreAggregation, reasonOfDisable);
