// Licensed to the Apache Software Foundation (ASF) under one
// or more contributor license agreements.  See the NOTICE file
// distributed with this work for additional information
// regarding copyright ownership.  The ASF licenses this file
// to you under the Apache License, Version 2.0 (the
// "License"); you may not use this file except in compliance
// with the License.  You may obtain a copy of the License at
//
//   http://www.apache.org/licenses/LICENSE-2.0
//
// Unless required by applicable law or agreed to in writing,
// software distributed under the License is distributed on an
// "AS IS" BASIS, WITHOUT WARRANTIES OR CONDITIONS OF ANY
// KIND, either express or implied.  See the License for the
// specific language governing permissions and limitations
// under the License.

#include "exprs/timestamp_functions.h"

#include "exprs/expr.h"
#include "exprs/anyval_util.h"
#include "exprs/timezone_db.h"
#include "runtime/tuple_row.h"
#include "runtime/datetime_value.h"
#include "runtime/runtime_state.h"
#include "util/path_builder.h"
#include "runtime/string_value.hpp"
#include "util/debug_util.h"

namespace doris {

void TimestampFunctions::init() {
}

// TODO: accept Java data/time format strings:
// http://docs.oracle.com/javase/1.4.2/docs/api/java/text/SimpleDateFormat.html
// Convert them to boost format strings.
bool TimestampFunctions::check_format(const StringVal& format, DateTimeValue& t) {
    // For now the format  must be of the form: yyyy-MM-dd HH:mm:ss
    // where the time part is optional.
    switch (format.len) {
    case 10:
        if (strncmp((const char*)format.ptr, "yyyy-MM-dd", 10) == 0) {
            t.set_type(TIME_DATE);
            return true;
        }

        break;

    case 19:
        if (strncmp((const char*)format.ptr, "yyyy-MM-dd HH:mm:ss", 19) == 0) {
            t.set_type(TIME_DATETIME);
            return true;
        }
        break;

    default:
        break;
    }

    report_bad_format(&format);
    return false;
}

void TimestampFunctions::report_bad_format(const StringVal* format) {
    std::string format_str((char *)format->ptr, format->len);
    // LOG(WARNING) << "Bad date/time conversion format: " << format_str
    //             << " Format must be: 'yyyy-MM-dd[ HH:mm:ss]'";
}

IntVal TimestampFunctions::year(
        FunctionContext* context, const DateTimeVal& ts_val) {
    if (ts_val.is_null) {
        return IntVal::null();
    }
    const DateTimeValue& ts_value = DateTimeValue::from_datetime_val(ts_val);
    return IntVal(ts_value.year());
}

IntVal TimestampFunctions::quarter(
        FunctionContext* context, const DateTimeVal& ts_val) {
    if (ts_val.is_null) {
        return IntVal::null();
    }
    const DateTimeValue& ts_value = DateTimeValue::from_datetime_val(ts_val);
    return IntVal((ts_value.month() - 1) / 3 + 1);
}

IntVal TimestampFunctions::month(
        FunctionContext* context, const DateTimeVal& ts_val) {
    if (ts_val.is_null) {
        return IntVal::null();
    }
    const DateTimeValue& ts_value = DateTimeValue::from_datetime_val(ts_val);
    return IntVal(ts_value.month());
}
IntVal TimestampFunctions::day_of_week(
        FunctionContext* context, const DateTimeVal& ts_val) {
    if (ts_val.is_null) {
        return IntVal::null();
    }
    const DateTimeValue& ts_value = DateTimeValue::from_datetime_val(ts_val);
    return IntVal((ts_value.weekday() + 1 ) % 7 + 1);
}

IntVal TimestampFunctions::day_of_month(
        FunctionContext* context, const DateTimeVal& ts_val) {
    if (ts_val.is_null) {
        return IntVal::null();
    }
    const DateTimeValue& ts_value = DateTimeValue::from_datetime_val(ts_val);
    return IntVal(ts_value.day());
}

IntVal TimestampFunctions::day_of_year(
        FunctionContext* context, const DateTimeVal& ts_val) {
    if (ts_val.is_null) {
        return IntVal::null();
    }
    const DateTimeValue& ts_value = DateTimeValue::from_datetime_val(ts_val);
    return IntVal(ts_value.day_of_year());
}

IntVal TimestampFunctions::week_of_year(
        FunctionContext* context, const DateTimeVal& ts_val) {
    if (ts_val.is_null) {
        return IntVal::null();
    }
    const DateTimeValue& ts_value = DateTimeValue::from_datetime_val(ts_val);
    return IntVal(ts_value.week(mysql_week_mode(3)));
}

IntVal TimestampFunctions::hour(
        FunctionContext* context, const DateTimeVal& ts_val) {
    if (ts_val.is_null) {
        return IntVal::null();
    }
    const DateTimeValue& ts_value = DateTimeValue::from_datetime_val(ts_val);
    return IntVal(ts_value.hour());
}

IntVal TimestampFunctions::minute(
        FunctionContext* context, const DateTimeVal& ts_val) {
    if (ts_val.is_null) {
        return IntVal::null();
    }
    const DateTimeValue& ts_value = DateTimeValue::from_datetime_val(ts_val);
    return IntVal(ts_value.minute());
}

IntVal TimestampFunctions::second(
        FunctionContext* context, const DateTimeVal& ts_val) {
    if (ts_val.is_null) {
        return IntVal::null();
    }
    const DateTimeValue& ts_value = DateTimeValue::from_datetime_val(ts_val);
    return IntVal(ts_value.second());
}

DateTimeVal TimestampFunctions::to_date(
        FunctionContext* ctx, const DateTimeVal& ts_val) {
    if (ts_val.is_null) {
        return DateTimeVal::null();
    }
    DateTimeValue ts_value = DateTimeValue::from_datetime_val(ts_val);
    ts_value.cast_to_date();
    DateTimeVal result;
    ts_value.to_datetime_val(&result);
    return result;
}

DateTimeVal TimestampFunctions::str_to_date(
        FunctionContext* ctx, const StringVal& str, const StringVal& format) {
    if (str.is_null || format.is_null) {
        return DateTimeVal::null();
    }
    DateTimeValue ts_value;
    if (!ts_value.from_date_format_str((const char*)format.ptr, format.len,
                                       (const char*)str.ptr, str.len)) {
        return DateTimeVal::null();
    }
    DateTimeVal ts_val;
    ts_value.to_datetime_val(&ts_val);
    return ts_val;
}

StringVal TimestampFunctions::month_name(
        FunctionContext* ctx, const DateTimeVal& ts_val) {
    if (ts_val.is_null) {
        return StringVal::null();
    }
    const DateTimeValue& ts_value = DateTimeValue::from_datetime_val(ts_val);
    const char* name = ts_value.month_name();
    if (name == NULL) {
        return StringVal::null();
    }
    return AnyValUtil::from_string_temp(ctx, name);
}

StringVal TimestampFunctions::day_name(
        FunctionContext* ctx, const DateTimeVal& ts_val) {
    if (ts_val.is_null) {
        return StringVal::null();
    }
    const DateTimeValue& ts_value = DateTimeValue::from_datetime_val(ts_val);
    const char* name = ts_value.day_name();
    if (name == NULL) {
        return StringVal::null();
    }
    return AnyValUtil::from_string_temp(ctx, name);
}

DateTimeVal TimestampFunctions::years_add(
        FunctionContext* ctx, const DateTimeVal& ts_val,
        const IntVal& count) {
    return timestamp_time_op<YEAR>(ctx, ts_val, count, true);
}

DateTimeVal TimestampFunctions::years_sub(
        FunctionContext* ctx, const DateTimeVal& ts_val,
        const IntVal& count) {
    return timestamp_time_op<YEAR>(ctx, ts_val, count, false);
}

DateTimeVal TimestampFunctions::months_add(
        FunctionContext* ctx, const DateTimeVal& ts_val,
        const IntVal& count) {
    return timestamp_time_op<MONTH>(ctx, ts_val, count, true);
}

DateTimeVal TimestampFunctions::months_sub(
        FunctionContext* ctx, const DateTimeVal& ts_val,
        const IntVal& count) {
    return timestamp_time_op<MONTH>(ctx, ts_val, count, false);
}

DateTimeVal TimestampFunctions::weeks_add(
        FunctionContext* ctx, const DateTimeVal& ts_val,
        const IntVal& count) {
    return timestamp_time_op<WEEK>(ctx, ts_val, count, true);
}

DateTimeVal TimestampFunctions::weeks_sub(
        FunctionContext* ctx, const DateTimeVal& ts_val,
        const IntVal& count) {
    return timestamp_time_op<WEEK>(ctx, ts_val, count, false);
}

DateTimeVal TimestampFunctions::days_add(
        FunctionContext* ctx, const DateTimeVal& ts_val,
        const IntVal& count) {
    return timestamp_time_op<DAY>(ctx, ts_val, count, true);
}

DateTimeVal TimestampFunctions::days_sub(
        FunctionContext* ctx, const DateTimeVal& ts_val,
        const IntVal& count) {
    return timestamp_time_op<DAY>(ctx, ts_val, count, false);
}

DateTimeVal TimestampFunctions::hours_add(
        FunctionContext* ctx, const DateTimeVal& ts_val,
        const IntVal& count) {
    return timestamp_time_op<HOUR>(ctx, ts_val, count, true);
}

DateTimeVal TimestampFunctions::hours_sub(
        FunctionContext* ctx, const DateTimeVal& ts_val,
        const IntVal& count) {
    return timestamp_time_op<HOUR>(ctx, ts_val, count, false);
}

DateTimeVal TimestampFunctions::minutes_add(
        FunctionContext* ctx, const DateTimeVal& ts_val,
        const IntVal& count) {
    return timestamp_time_op<MINUTE>(ctx, ts_val, count, true);
}

DateTimeVal TimestampFunctions::minutes_sub(
        FunctionContext* ctx, const DateTimeVal& ts_val,
        const IntVal& count) {
    return timestamp_time_op<MINUTE>(ctx, ts_val, count, false);
}

DateTimeVal TimestampFunctions::seconds_add(
        FunctionContext* ctx, const DateTimeVal& ts_val,
        const IntVal& count) {
    return timestamp_time_op<SECOND>(ctx, ts_val, count, true);
}

DateTimeVal TimestampFunctions::seconds_sub(
        FunctionContext* ctx, const DateTimeVal& ts_val,
        const IntVal& count) {
    return timestamp_time_op<SECOND>(ctx, ts_val, count, false);
}

DateTimeVal TimestampFunctions::micros_add(
        FunctionContext* ctx, const DateTimeVal& ts_val,
        const IntVal& count) {
    return timestamp_time_op<MICROSECOND>(ctx, ts_val, count, true);
}

DateTimeVal TimestampFunctions::micros_sub(
        FunctionContext* ctx, const DateTimeVal& ts_val,
        const IntVal& count) {
    return timestamp_time_op<MICROSECOND>(ctx, ts_val, count, false);
}

template <TimeUnit unit>
DateTimeVal TimestampFunctions::timestamp_time_op(
        FunctionContext* ctx, const DateTimeVal& ts_val,
        const IntVal& count, bool is_add) {
    if (ts_val.is_null || count.is_null) {
        return DateTimeVal::null();
    }
    TimeInterval interval(unit, count.val, !is_add);

    DateTimeValue ts_value = DateTimeValue::from_datetime_val(ts_val);
    if (!ts_value.date_add_interval(interval, unit)) {
        return DateTimeVal::null();
    }
    DateTimeVal new_ts_val;
    ts_value.to_datetime_val(&new_ts_val);

    return new_ts_val;
}

StringVal TimestampFunctions::date_format(
        FunctionContext* ctx, const DateTimeVal& ts_val, const StringVal& format) {
    if (ts_val.is_null || format.is_null) {
        return StringVal::null();
    }
    DateTimeValue ts_value = DateTimeValue::from_datetime_val(ts_val);
    if (ts_value.compute_format_len((const char*)format.ptr, format.len) >= 128) {
        return StringVal::null();
    }
    char buf[128];
    if (!ts_value.to_format_string((const char*)format.ptr, format.len, buf)) {
        return StringVal::null();
    }
    return AnyValUtil::from_string_temp(ctx, buf);
}

DateTimeVal TimestampFunctions::from_days(
        FunctionContext* ctx, const IntVal& days) {
    if (days.is_null) {
        return DateTimeVal::null();
    }
    DateTimeValue ts_value;
    if (!ts_value.from_date_daynr(days.val)) {
        return DateTimeVal::null();
    }
    DateTimeVal ts_val;
    ts_value.to_datetime_val(&ts_val);
    return ts_val;
}

IntVal TimestampFunctions::to_days(
        FunctionContext* ctx, const DateTimeVal& ts_val) {
    if (ts_val.is_null) {
        return IntVal::null();
    }
    const DateTimeValue& ts_value = DateTimeValue::from_datetime_val(ts_val);
    return IntVal(ts_value.daynr());
}

DoubleVal TimestampFunctions::time_diff(
        FunctionContext* ctx, const DateTimeVal& ts_val1, const DateTimeVal& ts_val2) {
    if (ts_val1.is_null || ts_val2.is_null) {
        return DoubleVal::null();
    }
    
    const DateTimeValue& ts_value1 = DateTimeValue::from_datetime_val(ts_val1);
    const DateTimeValue& ts_value2 = DateTimeValue::from_datetime_val(ts_val2);
<<<<<<< HEAD

    int day_diff = ts_value1.daynr() - ts_value2.daynr();
    int time_diff = (ts_value1.hour() * 3600 + ts_value1.minute() * 60 + ts_value1.second())
            - (ts_value2.hour() * 3600 + ts_value2.minute() * 60 + ts_value2.second());
    return DoubleVal(day_diff * 3600 * 24 + time_diff);
=======
    return DoubleVal(ts_value1.second_diff(ts_value2));
>>>>>>> 38c82c03
}

IntVal TimestampFunctions::date_diff(
        FunctionContext* ctx, const DateTimeVal& ts_val1, const DateTimeVal& ts_val2) {
    if (ts_val1.is_null || ts_val2.is_null) {
        return IntVal::null();
    }
    const DateTimeValue& ts_value1 = DateTimeValue::from_datetime_val(ts_val1);
    const DateTimeValue& ts_value2 = DateTimeValue::from_datetime_val(ts_val2);
    return IntVal(ts_value1.daynr() - ts_value2.daynr());
}

// TimeZone correlation functions.
DateTimeVal TimestampFunctions::timestamp(
        FunctionContext* ctx, const DateTimeVal& val) {
    return val;
}

StringVal TimestampFunctions::from_unix(
        FunctionContext* context, const IntVal& unix_time) {
    if (unix_time.is_null) {
        return StringVal::null();
    }
    DateTimeValue dtv;
    if (!dtv.from_unixtime(unix_time.val, context->impl()->state()->timezone())) {
        return StringVal::null();
    }
    char buf[64];
    dtv.to_string(buf);
    return AnyValUtil::from_string_temp(context, buf);
}

StringVal TimestampFunctions::from_unix(
            FunctionContext* context, const IntVal& unix_time, const StringVal& fmt) {
    if (unix_time.is_null || fmt.is_null) {
        return StringVal::null();
    }
    DateTimeValue dtv;
    if (!dtv.from_unixtime(unix_time.val, context->impl()->state()->timezone())) {
        return StringVal::null();
    }

    char buf[128];
    if (!dtv.to_format_string((const char*)fmt.ptr, fmt.len, buf)) {
        return StringVal::null();
    }
    return AnyValUtil::from_string_temp(context, buf);
}

IntVal TimestampFunctions::to_unix(FunctionContext* context) {
    return IntVal(context->impl()->state()->timestamp_ms() / 1000);
}

IntVal TimestampFunctions::to_unix(
            FunctionContext* context, const StringVal& string_val, const StringVal& fmt) {
    if (string_val.is_null || fmt.is_null) {
        return IntVal::null();
    }
    DateTimeValue tv;
    if (!tv.from_date_format_str(
            (const char *)fmt.ptr, fmt.len, (const char *)string_val.ptr, string_val.len)) {
        return IntVal::null();
    }

    int64_t timestamp;
    if(!tv.unix_timestamp(&timestamp, context->impl()->state()->timezone())) {
        return IntVal::null();
    } else {
        return IntVal(timestamp);
    }
}

IntVal TimestampFunctions::to_unix(
            FunctionContext* context, const DateTimeVal& ts_val) {
    if (ts_val.is_null) {
        return IntVal::null();
    }
    const DateTimeValue &tv = DateTimeValue::from_datetime_val(ts_val);
    
    int64_t timestamp;
    if(!tv.unix_timestamp(&timestamp, context->impl()->state()->timezone())) {
        return IntVal::null();
    } else {
        return IntVal(timestamp);
    }
}

DateTimeVal TimestampFunctions::utc_timestamp(FunctionContext* context) {
    DateTimeValue dtv;
    if (!dtv.from_unixtime(context->impl()->state()->timestamp_ms() / 1000, "+00:00")) {
        return DateTimeVal::null();
    }

    DateTimeVal return_val;
    dtv.to_datetime_val(&return_val);
    return return_val;
}

DateTimeVal TimestampFunctions::now(FunctionContext* context) {
    DateTimeValue dtv;
    if (!dtv.from_unixtime(context->impl()->state()->timestamp_ms() / 1000,
            context->impl()->state()->timezone())) {
        return DateTimeVal::null();
    }

    DateTimeVal return_val;
    dtv.to_datetime_val(&return_val);
    return return_val;
}

DoubleVal TimestampFunctions::curtime(FunctionContext* context) {
    DateTimeValue dtv;
    if (!dtv.from_unixtime(context->impl()->state()->timestamp_ms() / 1000,
            context->impl()->state()->timezone())) {
        return DoubleVal::null();
    }

    return dtv.hour() * 3600 + dtv.minute() * 60 + dtv.second();
}

DateTimeVal TimestampFunctions::convert_tz(FunctionContext* ctx, const DateTimeVal& ts_val,
                                               const StringVal& from_tz, const StringVal& to_tz) {
    if (TimezoneDatabase::find_timezone(std::string((char *)from_tz.ptr, from_tz.len)) == nullptr ||
        TimezoneDatabase::find_timezone(std::string((char *)to_tz.ptr, to_tz.len)) == nullptr
    ) {
        return DateTimeVal::null();
    }
    const DateTimeValue &ts_value = DateTimeValue::from_datetime_val(ts_val);
    int64_t timestamp;
    if(!ts_value.unix_timestamp(&timestamp, std::string((char *)from_tz.ptr, from_tz.len))) {
        return DateTimeVal::null();
    }
    DateTimeValue ts_value2;
    if (!ts_value2.from_unixtime(timestamp, std::string((char *)to_tz.ptr, to_tz.len))) {
        return DateTimeVal::null();
    }
    
    DateTimeVal return_val;
    ts_value2.to_datetime_val(&return_val);
    return return_val;
}

}<|MERGE_RESOLUTION|>--- conflicted
+++ resolved
@@ -372,15 +372,7 @@
     
     const DateTimeValue& ts_value1 = DateTimeValue::from_datetime_val(ts_val1);
     const DateTimeValue& ts_value2 = DateTimeValue::from_datetime_val(ts_val2);
-<<<<<<< HEAD
-
-    int day_diff = ts_value1.daynr() - ts_value2.daynr();
-    int time_diff = (ts_value1.hour() * 3600 + ts_value1.minute() * 60 + ts_value1.second())
-            - (ts_value2.hour() * 3600 + ts_value2.minute() * 60 + ts_value2.second());
-    return DoubleVal(day_diff * 3600 * 24 + time_diff);
-=======
     return DoubleVal(ts_value1.second_diff(ts_value2));
->>>>>>> 38c82c03
 }
 
 IntVal TimestampFunctions::date_diff(
