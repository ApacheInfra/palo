// Licensed to the Apache Software Foundation (ASF) under one
// or more contributor license agreements.  See the NOTICE file
// distributed with this work for additional information
// regarding copyright ownership.  The ASF licenses this file
// to you under the Apache License, Version 2.0 (the
// "License"); you may not use this file except in compliance
// with the License.  You may obtain a copy of the License at
//
//   http://www.apache.org/licenses/LICENSE-2.0
//
// Unless required by applicable law or agreed to in writing,
// software distributed under the License is distributed on an
// "AS IS" BASIS, WITHOUT WARRANTIES OR CONDITIONS OF ANY
// KIND, either express or implied.  See the License for the
// specific language governing permissions and limitations
// under the License.

#include "olap/rowset/segment_v2/segment_iterator.h"

#include <set>

#include "gutil/strings/substitute.h"
#include "util/doris_metrics.h"
#include "olap/fs/fs_util.h"
#include "olap/rowset/segment_v2/segment.h"
#include "olap/rowset/segment_v2/column_reader.h"
#include "olap/row_block2.h"
#include "olap/row_cursor.h"
#include "olap/short_key_index.h"
#include "olap/column_predicate.h"
#include "olap/row.h"

using strings::Substitute;

namespace doris {
namespace segment_v2 {

// A fast range iterator for roaring bitmap. Output ranges use closed-open form, like [from, to).
// Example:
//   input bitmap:  [0 1 4 5 6 7 10 15 16 17 18 19]
//   output ranges: [0,2), [4,8), [10,11), [15,20) (when max_range_size=10)
//   output ranges: [0,2), [4,8), [10,11), [15,18), [18,20) (when max_range_size=3)
class SegmentIterator::BitmapRangeIterator {
public:
    explicit BitmapRangeIterator(const Roaring& bitmap)
        : _last_val(0),
          _buf(new uint32_t[256]),
          _buf_pos(0),
          _buf_size(0),
          _eof(false) {
        roaring_init_iterator(&bitmap.roaring, &_iter);
        _read_next_batch();
    }

    ~BitmapRangeIterator() {
        delete[] _buf;
    }

    bool has_more_range() const { return !_eof; }

    // read next range into [*from, *to) whose size <= max_range_size.
    // return false when there is no more range.
    bool next_range(uint32_t max_range_size, uint32_t* from, uint32_t* to) {
        if (_eof) {
            return false;
        }
        *from = _buf[_buf_pos];
        uint32_t range_size = 0;
        do {
            _last_val = _buf[_buf_pos];
            _buf_pos++;
            range_size++;
            if (_buf_pos == _buf_size) { // read next batch
                _read_next_batch();
            }
        } while (range_size < max_range_size && !_eof && _buf[_buf_pos] == _last_val + 1);
        *to = *from + range_size;
        return true;
    }

private:
    void _read_next_batch() {
        uint32_t n = roaring_read_uint32_iterator(&_iter, _buf, kBatchSize);
        _buf_pos = 0;
        _buf_size = n;
        _eof = n == 0;
    }

    static const uint32_t kBatchSize = 256;
    roaring_uint32_iterator_t _iter;
    uint32_t _last_val;
    uint32_t* _buf = nullptr;
    uint32_t _buf_pos;
    uint32_t _buf_size;
    bool _eof;
};

SegmentIterator::SegmentIterator(std::shared_ptr<Segment> segment,
                                 const Schema& schema)
    : _segment(std::move(segment)),
      _schema(schema),
      _column_iterators(_schema.num_columns(), nullptr),
      _bitmap_index_iterators(_schema.num_columns(), nullptr),
      _cur_rowid(0),
      _lazy_materialization_read(false),
      _inited(false) {
}

SegmentIterator::~SegmentIterator() {
    for (auto iter : _column_iterators) {
        delete iter;
    }
    for (auto iter : _bitmap_index_iterators) {
        delete iter;
    }
}

Status SegmentIterator::init(const StorageReadOptions& opts) {
    _opts = opts;
    if (opts.column_predicates != nullptr) {
        _col_predicates = *(opts.column_predicates);
    }
    return Status::OK();
}

Status SegmentIterator::_init() {
    DorisMetrics::instance()->segment_read_total.increment(1);
    // get file handle from file descriptor of segment
    fs::BlockManager* block_mgr = fs::fs_util::block_manager();
    RETURN_IF_ERROR(block_mgr->open_block(_segment->_fname, &_rblock));
    _row_bitmap.addRange(0, _segment->num_rows());
    RETURN_IF_ERROR(_init_return_column_iterators());
    RETURN_IF_ERROR(_init_bitmap_index_iterators());
    RETURN_IF_ERROR(_get_row_ranges_by_keys());
    RETURN_IF_ERROR(_get_row_ranges_by_column_conditions());
    _init_lazy_materialization();
    _range_iter.reset(new BitmapRangeIterator(_row_bitmap));
    return Status::OK();
}

Status SegmentIterator::_get_row_ranges_by_keys() {
    DorisMetrics::instance()->segment_row_total.increment(num_rows());

    // fast path for empty segment or empty key ranges
    if (_row_bitmap.isEmpty() || _opts.key_ranges.empty()) {
        return Status::OK();
    }

    RowRanges result_ranges;
    for (auto& key_range : _opts.key_ranges) {
        rowid_t lower_rowid = 0;
        rowid_t upper_rowid = num_rows();
        RETURN_IF_ERROR(_prepare_seek(key_range));
        if (key_range.upper_key != nullptr) {
            // If client want to read upper_bound, the include_upper is true. So we
            // should get the first ordinal at which key is larger than upper_bound.
            // So we call _lookup_ordinal with include_upper's negate
            RETURN_IF_ERROR(_lookup_ordinal(
                *key_range.upper_key, !key_range.include_upper, num_rows(), &upper_rowid));
        }
        if (upper_rowid > 0 && key_range.lower_key != nullptr) {
            RETURN_IF_ERROR(
                _lookup_ordinal(*key_range.lower_key, key_range.include_lower, upper_rowid, &lower_rowid));
        }
        auto row_range = RowRanges::create_single(lower_rowid, upper_rowid);
        RowRanges::ranges_union(result_ranges, row_range, &result_ranges);
    }
    // pre-condition: _row_ranges == [0, num_rows)
    size_t pre_size = _row_bitmap.cardinality();
    _row_bitmap = RowRanges::ranges_to_roaring(result_ranges);
    _opts.stats->rows_key_range_filtered += (pre_size - _row_bitmap.cardinality());
    DorisMetrics::instance()->segment_rows_by_short_key.increment(_row_bitmap.cardinality());

    return Status::OK();
}

// Set up environment for the following seek.
Status SegmentIterator::_prepare_seek(const StorageReadOptions::KeyRange& key_range) {
    std::vector<const Field*> key_fields;
    std::set<uint32_t> column_set;
    if (key_range.lower_key != nullptr) {
        for (auto cid : key_range.lower_key->schema()->column_ids()) {
            column_set.emplace(cid);
            key_fields.emplace_back(key_range.lower_key->schema()->column(cid));
        }
    }
    if (key_range.upper_key != nullptr) {
        for (auto cid : key_range.upper_key->schema()->column_ids()) {
            if (column_set.count(cid) == 0) {
                key_fields.emplace_back(key_range.upper_key->schema()->column(cid));
                column_set.emplace(cid);
            }
        }
    }
    _seek_schema.reset(new Schema(key_fields, key_fields.size()));
    _seek_block.reset(new RowBlockV2(*_seek_schema, 1));

    // create used column iterator
    for (auto cid : _seek_schema->column_ids()) {
        if (_column_iterators[cid] == nullptr) {
            RETURN_IF_ERROR(_segment->new_column_iterator(cid, &_column_iterators[cid]));
            ColumnIteratorOptions iter_opts;
            iter_opts.stats = _opts.stats;
            iter_opts.rblock = _rblock.get();
            RETURN_IF_ERROR(_column_iterators[cid]->init(iter_opts));
        }
    }

    return Status::OK();
}

Status SegmentIterator::_get_row_ranges_by_column_conditions() {
    if (_row_bitmap.isEmpty()) {
        return Status::OK();
    }
    RETURN_IF_ERROR(_apply_bitmap_index());

    if (!_row_bitmap.isEmpty() && (_opts.conditions != nullptr || _opts.delete_conditions.size() > 0)) {
        RowRanges condition_row_ranges = RowRanges::create_single(_segment->num_rows());
        RETURN_IF_ERROR(_get_row_ranges_from_conditions(&condition_row_ranges));
        size_t pre_size = _row_bitmap.cardinality();
        _row_bitmap &= RowRanges::ranges_to_roaring(condition_row_ranges);
        _opts.stats->rows_del_filtered += (pre_size - _row_bitmap.cardinality());
    }

    // TODO(hkp): calculate filter rate to decide whether to
    // use zone map/bloom filter/secondary index or not.
    return Status::OK();
}

Status SegmentIterator::_get_row_ranges_from_conditions(RowRanges* condition_row_ranges) {
    std::set<int32_t> cids;
    if (_opts.conditions != nullptr) {
        for (auto& column_condition : _opts.conditions->columns()) {
            cids.insert(column_condition.first);
        }
    }
    // first filter data by bloom filter index
    // bloom filter index only use CondColumn
    RowRanges bf_row_ranges = RowRanges::create_single(num_rows());
    for (auto& cid : cids) {
        // get row ranges by bf index of this column,
        RowRanges column_bf_row_ranges = RowRanges::create_single(num_rows());
        CondColumn* column_cond = _opts.conditions->get_column(cid);
        RETURN_IF_ERROR(
            _column_iterators[cid]->get_row_ranges_by_bloom_filter(
                column_cond,
                &column_bf_row_ranges));
        RowRanges::ranges_intersection(bf_row_ranges, column_bf_row_ranges, &bf_row_ranges);
    }
    size_t pre_size = condition_row_ranges->count();
    RowRanges::ranges_intersection(*condition_row_ranges, bf_row_ranges, condition_row_ranges);
    _opts.stats->rows_bf_filtered += (pre_size - condition_row_ranges->count());

    RowRanges zone_map_row_ranges = RowRanges::create_single(num_rows());
    // second filter data by zone map
    for (auto& cid : cids) {
        // get row ranges by zone map of this column,
        RowRanges column_row_ranges = RowRanges::create_single(num_rows());
        CondColumn* column_cond = nullptr;
        if (_opts.conditions != nullptr) {
            column_cond = _opts.conditions->get_column(cid);
        }
        RETURN_IF_ERROR(
                _column_iterators[cid]->get_row_ranges_by_zone_map(
                        column_cond,
                        nullptr,
                        &column_row_ranges));
        // intersect different columns's row ranges to get final row ranges by zone map
        RowRanges::ranges_intersection(zone_map_row_ranges, column_row_ranges, &zone_map_row_ranges);
    }

    // final filter data with delete conditions
    for (auto& delete_condition : _opts.delete_conditions) {
        RowRanges delete_condition_row_ranges = RowRanges::create_single(0);
        for (auto& delete_column_condition : delete_condition->columns()) {
            const int32_t cid = delete_column_condition.first;
            CondColumn* column_cond = nullptr;
            if (_opts.conditions != nullptr) {
                column_cond = _opts.conditions->get_column(cid);
            }
            RowRanges single_delete_condition_row_ranges = RowRanges::create_single(num_rows());
            RETURN_IF_ERROR(
                    _column_iterators[cid]->get_row_ranges_by_zone_map(
                            column_cond,
                            delete_column_condition.second,
                            &single_delete_condition_row_ranges));
            RowRanges::ranges_union(delete_condition_row_ranges, single_delete_condition_row_ranges, &delete_condition_row_ranges);
        }
        RowRanges::ranges_intersection(zone_map_row_ranges, delete_condition_row_ranges, &zone_map_row_ranges);
    }

    DorisMetrics::instance()->segment_rows_read_by_zone_map.increment(zone_map_row_ranges.count());
    pre_size = condition_row_ranges->count();
    RowRanges::ranges_intersection(*condition_row_ranges, zone_map_row_ranges, condition_row_ranges);
    _opts.stats->rows_stats_filtered += (pre_size - condition_row_ranges->count());
    return Status::OK();
}

// filter rows by evaluating column predicates using bitmap indexes.
// upon return, predicates that've been evaluated by bitmap indexes are removed from _col_predicates.
Status SegmentIterator::_apply_bitmap_index() {
    SCOPED_RAW_TIMER(&_opts.stats->bitmap_index_filter_timer);
    size_t input_rows = _row_bitmap.cardinality();
    std::vector<ColumnPredicate*> remaining_predicates;

    for (auto pred : _col_predicates) {
        if (_bitmap_index_iterators[pred->column_id()] == nullptr) {
            // no bitmap index for this column
            remaining_predicates.push_back(pred);
        } else {
            RETURN_IF_ERROR(pred->evaluate(_schema, _bitmap_index_iterators, _segment->num_rows(), &_row_bitmap));
            if (_row_bitmap.isEmpty()) {
                break; // all rows have been pruned, no need to process further predicates
            }
        }
    }
    _col_predicates = std::move(remaining_predicates);
    _opts.stats->rows_bitmap_index_filtered += (input_rows - _row_bitmap.cardinality());
    return Status::OK();
}

Status SegmentIterator::_init_return_column_iterators() {
    if (_cur_rowid >= num_rows()) {
        return Status::OK();
    }
    for (auto cid : _schema.column_ids()) {
        if (_column_iterators[cid] == nullptr) {
            RETURN_IF_ERROR(_segment->new_column_iterator(cid, &_column_iterators[cid]));
            ColumnIteratorOptions iter_opts;
            iter_opts.stats = _opts.stats;
            iter_opts.use_page_cache = _opts.use_page_cache;
            iter_opts.rblock = _rblock.get();
            RETURN_IF_ERROR(_column_iterators[cid]->init(iter_opts));
        }
    }
    return Status::OK();
}

Status SegmentIterator::_init_bitmap_index_iterators() {
    if (_cur_rowid >= num_rows()) {
        return Status::OK();
    }
    for (auto cid: _schema.column_ids()) {
        if (_bitmap_index_iterators[cid] == nullptr) {
            RETURN_IF_ERROR(_segment->new_bitmap_index_iterator(cid, &_bitmap_index_iterators[cid]));
        }
    }
    return Status::OK();
}

// Schema of lhs and rhs are different.
// callers should assure that rhs' schema has all columns in lhs schema
template<typename LhsRowType, typename RhsRowType>
int compare_row_with_lhs_columns(const LhsRowType& lhs, const RhsRowType& rhs) {
    for (auto cid : lhs.schema()->column_ids()) {
        auto res = lhs.schema()->column(cid)->compare_cell(lhs.cell(cid), rhs.cell(cid));
        if (res != 0) {
            return res;
        }
    }
    return 0;
}

// look up one key to get its ordinal at which can get data.
// 'upper_bound' is defined the max ordinal the function will search.
// We use upper_bound to reduce search times.
// If we find a valid ordinal, it will be set in rowid and with Status::OK()
// If we can not find a valid key in this segment, we will set rowid to upper_bound
// Otherwise return error.
// 1. get [start, end) ordinal through short key index
// 2. binary search to find exact ordinal that match the input condition
// Make is_include template to reduce branch
Status SegmentIterator::_lookup_ordinal(const RowCursor& key, bool is_include,
                                        rowid_t upper_bound, rowid_t* rowid) {
    std::string index_key;
    encode_key_with_padding(&index_key, key, _segment->num_short_keys(), is_include);

    uint32_t start_block_id = 0;
    auto start_iter = _segment->lower_bound(index_key);
    if (start_iter.valid()) {
        // Because previous block may contain this key, so we should set rowid to
        // last block's first row.
        start_block_id = start_iter.ordinal();
        if (start_block_id > 0) {
            start_block_id--;
        }
    } else {
        // When we don't find a valid index item, which means all short key is
        // smaller than input key, this means that this key may exist in the last
        // row block. so we set the rowid to first row of last row block.
        start_block_id = _segment->last_block();
    }
    rowid_t start = start_block_id * _segment->num_rows_per_block();

    rowid_t end = upper_bound;
    auto end_iter = _segment->upper_bound(index_key);
    if (end_iter.valid()) {
        end = end_iter.ordinal() * _segment->num_rows_per_block();
    }

    // binary search to find the exact key
    while (start < end) {
        rowid_t mid = (start + end) / 2;
        RETURN_IF_ERROR(_seek_and_peek(mid));
        int cmp = compare_row_with_lhs_columns(key, _seek_block->row(0));
        if (cmp > 0) {
            start = mid + 1;
        } else if (cmp == 0) {
            if (is_include) {
                // lower bound
                end = mid;
            } else {
                // upper bound
                start = mid + 1;
            }
        } else {
            end = mid;
        }
    }

    *rowid = start;
    return Status::OK();
}

// seek to the row and load that row to _key_cursor
Status SegmentIterator::_seek_and_peek(rowid_t rowid) {
    RETURN_IF_ERROR(_seek_columns(_seek_schema->column_ids(), rowid));
    size_t num_rows = 1;
    // please note that usually RowBlockV2.clear() is called to free MemPool memory before reading the next block,
    // but here since there won't be too many keys to seek, we don't call RowBlockV2.clear() so that we can use
    // a single MemPool for all seeked keys.
    RETURN_IF_ERROR(_read_columns(_seek_schema->column_ids(), _seek_block.get(), 0, num_rows));
    _seek_block->set_num_rows(num_rows);
    return Status::OK();
}

void SegmentIterator::_init_lazy_materialization() {
    if (!_col_predicates.empty()) {
        std::set<ColumnId> predicate_columns;
        for (auto predicate : _col_predicates) {
            predicate_columns.insert(predicate->column_id());
        }
        // when all return columns have predicates, disable lazy materialization to avoid its overhead
        if (_schema.column_ids().size() > predicate_columns.size()) {
            _lazy_materialization_read = true;
            _predicate_columns.assign(predicate_columns.cbegin(), predicate_columns.cend());
            for (auto cid : _schema.column_ids()) {
                if (predicate_columns.find(cid) == predicate_columns.end()) {
                    _non_predicate_columns.push_back(cid);
                }
            }
        }
    }
}

Status SegmentIterator::_seek_columns(const std::vector<ColumnId>& column_ids, rowid_t pos) {
    _opts.stats->block_seek_num += 1;
    SCOPED_RAW_TIMER(&_opts.stats->block_seek_ns);
    for (auto cid : column_ids) {
        RETURN_IF_ERROR(_column_iterators[cid]->seek_to_ordinal(pos));
    }
    return Status::OK();
}

Status SegmentIterator::_read_columns(const std::vector<ColumnId>& column_ids,
                                      RowBlockV2* block,
                                      size_t row_offset,
                                      size_t nrows) {
    for (auto cid : column_ids) {
        auto column_block = block->column_block(cid);
        ColumnBlockView dst(&column_block, row_offset);
        size_t rows_read = nrows;
        RETURN_IF_ERROR(_column_iterators[cid]->next_batch(&rows_read, &dst));
        block->set_delete_state(column_block.delete_state());
        DCHECK_EQ(nrows, rows_read);
    }
    return Status::OK();
}

Status SegmentIterator::next_batch(RowBlockV2* block) {
    SCOPED_RAW_TIMER(&_opts.stats->block_load_ns);
    if (UNLIKELY(!_inited)) {
        RETURN_IF_ERROR(_init());
        if (_lazy_materialization_read) {
            _block_rowids.reserve(block->capacity());
        }
        _inited = true;
    }

    uint32_t nrows_read = 0;
    uint32_t nrows_read_limit = block->capacity();
    _block_rowids.resize(nrows_read_limit);
    const auto& read_columns = _lazy_materialization_read ? _predicate_columns : block->schema()->column_ids();

    // phase 1: read rows selected by various index (indicated by _row_bitmap) into block
    // when using lazy-materialization-read, only columns with predicates are read
    do {
        uint32_t range_from;
        uint32_t range_to;
        bool has_next_range = _range_iter->next_range(nrows_read_limit - nrows_read, &range_from, &range_to);
        if (!has_next_range) {
            break;
        }
        if (_cur_rowid == 0 || _cur_rowid != range_from) {
            _cur_rowid = range_from;
            RETURN_IF_ERROR(_seek_columns(read_columns, _cur_rowid));
        }
        size_t rows_to_read = range_to - range_from;
        RETURN_IF_ERROR(_read_columns(read_columns, block, nrows_read, rows_to_read));
        _cur_rowid += rows_to_read;
        if (_lazy_materialization_read) {
            for (uint32_t rid = range_from; rid < range_to; rid++) {
                _block_rowids[nrows_read++] = rid;
            }
        } else {
            nrows_read += rows_to_read;
        }
    } while (nrows_read < nrows_read_limit);

    block->set_num_rows(nrows_read);
    block->set_selected_size(nrows_read);
    if (nrows_read == 0) {
        return Status::EndOfFile("no more data in segment");
    }
    _opts.stats->raw_rows_read += nrows_read;
    _opts.stats->blocks_load += 1;

    // phase 2: run vectorization evaluation on remaining predicates to prune rows.
    // block's selection vector will be set to indicate which rows have passed predicates.
    // TODO(hkp): optimize column predicate to check column block once for one column
    if (!_col_predicates.empty()) {
        // init selection position index
        uint16_t selected_size = block->selected_size();
        uint16_t original_size = selected_size;
        SCOPED_RAW_TIMER(&_opts.stats->vec_cond_ns);
        for (auto column_predicate : _col_predicates) {
            auto column_block = block->column_block(column_predicate->column_id());
            column_predicate->evaluate(&column_block, block->selection_vector(), &selected_size);
        }
        block->set_selected_size(selected_size);
        block->set_num_rows(selected_size);
        _opts.stats->rows_vec_cond_filtered += original_size - selected_size;
    }

    // phase 3: read non-predicate columns of rows that have passed predicates
    if (_lazy_materialization_read) {
        uint16_t i = 0;
        const uint16_t* sv = block->selection_vector();
        const uint16_t sv_size = block->selected_size();
        while (i < sv_size) {
            // i: start offset the current range
            // j: past the last offset of the current range
            uint16_t j = i + 1;
            while (j < sv_size && _block_rowids[sv[j]] == _block_rowids[sv[j - 1]] + 1) {
                ++j;
            }
            uint16_t range_size = j - i;
            RETURN_IF_ERROR(_seek_columns(_non_predicate_columns, _block_rowids[sv[i]]));
            RETURN_IF_ERROR(_read_columns(_non_predicate_columns, block, sv[i], range_size));
            i += range_size;
        }
    }

    // phase 4: read delete index, fill in the row whether is delete.
    {
<<<<<<< HEAD
        uint8_t* current_bitmap = block->get_delete_bitmap();

        // fetch delete index
        auto iter = _segment->delete_flag_iterator();
=======
        Roaring* current_bitmap = block->get_delete_bitmap();

        // fetch delete index
        const Roaring& delete_bitmap = _segment->delete_index_iterator().get_delete_bitmap();
>>>>>>> 1813e168

        const uint16_t* sv = block->selection_vector();
        const uint16_t sv_size = block->selected_size();
        uint16_t i = 0;
        // check the delete rows and fill in the current_bitmap
<<<<<<< HEAD
        // which use i in selection_vector as rowid
        uint16_t j = 0;
        while (i < sv_size) {
            j = i + 1;
            if (j < sv_size &&  _block_rowids[sv[j]] == _block_rowids[sv[j - 1]] + 1) {
                ++j;
            }

            uint16_t range_size = j - i;
            RETURN_IF_ERROR(iter.seek_to_ordinal(_block_rowids[sv[i]]));
            RETURN_IF_ERROR(iter.next_batch(current_bitmap, i, range_size));
            i += range_size;
=======
        // which use i in selection_vector as rowid 
        while (i < sv_size) {

            if(delete_bitmap.contains(_block_rowids[sv[i]])) {
                current_bitmap->add(i);
            }
            i++;
>>>>>>> 1813e168
        }
    }

    return Status::OK();
}

}
}<|MERGE_RESOLUTION|>--- conflicted
+++ resolved
@@ -564,23 +564,14 @@
 
     // phase 4: read delete index, fill in the row whether is delete.
     {
-<<<<<<< HEAD
         uint8_t* current_bitmap = block->get_delete_bitmap();
 
         // fetch delete index
         auto iter = _segment->delete_flag_iterator();
-=======
-        Roaring* current_bitmap = block->get_delete_bitmap();
-
-        // fetch delete index
-        const Roaring& delete_bitmap = _segment->delete_index_iterator().get_delete_bitmap();
->>>>>>> 1813e168
-
         const uint16_t* sv = block->selection_vector();
         const uint16_t sv_size = block->selected_size();
         uint16_t i = 0;
         // check the delete rows and fill in the current_bitmap
-<<<<<<< HEAD
         // which use i in selection_vector as rowid
         uint16_t j = 0;
         while (i < sv_size) {
@@ -593,15 +584,6 @@
             RETURN_IF_ERROR(iter.seek_to_ordinal(_block_rowids[sv[i]]));
             RETURN_IF_ERROR(iter.next_batch(current_bitmap, i, range_size));
             i += range_size;
-=======
-        // which use i in selection_vector as rowid 
-        while (i < sv_size) {
-
-            if(delete_bitmap.contains(_block_rowids[sv[i]])) {
-                current_bitmap->add(i);
-            }
-            i++;
->>>>>>> 1813e168
         }
     }
 
