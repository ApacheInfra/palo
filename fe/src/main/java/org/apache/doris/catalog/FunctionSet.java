// Licensed to the Apache Software Foundation (ASF) under one
// or more contributor license agreements.  See the NOTICE file
// distributed with this work for additional information
// regarding copyright ownership.  The ASF licenses this file
// to you under the Apache License, Version 2.0 (the
// "License"); you may not use this file except in compliance
// with the License.  You may obtain a copy of the License at
//
//   http://www.apache.org/licenses/LICENSE-2.0
//
// Unless required by applicable law or agreed to in writing,
// software distributed under the License is distributed on an
// "AS IS" BASIS, WITHOUT WARRANTIES OR CONDITIONS OF ANY
// KIND, either express or implied.  See the License for the
// specific language governing permissions and limitations
// under the License.

package org.apache.doris.catalog;

import com.google.common.collect.ImmutableMap;
import com.google.common.collect.Lists;
import com.google.common.collect.Maps;
import org.apache.doris.analysis.ArithmeticExpr;
import org.apache.doris.analysis.BinaryPredicate;
import org.apache.doris.analysis.CastExpr;
import org.apache.doris.analysis.InPredicate;
import org.apache.doris.analysis.IsNullPredicate;
import org.apache.doris.analysis.LikePredicate;
import org.apache.doris.builtins.ScalarBuiltins;
import org.apache.logging.log4j.LogManager;
import org.apache.logging.log4j.Logger;


import java.util.ArrayList;
import java.util.HashMap;
import java.util.List;
import java.util.Map;

/**
 * Created by zhaochun on 15/10/28.
 */
public class FunctionSet {
    private static final Logger LOG = LogManager.getLogger(FunctionSet.class);

    // All of the registered user functions. The key is the user facing name (e.g. "myUdf"),
    // and the values are all the overloaded variants (e.g. myUdf(double), myUdf(string))
    // This includes both UDFs and UDAs. Updates are made thread safe by synchronizing
    // on this map. Functions are sorted in a canonical order defined by
    // FunctionResolutionOrder.
    private final HashMap<String, List<Function>> functions;

    public FunctionSet() {
        functions = Maps.newHashMap();
    }

    public void init() {
        // Populate all aggregate builtins.
        initAggregateBuiltins();

        ArithmeticExpr.initBuiltins(this);
        BinaryPredicate.initBuiltins(this);
        CastExpr.initBuiltins(this);
        IsNullPredicate.initBuiltins(this);
        ScalarBuiltins.initBuiltins(this);
        LikePredicate.initBuiltins(this);
        InPredicate.initBuiltins(this);
    }

    private static final Map<Type, String> MIN_UPDATE_SYMBOL =
        ImmutableMap.<Type, String>builder()
                .put(Type.BOOLEAN,
                    "3minIN9doris_udf10BooleanValEEEvPNS2_15FunctionContextERKT_PS6_")
                .put(Type.TINYINT,
                    "3minIN9doris_udf10TinyIntValEEEvPNS2_15FunctionContextERKT_PS6_")
                .put(Type.SMALLINT,
                    "3minIN9doris_udf11SmallIntValEEEvPNS2_15FunctionContextERKT_PS6_")
                .put(Type.INT,
                    "3minIN9doris_udf6IntValEEEvPNS2_15FunctionContextERKT_PS6_")
                .put(Type.BIGINT,
                    "3minIN9doris_udf9BigIntValEEEvPNS2_15FunctionContextERKT_PS6_")
                .put(Type.FLOAT,
                    "3minIN9doris_udf8FloatValEEEvPNS2_15FunctionContextERKT_PS6_")
                .put(Type.DOUBLE,
                    "3minIN9doris_udf9DoubleValEEEvPNS2_15FunctionContextERKT_PS6_")
               // .put(Type.CHAR,
               //     "3minIN9doris_udf9StringValEEEvPNS2_15FunctionContextERKT_PS6_")
                .put(Type.VARCHAR,
                    "3minIN9doris_udf9StringValEEEvPNS2_15FunctionContextERKT_PS6_")
                .put(Type.DATE,
                    "3minIN9doris_udf11DateTimeValEEEvPNS2_15FunctionContextERKT_PS6_")
                .put(Type.DATETIME,
                    "3minIN9doris_udf11DateTimeValEEEvPNS2_15FunctionContextERKT_PS6_")
                .put(Type.DECIMAL,
                    "3minIN9doris_udf10DecimalValEEEvPNS2_15FunctionContextERKT_PS6_")
                .put(Type.DECIMALV2,
                    "3minIN9doris_udf12DecimalV2ValEEEvPNS2_15FunctionContextERKT_PS6_")
                .put(Type.LARGEINT,
                    "3minIN9doris_udf11LargeIntValEEEvPNS2_15FunctionContextERKT_PS6_")
                .build();

    private static final Map<Type, String> MAX_UPDATE_SYMBOL =
        ImmutableMap.<Type, String>builder()
                .put(Type.BOOLEAN,
                    "3maxIN9doris_udf10BooleanValEEEvPNS2_15FunctionContextERKT_PS6_")
                .put(Type.TINYINT,
                    "3maxIN9doris_udf10TinyIntValEEEvPNS2_15FunctionContextERKT_PS6_")
                .put(Type.SMALLINT,
                    "3maxIN9doris_udf11SmallIntValEEEvPNS2_15FunctionContextERKT_PS6_")
                .put(Type.INT,
                    "3maxIN9doris_udf6IntValEEEvPNS2_15FunctionContextERKT_PS6_")
                .put(Type.BIGINT,
                    "3maxIN9doris_udf9BigIntValEEEvPNS2_15FunctionContextERKT_PS6_")
                .put(Type.FLOAT,
                    "3maxIN9doris_udf8FloatValEEEvPNS2_15FunctionContextERKT_PS6_")
                .put(Type.DOUBLE,
                    "3maxIN9doris_udf9DoubleValEEEvPNS2_15FunctionContextERKT_PS6_")
                // .put(Type.CHAR,
                //    "3maxIN9doris_udf9StringValEEEvPNS2_15FunctionContextERKT_PS6_")
                .put(Type.VARCHAR,
                        "3maxIN9doris_udf9StringValEEEvPNS2_15FunctionContextERKT_PS6_")
                .put(Type.DATE,
                    "3maxIN9doris_udf11DateTimeValEEEvPNS2_15FunctionContextERKT_PS6_")
                .put(Type.DATETIME,
                    "3maxIN9doris_udf11DateTimeValEEEvPNS2_15FunctionContextERKT_PS6_")
                .put(Type.DECIMAL,
                    "3maxIN9doris_udf10DecimalValEEEvPNS2_15FunctionContextERKT_PS6_")
                .put(Type.DECIMALV2,
                    "3maxIN9doris_udf12DecimalV2ValEEEvPNS2_15FunctionContextERKT_PS6_")
                .put(Type.LARGEINT,
                    "3maxIN9doris_udf11LargeIntValEEEvPNS2_15FunctionContextERKT_PS6_")
               .build();

    private static final Map<Type, Type> MULTI_DISTINCT_SUM_RETURN_TYPE = 
             ImmutableMap.<Type, Type>builder()
                    .put(Type.TINYINT, Type.BIGINT)
                    .put(Type.SMALLINT, Type.BIGINT)
                    .put(Type.INT, Type.BIGINT)
                    .put(Type.BIGINT, Type.BIGINT)
                    .put(Type.FLOAT, Type.DOUBLE)
                    .put(Type.DOUBLE, Type.DOUBLE)
                    .put(Type.LARGEINT, Type.LARGEINT)
                    .put(Type.DECIMAL, Type.DECIMAL)
                    .put(Type.DECIMALV2, Type.DECIMALV2)
                    .build(); 

    private static final Map<Type, String> MULTI_DISTINCT_INIT_SYMBOL =
            ImmutableMap.<Type, String>builder()
                    .put(Type.TINYINT,
                            "34count_or_sum_distinct_numeric_initIN9doris_udf10TinyIntValEEEvPNS2_15FunctionContextEPNS2_9StringValE")
                    .put(Type.SMALLINT,
                            "34count_or_sum_distinct_numeric_initIN9doris_udf11SmallIntValEEEvPNS2_15FunctionContextEPNS2_9StringValE")
                    .put(Type.INT,
                            "34count_or_sum_distinct_numeric_initIN9doris_udf6IntValEEEvPNS2_15FunctionContextEPNS2_9StringValE")
                    .put(Type.BIGINT,
                            "34count_or_sum_distinct_numeric_initIN9doris_udf9BigIntValEEEvPNS2_15FunctionContextEPNS2_9StringValE")
                    .put(Type.FLOAT,
                            "34count_or_sum_distinct_numeric_initIN9doris_udf8FloatValEEEvPNS2_15FunctionContextEPNS2_9StringValE")
                    .put(Type.DOUBLE,
                            "34count_or_sum_distinct_numeric_initIN9doris_udf9DoubleValEEEvPNS2_15FunctionContextEPNS2_9StringValE")
                    .put(Type.LARGEINT,
                            "34count_or_sum_distinct_numeric_initIN9doris_udf11LargeIntValEEEvPNS2_15FunctionContextEPNS2_9StringValE")
                    .build();

    private static final Map<Type, String> MULTI_DISTINCT_UPDATE_SYMBOL =
            ImmutableMap.<Type, String>builder()
                    .put(Type.TINYINT,
                            "36count_or_sum_distinct_numeric_updateIN9doris_udf10TinyIntValEEEvPNS2_15FunctionContextERT_PNS2_9StringValE")
                    .put(Type.SMALLINT,
                            "36count_or_sum_distinct_numeric_updateIN9doris_udf11SmallIntValEEEvPNS2_15FunctionContextERT_PNS2_9StringValE")
                    .put(Type.INT,
                            "36count_or_sum_distinct_numeric_updateIN9doris_udf6IntValEEEvPNS2_15FunctionContextERT_PNS2_9StringValE")
                    .put(Type.BIGINT,
                            "36count_or_sum_distinct_numeric_updateIN9doris_udf9BigIntValEEEvPNS2_15FunctionContextERT_PNS2_9StringValE")
                    .put(Type.FLOAT,
                            "36count_or_sum_distinct_numeric_updateIN9doris_udf8FloatValEEEvPNS2_15FunctionContextERT_PNS2_9StringValE")
                    .put(Type.DOUBLE,
                            "36count_or_sum_distinct_numeric_updateIN9doris_udf9DoubleValEEEvPNS2_15FunctionContextERT_PNS2_9StringValE")
                    .put(Type.LARGEINT,
                            "36count_or_sum_distinct_numeric_updateIN9doris_udf11LargeIntValEEEvPNS2_15FunctionContextERT_PNS2_9StringValE")
                    .build();

    private static final Map<Type, String> MULTI_DISTINCT_MERGE_SYMBOL =
            ImmutableMap.<Type, String>builder()
                    .put(Type.TINYINT,
                            "35count_or_sum_distinct_numeric_mergeIN9doris_udf10TinyIntValEEEvPNS2_15FunctionContextERNS2_9StringValEPS6_")
                    .put(Type.SMALLINT,
                            "35count_or_sum_distinct_numeric_mergeIN9doris_udf11SmallIntValEEEvPNS2_15FunctionContextERNS2_9StringValEPS6_")
                    .put(Type.INT,
                            "35count_or_sum_distinct_numeric_mergeIN9doris_udf6IntValEEEvPNS2_15FunctionContextERNS2_9StringValEPS6_")
                    .put(Type.BIGINT,
                            "35count_or_sum_distinct_numeric_mergeIN9doris_udf9BigIntValEEEvPNS2_15FunctionContextERNS2_9StringValEPS6_")
                    .put(Type.FLOAT,
                            "35count_or_sum_distinct_numeric_mergeIN9doris_udf8FloatValEEEvPNS2_15FunctionContextERNS2_9StringValEPS6_")
                    .put(Type.DOUBLE,
                            "35count_or_sum_distinct_numeric_mergeIN9doris_udf9DoubleValEEEvPNS2_15FunctionContextERNS2_9StringValEPS6_")
                    .put(Type.LARGEINT,
                            "35count_or_sum_distinct_numeric_mergeIN9doris_udf11LargeIntValEEEvPNS2_15FunctionContextERNS2_9StringValEPS6_")
                    .build();

    private static final Map<Type, String> MULTI_DISTINCT_SERIALIZE_SYMBOL =
            ImmutableMap.<Type, String>builder()
                    .put(Type.TINYINT,
                            "39count_or_sum_distinct_numeric_serializeIN9doris_udf10TinyIntValEEENS2_9StringValEPNS2_15FunctionContextERKS4_")
                    .put(Type.SMALLINT,
                            "39count_or_sum_distinct_numeric_serializeIN9doris_udf11SmallIntValEEENS2_9StringValEPNS2_15FunctionContextERKS4_")
                    .put(Type.INT,
                            "39count_or_sum_distinct_numeric_serializeIN9doris_udf6IntValEEENS2_9StringValEPNS2_15FunctionContextERKS4_")
                    .put(Type.BIGINT,
                            "39count_or_sum_distinct_numeric_serializeIN9doris_udf9BigIntValEEENS2_9StringValEPNS2_15FunctionContextERKS4_")
                    .put(Type.FLOAT,
                            "39count_or_sum_distinct_numeric_serializeIN9doris_udf8FloatValEEENS2_9StringValEPNS2_15FunctionContextERKS4_")
                    .put(Type.DOUBLE,
                            "39count_or_sum_distinct_numeric_serializeIN9doris_udf9DoubleValEEENS2_9StringValEPNS2_15FunctionContextERKS4_")
                    .put(Type.LARGEINT,
                            "39count_or_sum_distinct_numeric_serializeIN9doris_udf11LargeIntValEEENS2_9StringValEPNS2_15FunctionContextERKS4_")
                    .build();

    private static final Map<Type, String> MULTI_DISTINCT_COUNT_FINALIZE_SYMBOL =
            ImmutableMap.<Type, String>builder()
                    .put(Type.TINYINT,
                            "38count_or_sum_distinct_numeric_finalizeIN9doris_udf10TinyIntValEEENS2_9BigIntValEPNS2_15FunctionContextERKNS2_9StringValE")
                    .put(Type.SMALLINT,
                            "38count_or_sum_distinct_numeric_finalizeIN9doris_udf11SmallIntValEEENS2_9BigIntValEPNS2_15FunctionContextERKNS2_9StringValE")
                    .put(Type.INT,
                            "38count_or_sum_distinct_numeric_finalizeIN9doris_udf8FloatValEEENS2_9BigIntValEPNS2_15FunctionContextERKNS2_9StringValE")
                    .put(Type.BIGINT,
                            "38count_or_sum_distinct_numeric_finalizeIN9doris_udf9BigIntValEEES3_PNS2_15FunctionContextERKNS2_9StringValE")
                    .put(Type.FLOAT,
                            "38count_or_sum_distinct_numeric_finalizeIN9doris_udf8FloatValEEENS2_9BigIntValEPNS2_15FunctionContextERKNS2_9StringValE")
                    .put(Type.DOUBLE,
                            "38count_or_sum_distinct_numeric_finalizeIN9doris_udf9DoubleValEEENS2_9BigIntValEPNS2_15FunctionContextERKNS2_9StringValE")
                    .put(Type.LARGEINT,
                            "38count_or_sum_distinct_numeric_finalizeIN9doris_udf11LargeIntValEEENS2_9BigIntValEPNS2_15FunctionContextERKNS2_9StringValE")
                    .build();
   
    
    private static final Map<Type, String> MULTI_DISTINCT_SUM_FINALIZE_SYMBOL =
             ImmutableMap.<Type, String>builder()
                    .put(Type.BIGINT,
                            "28sum_distinct_bigint_finalizeIN9doris_udf9BigIntValEEES3_PNS2_15FunctionContextERKNS2_9StringValE")
                    .put(Type.FLOAT,
                            "28sum_distinct_double_finalizeIN9doris_udf9DoubleValEEES3_PNS2_15FunctionContextERKNS2_9StringValE")
                    .put(Type.DOUBLE,
                            "28sum_distinct_double_finalizeIN9doris_udf9DoubleValEEES3_PNS2_15FunctionContextERKNS2_9StringValE")
                    .put(Type.LARGEINT,
                            "30sum_distinct_largeint_finalizeIN9doris_udf11LargeIntValEEES3_PNS2_15FunctionContextERKNS2_9StringValE")
                    .build();

    private static final Map<Type, String> STDDEV_UPDATE_SYMBOL =
        ImmutableMap.<Type, String>builder()
                .put(Type.TINYINT,
                        "16knuth_var_updateIN9doris_udf10TinyIntValEEEvPNS2_15FunctionContextERKT_PNS2_9StringValE")
                .put(Type.SMALLINT,
                        "16knuth_var_updateIN9doris_udf11SmallIntValEEEvPNS2_15FunctionContextERKT_PNS2_9StringValE")
                .put(Type.INT,
                        "16knuth_var_updateIN9doris_udf6IntValEEEvPNS2_15FunctionContextERKT_PNS2_9StringValE")
                .put(Type.BIGINT,
                        "16knuth_var_updateIN9doris_udf9BigIntValEEEvPNS2_15FunctionContextERKT_PNS2_9StringValE")
                .put(Type.FLOAT,
                        "16knuth_var_updateIN9doris_udf8FloatValEEEvPNS2_15FunctionContextERKT_PNS2_9StringValE")
                .put(Type.DOUBLE,
                        "16knuth_var_updateIN9doris_udf9DoubleValEEEvPNS2_15FunctionContextERKT_PNS2_9StringValE")
                .build();

    private static final Map<Type, String> HLL_UPDATE_SYMBOL =
        ImmutableMap.<Type, String>builder()
                .put(Type.BOOLEAN,
                    "10hll_updateIN9doris_udf10BooleanValEEEvPNS2_15FunctionContextERKT_PNS2_9StringValE")
                .put(Type.TINYINT,
                    "10hll_updateIN9doris_udf10TinyIntValEEEvPNS2_15FunctionContextERKT_PNS2_9StringValE")
                .put(Type.SMALLINT,
                    "10hll_updateIN9doris_udf11SmallIntValEEEvPNS2_15FunctionContextERKT_PNS2_9StringValE")
                .put(Type.INT,
                    "10hll_updateIN9doris_udf6IntValEEEvPNS2_15FunctionContextERKT_PNS2_9StringValE")
                .put(Type.BIGINT,
                    "10hll_updateIN9doris_udf9BigIntValEEEvPNS2_15FunctionContextERKT_PNS2_9StringValE")
                .put(Type.FLOAT,
                    "10hll_updateIN9doris_udf8FloatValEEEvPNS2_15FunctionContextERKT_PNS2_9StringValE")
                .put(Type.DOUBLE,
                    "10hll_updateIN9doris_udf9DoubleValEEEvPNS2_15FunctionContextERKT_PNS2_9StringValE")
                // .put(Type.CHAR,
                //    "10hll_updateIN9doris_udf9StringValEEEvPNS2_15FunctionContextERKT_PS3_")
                .put(Type.VARCHAR,
                    "10hll_updateIN9doris_udf9StringValEEEvPNS2_15FunctionContextERKT_PS3_")
                .put(Type.DATE,
                    "10hll_updateIN9doris_udf11DateTimeValEEEvPNS2_15FunctionContextERKT_PNS2_9StringValE")
                .put(Type.DATETIME,
                    "10hll_updateIN9doris_udf11DateTimeValEEEvPNS2_15FunctionContextERKT_PNS2_9StringValE")
                .put(Type.DECIMAL,
                    "10hll_updateIN9doris_udf10DecimalValEEEvPNS2_15FunctionContextERKT_PNS2_9StringValE")
                .put(Type.DECIMALV2,
                    "10hll_updateIN9doris_udf12DecimalV2ValEEEvPNS2_15FunctionContextERKT_PNS2_9StringValE")
                .put(Type.LARGEINT,
                    "10hll_updateIN9doris_udf11LargeIntValEEEvPNS2_15FunctionContextERKT_PNS2_9StringValE")
                .build();
   

    private static final Map<Type, String> HLL_UNION_AGG_UPDATE_SYMBOL =
        ImmutableMap.<Type, String>builder()
                .put(Type.VARCHAR,
                        "20hll_union_agg_updateEPN9doris_udf15FunctionContextERKNS1_6HllValEPS4_")
                .put(Type.HLL,
                        "20hll_union_agg_updateEPN9doris_udf15FunctionContextERKNS1_6HllValEPS4_")
                .build();
 
    private static final Map<Type, String> OFFSET_FN_INIT_SYMBOL =
        ImmutableMap.<Type, String>builder()
                .put(Type.BOOLEAN,
                     "14offset_fn_initIN9doris_udf10BooleanValEEEvPNS2_15FunctionContextEPT_")
                .put(Type.DECIMAL,
                     "14offset_fn_initIN9doris_udf10DecimalValEEEvPNS2_15FunctionContextEPT_")
                .put(Type.DECIMALV2,
                     "14offset_fn_initIN9doris_udf12DecimalV2ValEEEvPNS2_15FunctionContextEPT_")
                .put(Type.TINYINT,
                     "14offset_fn_initIN9doris_udf10TinyIntValEEEvPNS2_15FunctionContextEPT_")
                .put(Type.SMALLINT,
                     "14offset_fn_initIN9doris_udf11SmallIntValEEEvPNS2_15FunctionContextEPT_")
                .put(Type.DATE,
                     "14offset_fn_initIN9doris_udf11DateTimeValEEEvPNS2_15FunctionContextEPT_")
                .put(Type.DATETIME,
                     "14offset_fn_initIN9doris_udf11DateTimeValEEEvPNS2_15FunctionContextEPT_")
                .put(Type.INT,
                     "14offset_fn_initIN9doris_udf6IntValEEEvPNS2_15FunctionContextEPT_")
                .put(Type.FLOAT,
                     "14offset_fn_initIN9doris_udf8FloatValEEEvPNS2_15FunctionContextEPT_")
                .put(Type.BIGINT,
                     "14offset_fn_initIN9doris_udf9BigIntValEEEvPNS2_15FunctionContextEPT_")
                .put(Type.DOUBLE,
                     "14offset_fn_initIN9doris_udf9DoubleValEEEvPNS2_15FunctionContextEPT_")
                // .put(Type.CHAR,
                //     "14offset_fn_initIN9doris_udf9StringValEEEvPNS2_15FunctionContextEPT_")
                .put(Type.VARCHAR,
                     "14offset_fn_initIN9doris_udf9StringValEEEvPNS2_15FunctionContextEPT_")
                .put(Type.LARGEINT,
                     "14offset_fn_initIN9doris_udf11LargeIntValEEEvPNS2_15FunctionContextEPT_")

                .build();

    private static final Map<Type, String> OFFSET_FN_UPDATE_SYMBOL =
        ImmutableMap.<Type, String>builder()
                .put(Type.BOOLEAN,
                     "16offset_fn_updateIN9doris_udf10BooleanValEEEvPNS2_15FunctionContextERKT_RKNS2_9BigIntValES8_PS6_")
                .put(Type.DECIMAL,
                     "16offset_fn_updateIN9doris_udf10DecimalValEEEvPNS2_15FunctionContextERKT_RKNS2_9BigIntValES8_PS6_")
                .put(Type.DECIMALV2,
                     "16offset_fn_updateIN9doris_udf12DecimalV2ValEEEvPNS2_15FunctionContextERKT_RKNS2_9BigIntValES8_PS6_")
                .put(Type.TINYINT,
                     "16offset_fn_updateIN9doris_udf10TinyIntValEEEvPNS2_15"
                     + "FunctionContextERKT_RKNS2_9BigIntValES8_PS6_")
                .put(Type.SMALLINT,
                     "16offset_fn_updateIN9doris_udf11SmallIntValEEEvPNS2_15"
                     + "FunctionContextERKT_RKNS2_9BigIntValES8_PS6_")
                .put(Type.DATE,
                     "16offset_fn_updateIN9doris_udf11DateTimeValEEEvPNS2_15"
                     + "FunctionContextERKT_RKNS2_9BigIntValES8_PS6_")
                .put(Type.DATETIME,
                     "16offset_fn_updateIN9doris_udf11DateTimeValEEEvPNS2_15"
                     + "FunctionContextERKT_RKNS2_9BigIntValES8_PS6_")
                .put(Type.INT,
                     "16offset_fn_updateIN9doris_udf6IntValEEEvPNS2_15FunctionContextERKT_RKNS2_9BigIntValES8_PS6_")
                .put(Type.FLOAT,
                     "16offset_fn_updateIN9doris_udf8FloatValEEEvPNS2_15FunctionContextERKT_RKNS2_9BigIntValES8_PS6_")
                .put(Type.BIGINT,
                     "16offset_fn_updateIN9doris_udf9BigIntValEEEvPNS2_15FunctionContextERKT_RKS3_S8_PS6_")
                .put(Type.DOUBLE,
                     "16offset_fn_updateIN9doris_udf9DoubleValEEEvPNS2_15FunctionContextERKT_RKNS2_9BigIntValES8_PS6_")
                // .put(Type.CHAR,
                //     "16offset_fn_updateIN9doris_udf9StringValEEEvPNS2_15FunctionContextERKT_RKNS2_9BigIntValES8_PS6_")
                .put(Type.VARCHAR,
                     "16offset_fn_updateIN9doris_udf9StringValEEEvPNS2_15FunctionContextERKT_RKNS2_9BigIntValES8_PS6_")
                .put(Type.LARGEINT,
                     "16offset_fn_updateIN9doris_udf11LargeIntValEEEvPNS2_15"
                     + "FunctionContextERKT_RKNS2_9BigIntValES8_PS6_")
                .build();

    private static final Map<Type, String> LAST_VALUE_UPDATE_SYMBOL =
        ImmutableMap.<Type, String>builder()
                .put(Type.BOOLEAN,
                     "15last_val_updateIN9doris_udf10BooleanValEEEvPNS2_15FunctionContextERKT_PS6_")
                .put(Type.DECIMAL,
                     "15last_val_updateIN9doris_udf10DecimalValEEEvPNS2_15FunctionContextERKT_PS6_")
                .put(Type.DECIMALV2,
                     "15last_val_updateIN9doris_udf12DecimalV2ValEEEvPNS2_15FunctionContextERKT_PS6_")
                .put(Type.TINYINT,
                     "15last_val_updateIN9doris_udf10TinyIntValEEEvPNS2_15FunctionContextERKT_PS6_")
                .put(Type.SMALLINT,
                     "15last_val_updateIN9doris_udf11SmallIntValEEEvPNS2_15FunctionContextERKT_PS6_")
                .put(Type.DATE,
                     "15last_val_updateIN9doris_udf11DateTimeValEEEvPNS2_15FunctionContextERKT_PS6_")
                .put(Type.DATETIME,
                     "15last_val_updateIN9doris_udf11DateTimeValEEEvPNS2_15FunctionContextERKT_PS6_")
                .put(Type.INT,
                     "15last_val_updateIN9doris_udf6IntValEEEvPNS2_15FunctionContextERKT_PS6_")
                .put(Type.FLOAT,
                     "15last_val_updateIN9doris_udf8FloatValEEEvPNS2_15FunctionContextERKT_PS6_")
                .put(Type.BIGINT,
                     "15last_val_updateIN9doris_udf9BigIntValEEEvPNS2_15FunctionContextERKT_PS6_")
                .put(Type.DOUBLE,
                     "15last_val_updateIN9doris_udf9DoubleValEEEvPNS2_15FunctionContextERKT_PS6_")
                // .put(Type.CHAR,
                //     "15last_val_updateIN9doris_udf9StringValEEEvPNS2_15FunctionContextERKT_PS6_")
                .put(Type.VARCHAR,
                     "15last_val_updateIN9doris_udf9StringValEEEvPNS2_15FunctionContextERKT_PS6_")
                .put(Type.LARGEINT,
                     "15last_val_updateIN9doris_udf11LargeIntValEEEvPNS2_15FunctionContextERKT_PS6_")
                .build();

    private static final Map<Type, String> FIRST_VALUE_REWRITE_UPDATE_SYMBOL =
        ImmutableMap.<Type, String>builder()
                .put(Type.BOOLEAN,
                     "24first_val_rewrite_updateIN9doris_udf10BooleanValEEEvPNS2_15"
                     + "FunctionContextERKT_RKNS2_9BigIntValEPS6_")
                .put(Type.DECIMAL,
                     "24first_val_rewrite_updateIN9doris_udf10DecimalValEEEvPNS2_15"
                     + "FunctionContextERKT_RKNS2_9BigIntValEPS6_")
                .put(Type.DECIMALV2,
                     "24first_val_rewrite_updateIN9doris_udf12DecimalV2ValEEEvPNS2_15"
                     + "FunctionContextERKT_RKNS2_9BigIntValEPS6_")
                .put(Type.TINYINT,
                     "24first_val_rewrite_updateIN9doris_udf10TinyIntValEEEvPNS2_15"
                     + "FunctionContextERKT_RKNS2_9BigIntValEPS6_")
                .put(Type.SMALLINT,
                     "24first_val_rewrite_updateIN9doris_udf11SmallIntValEEEvPNS2_15"
                     + "FunctionContextERKT_RKNS2_9BigIntValEPS6_")
                .put(Type.DATE,
                     "24first_val_rewrite_updateIN9doris_udf11DateTimeValEEEvPNS2_15"
                     + "FunctionContextERKT_RKNS2_9BigIntValEPS6_")
                .put(Type.DATETIME,
                     "24first_val_rewrite_updateIN9doris_udf11DateTimeValEEEvPNS2_15"
                     + "FunctionContextERKT_RKNS2_9BigIntValEPS6_")
                .put(Type.INT,
                     "24first_val_rewrite_updateIN9doris_udf6IntValEEEvPNS2_15FunctionContextERKT_RKNS2_9BigIntValEPS6_")
                .put(Type.FLOAT,
                     "24first_val_rewrite_updateIN9doris_udf8FloatValEEEvPNS2_15"
                     + "FunctionContextERKT_RKNS2_9BigIntValEPS6_")
                .put(Type.BIGINT,
                     "24first_val_rewrite_updateIN9doris_udf9BigIntValEEEvPNS2_15FunctionContextERKT_RKS3_PS6_")
                .put(Type.DOUBLE,
                     "24first_val_rewrite_updateIN9doris_udf9DoubleValEEEvPNS2_15"
                     + "FunctionContextERKT_RKNS2_9BigIntValEPS6_")
                .put(Type.VARCHAR,
                     "24first_val_rewrite_updateIN9doris_udf9StringValEEEvPNS2_15"
                     + "FunctionContextERKT_RKNS2_9BigIntValEPS6_")
                .put(Type.LARGEINT,
                     "24first_val_rewrite_updateIN9doris_udf11LargeIntValEEEvPNS2_15"
                     + "FunctionContextERKT_RKNS2_9BigIntValEPS6_")
                // .put(Type.VARCHAR,
                //     "15last_val_updateIN9doris_udf9StringValEEEvPNS2_15FunctionContextERKT_PS6_")
                .build();

    private static final Map<Type, String> LAST_VALUE_REMOVE_SYMBOL =
        ImmutableMap.<Type, String>builder()
                .put(Type.BOOLEAN,
                     "15last_val_removeIN9doris_udf10BooleanValEEEvPNS2_15FunctionContextERKT_PS6_")
                .put(Type.DECIMAL,
                     "15last_val_removeIN9doris_udf10DecimalValEEEvPNS2_15FunctionContextERKT_PS6_")
                .put(Type.DECIMALV2,
                     "15last_val_removeIN9doris_udf12DecimalV2ValEEEvPNS2_15FunctionContextERKT_PS6_")
                .put(Type.TINYINT,
                     "15last_val_removeIN9doris_udf10TinyIntValEEEvPNS2_15FunctionContextERKT_PS6_")
                .put(Type.SMALLINT,
                     "15last_val_removeIN9doris_udf11SmallIntValEEEvPNS2_15FunctionContextERKT_PS6_")
                .put(Type.DATE,
                     "15last_val_removeIN9doris_udf11DateTimeValEEEvPNS2_15FunctionContextERKT_PS6_")
                .put(Type.DATETIME,
                     "15last_val_removeIN9doris_udf11DateTimeValEEEvPNS2_15FunctionContextERKT_PS6_")
                .put(Type.INT,
                     "15last_val_removeIN9doris_udf6IntValEEEvPNS2_15FunctionContextERKT_PS6_")
                .put(Type.FLOAT,
                     "15last_val_removeIN9doris_udf8FloatValEEEvPNS2_15FunctionContextERKT_PS6_")
                .put(Type.BIGINT,
                     "15last_val_removeIN9doris_udf9BigIntValEEEvPNS2_15FunctionContextERKT_PS6_")
                .put(Type.DOUBLE,
                     "15last_val_removeIN9doris_udf9DoubleValEEEvPNS2_15FunctionContextERKT_PS6_")
                // .put(Type.CHAR,
                //     "15last_val_removeIN9doris_udf9StringValEEEvPNS2_15FunctionContextERKT_PS6_")
                .put(Type.VARCHAR,
                     "15last_val_removeIN9doris_udf9StringValEEEvPNS2_15FunctionContextERKT_PS6_")
                .put(Type.LARGEINT,
                     "15last_val_removeIN9doris_udf11LargeIntValEEEvPNS2_15FunctionContextERKT_PS6_")
                .build();

    private static final Map<Type, String> FIRST_VALUE_UPDATE_SYMBOL =
        ImmutableMap.<Type, String>builder()
                .put(Type.BOOLEAN,
                     "16first_val_updateIN9doris_udf10BooleanValEEEvPNS2_15FunctionContextERKT_PS6_")
                .put(Type.DECIMAL,
                     "16first_val_updateIN9doris_udf10DecimalValEEEvPNS2_15FunctionContextERKT_PS6_")
                .put(Type.DECIMALV2,
                     "16first_val_updateIN9doris_udf12DecimalV2ValEEEvPNS2_15FunctionContextERKT_PS6_")
                .put(Type.TINYINT,
                     "16first_val_updateIN9doris_udf10TinyIntValEEEvPNS2_15FunctionContextERKT_PS6_")
                .put(Type.SMALLINT,
                     "16first_val_updateIN9doris_udf11SmallIntValEEEvPNS2_15FunctionContextERKT_PS6_")
                .put(Type.DATE,
                     "16first_val_updateIN9doris_udf11DateTimeValEEEvPNS2_15FunctionContextERKT_PS6_")
                .put(Type.DATETIME,
                     "16first_val_updateIN9doris_udf11DateTimeValEEEvPNS2_15FunctionContextERKT_PS6_")
                .put(Type.INT,
                     "16first_val_updateIN9doris_udf6IntValEEEvPNS2_15FunctionContextERKT_PS6_")
                .put(Type.FLOAT,
                     "16first_val_updateIN9doris_udf8FloatValEEEvPNS2_15FunctionContextERKT_PS6_")
                .put(Type.BIGINT,
                     "16first_val_updateIN9doris_udf9BigIntValEEEvPNS2_15FunctionContextERKT_PS6_")
                .put(Type.DOUBLE,
                     "16first_val_updateIN9doris_udf9DoubleValEEEvPNS2_15FunctionContextERKT_PS6_")
                // .put(Type.CHAR,
                //     "16first_val_updateIN9doris_udf9StringValEEEvPNS2_15FunctionContextERKT_PS6_")
                .put(Type.VARCHAR,
                     "16first_val_updateIN9doris_udf9StringValEEEvPNS2_15FunctionContextERKT_PS6_")
                .put(Type.LARGEINT,
                     "16first_val_updateIN9doris_udf11LargeIntValEEEvPNS2_15FunctionContextERKT_PS6_")

                .build();

    public Function getFunction(Function desc, Function.CompareMode mode) {
        List<Function> fns = functions.get(desc.functionName());
        if (fns == null) {
            return null;
        }

        // First check for identical
        for (Function f : fns) {
            if (f.compare(desc, Function.CompareMode.IS_IDENTICAL)) {
                return f;
            }
        }
        if (mode == Function.CompareMode.IS_IDENTICAL) {
            return null;
        }

        // Next check for indistinguishable
        for (Function f : fns) {
            if (f.compare(desc, Function.CompareMode.IS_INDISTINGUISHABLE)) {
                return f;
            }
        }
        if (mode == Function.CompareMode.IS_INDISTINGUISHABLE) {
            return null;
        }

        // Next check for strict supertypes
        for (Function f : fns) {
            if (f.compare(desc, Function.CompareMode.IS_SUPERTYPE_OF) && isCastMatchAllowed(desc, f)) {
                return f;
            }
        }
        if (mode == Function.CompareMode.IS_SUPERTYPE_OF) {
            return null;
        }

        // Finally check for non-strict supertypes
        for (Function f : fns) {
            if (f.compare(desc, Function.CompareMode.IS_NONSTRICT_SUPERTYPE_OF) && isCastMatchAllowed(desc, f)) {
                return f;
            }
        }
        return null;
    }

    /**
     * There are essential differences in the implementation of some functions for different 
     * types params, which should be prohibited.
     * @param desc
     * @param candicate
     * @return
     */
    public static boolean isCastMatchAllowed(Function desc, Function candicate) {
        final String functionName = desc.getFunctionName().getFunction();
        final Type[] descArgTypes = desc.getArgs();
        final Type[] candicateArgTypes = candicate.getArgs();
        if (functionName.equalsIgnoreCase("hex") 
                || functionName.equalsIgnoreCase("greast")
                || functionName.equalsIgnoreCase("least")) {
            final ScalarType descArgType = (ScalarType)descArgTypes[0];
            final ScalarType candicateArgType = (ScalarType)candicateArgTypes[0];
            if (!descArgType.isStringType() && candicateArgType.isStringType()) {
                // The implementations of hex for string and int are different.
                return false;
            }
        }
        return true;
    }

    public Function getFunction(String signatureString) {
        for (List<Function> fns : functions.values()) {
            for (Function f : fns) {
                if (f.signatureString().equals(signatureString)) {
                    return f;
                }
            }
        }
        return null;
    }

    // Only used
    public boolean addFunction(Function fn) {
        // TODO: add this to persistent store
        if (getFunction(fn, Function.CompareMode.IS_INDISTINGUISHABLE) != null) {
            return false;
        }
        List<Function> fns = functions.get(fn.functionName());
        if (fns == null) {
            fns = Lists.newArrayList();
            functions.put(fn.functionName(), fns);
        }
        if (fns.add(fn)) {
            return true;
        }
        return false;
    }

    /**
     * Add a builtin with the specified name and signatures to this
     * This defaults to not using a Prepare/Close function.
     */
    public void addScalarBuiltin(String fnName, String symbol, boolean userVisible,
                                 boolean varArgs, PrimitiveType retType, PrimitiveType ... args) {
        addScalarBuiltin(fnName, symbol, userVisible, null, null, varArgs, retType, args);
    }

    /**
     * Add a builtin with the specified name and signatures to this db.
     */
    public void addScalarBuiltin(String fnName, String symbol, boolean userVisible,
                                 String prepareFnSymbol, String closeFnSymbol, boolean varArgs,
                                 PrimitiveType retType, PrimitiveType ... args) {
        ArrayList<Type> argsType = new ArrayList<Type>();
        for (PrimitiveType type : args) {
            argsType.add(Type.fromPrimitiveType(type));
        }
        addBuiltin(ScalarFunction.createBuiltin(
                fnName, argsType, varArgs, Type.fromPrimitiveType(retType),
                symbol, prepareFnSymbol, closeFnSymbol, userVisible));
    }

    /**
     * Adds a builtin to this database. The function must not already exist.
     */
    public void addBuiltin(Function fn) {
        addFunction(fn);
    }

    // Populate all the aggregate builtins in the catalog.
    // null symbols indicate the function does not need that step of the evaluation.
    // An empty symbol indicates a TODO for the BE to implement the function.
    private void initAggregateBuiltins() {
        final String prefix = "_ZN5doris18AggregateFunctions";
        final String initNull = prefix + "9init_nullEPN9doris_udf15FunctionContextEPNS1_6AnyValE";
        final String initNullString = prefix
                + "16init_null_stringEPN9doris_udf15FunctionContextEPNS1_9StringValE";
        final String stringValSerializeOrFinalize = prefix
                + "32string_val_serialize_or_finalizeEPN9doris_udf15FunctionContextERKNS1_9StringValE";
        final String stringValGetValue = prefix
                + "20string_val_get_valueEPN9doris_udf15FunctionContextERKNS1_9StringValE";

        // Type stringType[] = {Type.CHAR, Type.VARCHAR};
        // count(*)
        addBuiltin(AggregateFunction.createBuiltin("count",
            new ArrayList<Type>(), Type.BIGINT, Type.BIGINT,
            prefix + "9init_zeroIN9doris_udf9BigIntValEEEvPNS2_15FunctionContextEPT_",
            prefix + "17count_star_updateEPN9doris_udf15FunctionContextEPNS1_9BigIntValE",
            prefix + "11count_mergeEPN9doris_udf15FunctionContextERKNS1_9BigIntValEPS4_",
            null, null,
            prefix + "17count_star_removeEPN9doris_udf15FunctionContextEPNS1_9BigIntValE",
            null, false, true, true));

        for (Type t : Type.getSupportedTypes()) {
            if (t.isNull()) {
                continue; // NULL is handled through type promotion.
            }
            if (t.isScalarType(PrimitiveType.CHAR)) {
                continue; // promoted to STRING
            }
            // Count
            addBuiltin(AggregateFunction.createBuiltin("count",
                    Lists.newArrayList(t), Type.BIGINT, Type.BIGINT,
                    prefix + "9init_zeroIN9doris_udf9BigIntValEEEvPNS2_15FunctionContextEPT_",
                    prefix + "12count_updateEPN9doris_udf15FunctionContextERKNS1_6AnyValEPNS1_9BigIntValE",
                    prefix + "11count_mergeEPN9doris_udf15FunctionContextERKNS1_9BigIntValEPS4_",
                    null, null,
                    prefix + "12count_removeEPN9doris_udf15FunctionContextERKNS1_6AnyValEPNS1_9BigIntValE",
                    null, false, true, true));

            // Count_distinct
            addBuiltin(AggregateFunction.createBuiltin("count_distinct",
                    Lists.newArrayList(t), Type.BIGINT, Type.BIGINT,
                    prefix + "9init_zeroIN9doris_udf9BigIntValEEEvPNS2_15FunctionContextEPT_",
                    prefix + "12count_updateEPN9doris_udf15FunctionContextERKNS1_6AnyValEPNS1_9BigIntValE",
                    prefix + "11count_mergeEPN9doris_udf15FunctionContextERKNS1_9BigIntValEPS4_",
                    null, null,
                    prefix + "12count_removeEPN9doris_udf15FunctionContextERKNS1_6AnyValEPNS1_9BigIntValE",
                    null, false, true, true));

           
            // count in multi distinct
            if (t == Type.CHAR || t == Type.VARCHAR) {
               addBuiltin(AggregateFunction.createBuiltin("multi_distinct_count", Lists.newArrayList(t), 
                    Type.BIGINT,
                    Type.VARCHAR, 
                    prefix + "26count_distinct_string_initEPN9doris_udf15FunctionContextEPNS1_9StringValE",
                    prefix + "28count_distinct_string_updateEPN9doris_udf15FunctionContextERNS1_9StringValEPS4_",
                    prefix + "27count_distinct_string_mergeEPN9doris_udf15FunctionContextERNS1_9StringValEPS4_", 
                    prefix + "31count_distinct_string_serializeEPN9doris_udf15FunctionContextERKNS1_9StringValE",  
                    null,      
                    null, 
                    prefix + "30count_distinct_string_finalizeEPN9doris_udf15FunctionContextERKNS1_9StringValE",
                    false, true, true));

            } else if (t == Type.TINYINT || t == Type.SMALLINT || t == Type.INT 
                || t == Type.BIGINT || t == Type.LARGEINT || t == Type.DOUBLE) {
               addBuiltin(AggregateFunction.createBuiltin("multi_distinct_count", Lists.newArrayList(t), 
                    Type.BIGINT,
                    Type.VARCHAR, 
                    prefix + MULTI_DISTINCT_INIT_SYMBOL.get(t),
                    prefix + MULTI_DISTINCT_UPDATE_SYMBOL.get(t),
                    prefix + MULTI_DISTINCT_MERGE_SYMBOL.get(t), 
                    prefix + MULTI_DISTINCT_SERIALIZE_SYMBOL.get(t),  
                    null,                      
                    null, 
                    prefix + MULTI_DISTINCT_COUNT_FINALIZE_SYMBOL.get(t),
                    false, true, true));
            } else if (t == Type.DATE || t == Type.DATETIME) {
               addBuiltin(AggregateFunction.createBuiltin("multi_distinct_count", Lists.newArrayList(t), 
                    Type.BIGINT,
                    Type.VARCHAR, 
                    prefix + "24count_distinct_date_initEPN9doris_udf15FunctionContextEPNS1_9StringValE",
                    prefix + "26count_distinct_date_updateEPN9doris_udf15FunctionContextERNS1_11DateTimeValEPNS1_9StringValE",
                    prefix + "25count_distinct_date_mergeEPN9doris_udf15FunctionContextERNS1_9StringValEPS4_",
                    prefix + "29count_distinct_date_serializeEPN9doris_udf15FunctionContextERKNS1_9StringValE",  
                    null,    
                    null, 
                    prefix + "28count_distinct_date_finalizeEPN9doris_udf15FunctionContextERKNS1_9StringValE",
                    false, true, true)); 
            } else if (t == Type.DECIMAL) {
               addBuiltin(AggregateFunction.createBuiltin("multi_distinct_count", Lists.newArrayList(t),
                    Type.BIGINT,
                    Type.VARCHAR,
                    prefix + "34count_or_sum_distinct_decimal_initEPN9doris_udf15FunctionContextEPNS1_9StringValE",
                    prefix + "36count_or_sum_distinct_decimal_updateEPN9doris_udf15FunctionContextERNS1_10DecimalValEPNS1_9StringValE",
                    prefix + "35count_or_sum_distinct_decimal_mergeEPN9doris_udf15FunctionContextERNS1_9StringValEPS4_",
                    prefix + "39count_or_sum_distinct_decimal_serializeEPN9doris_udf15FunctionContextERKNS1_9StringValE",
                    null,
                    null,
                    prefix + "31count_distinct_decimal_finalizeEPN9doris_udf15FunctionContextERKNS1_9StringValE",
                    false, true, true)); 
            } else if (t == Type.DECIMALV2) {
               addBuiltin(AggregateFunction.createBuiltin("multi_distinct_count", Lists.newArrayList(t),
                    Type.BIGINT,
                    Type.VARCHAR,
                    prefix + "36count_or_sum_distinct_decimalv2_initEPN9doris_udf15FunctionContextEPNS1_9StringValE",
                    prefix + "38count_or_sum_distinct_decimalv2_updateEPN9doris_udf15FunctionContextERNS1_12DecimalV2ValEPNS1_9StringValE",
                    prefix + "37count_or_sum_distinct_decimalv2_mergeEPN9doris_udf15FunctionContextERNS1_9StringValEPS4_",
                    prefix + "41count_or_sum_distinct_decimalv2_serializeEPN9doris_udf15FunctionContextERKNS1_9StringValE",
                    null,
                    null,
                    prefix + "33count_distinct_decimalv2_finalizeEPN9doris_udf15FunctionContextERKNS1_9StringValE",
                    false, true, true)); 
            }

            // sum in multi distinct
            if (t == Type.BIGINT || t == Type.LARGEINT || t == Type.DOUBLE) {
                addBuiltin(AggregateFunction.createBuiltin("multi_distinct_sum", Lists.newArrayList(t), 
                    t,
                    Type.VARCHAR, 
                    prefix + MULTI_DISTINCT_INIT_SYMBOL.get(t),
                    prefix + MULTI_DISTINCT_UPDATE_SYMBOL.get(t),
                    prefix + MULTI_DISTINCT_MERGE_SYMBOL.get(t), 
                    prefix + MULTI_DISTINCT_SERIALIZE_SYMBOL.get(t),  
                    null,                      
                    null, 
                    prefix + MULTI_DISTINCT_SUM_FINALIZE_SYMBOL.get(t),
                    false, true, true));
            }  else if (t == Type.DECIMAL) {
               addBuiltin(AggregateFunction.createBuiltin("multi_distinct_sum", Lists.newArrayList(t),
                    MULTI_DISTINCT_SUM_RETURN_TYPE.get(t),
                    Type.VARCHAR,
                    prefix + "34count_or_sum_distinct_decimal_initEPN9doris_udf15FunctionContextEPNS1_9StringValE",
                    prefix + "36count_or_sum_distinct_decimal_updateEPN9doris_udf15FunctionContextERNS1_10DecimalValEPNS1_9StringValE",
                    prefix + "35count_or_sum_distinct_decimal_mergeEPN9doris_udf15FunctionContextERNS1_9StringValEPS4_",
                    prefix + "39count_or_sum_distinct_decimal_serializeEPN9doris_udf15FunctionContextERKNS1_9StringValE",
                    null,
                    null,
                    prefix + "29sum_distinct_decimal_finalizeEPN9doris_udf15FunctionContextERKNS1_9StringValE",
                    false, true, true));
            }  else if (t == Type.DECIMALV2) {
               addBuiltin(AggregateFunction.createBuiltin("multi_distinct_sum", Lists.newArrayList(t),
                    MULTI_DISTINCT_SUM_RETURN_TYPE.get(t),
                    Type.VARCHAR,
                    prefix + "36count_or_sum_distinct_decimalv2_initEPN9doris_udf15FunctionContextEPNS1_9StringValE",
                    prefix + "38count_or_sum_distinct_decimalv2_updateEPN9doris_udf15FunctionContextERNS1_12DecimalV2ValEPNS1_9StringValE",
                    prefix + "37count_or_sum_distinct_decimalv2_mergeEPN9doris_udf15FunctionContextERNS1_9StringValEPS4_",
                    prefix + "41count_or_sum_distinct_decimalv2_serializeEPN9doris_udf15FunctionContextERKNS1_9StringValE",
                    null,
                    null,
                    prefix + "31sum_distinct_decimalv2_finalizeEPN9doris_udf15FunctionContextERKNS1_9StringValE",
                    false, true, true));
            }
            // Min
            String minMaxInit = t.isStringType() ? initNullString : initNull;
            String minMaxSerializeOrFinalize = t.isStringType() ? stringValSerializeOrFinalize : null;
            String minMaxGetValue = t.isStringType() ? stringValGetValue : null;
            addBuiltin(AggregateFunction.createBuiltin("min",
                    Lists.newArrayList(t), t, t, minMaxInit,
                    prefix + MIN_UPDATE_SYMBOL.get(t),
                    prefix + MIN_UPDATE_SYMBOL.get(t),
                    minMaxSerializeOrFinalize, minMaxGetValue,
                    null, minMaxSerializeOrFinalize, true, true, false));

            // Max
            addBuiltin(AggregateFunction.createBuiltin("max",
                    Lists.newArrayList(t), t, t, minMaxInit,
                    prefix + MAX_UPDATE_SYMBOL.get(t),
                    prefix + MAX_UPDATE_SYMBOL.get(t),
                    minMaxSerializeOrFinalize, minMaxGetValue,
                    null, minMaxSerializeOrFinalize, true, true, false));

            // NDV
            // ndv return string
            addBuiltin(AggregateFunction.createBuiltin("ndv",
                    Lists.newArrayList(t), Type.VARCHAR, Type.VARCHAR,
                    prefix + "8hll_initEPN9doris_udf15FunctionContextEPNS1_9StringValE",
                    prefix + HLL_UPDATE_SYMBOL.get(t),
                    prefix + "9hll_mergeEPN9doris_udf15FunctionContextERKNS1_9StringValEPS4_",
                    null,
                    prefix + "12hll_finalizeEPN9doris_udf15FunctionContextERKNS1_9StringValE",
                    true, false, true));

            // HLL_UNION_AGG
            addBuiltin(AggregateFunction.createBuiltin("hll_union_agg",
                    Lists.newArrayList(t), Type.BIGINT, Type.VARCHAR,
                    prefix + "18hll_union_agg_initEPN9doris_udf15FunctionContextEPNS1_6HllValE",
                    prefix + HLL_UNION_AGG_UPDATE_SYMBOL.get(t),
                    prefix + "19hll_union_agg_mergeEPN9doris_udf15FunctionContextERKNS1_6HllValEPS4_",
                    null,
                    prefix + "22hll_union_agg_finalizeEPN9doris_udf15FunctionContextERKNS1_6HllValE",
                    null,
                    prefix + "22hll_union_agg_finalizeEPN9doris_udf15FunctionContextERKNS1_6HllValE",
                    true, true, true));

            // HLL_RAW_AGG
            addBuiltin(AggregateFunction.createBuiltin("hll_raw_agg",
                    Lists.newArrayList(t), Type.HLL, Type.HLL,
                    prefix + "16hll_raw_agg_initEPN9doris_udf15FunctionContextEPNS1_6HllValE",
                    prefix + "18hll_raw_agg_updateEPN9doris_udf15FunctionContextERKNS1_6HllValEPS4_",
                    prefix + "17hll_raw_agg_mergeEPN9doris_udf15FunctionContextERKNS1_6HllValEPS4_",
                    null,
                    prefix + "20hll_raw_agg_finalizeEPN9doris_udf15FunctionContextERKNS1_6HllValE",
                    true, false, true));

            if (STDDEV_UPDATE_SYMBOL.containsKey(t)) {
                addBuiltin(AggregateFunction.createBuiltin("stddev",
                        Lists.newArrayList(t), Type.DOUBLE, Type.VARCHAR,
                        prefix + "14knuth_var_initEPN9doris_udf15FunctionContextEPNS1_9StringValE",
                        prefix + STDDEV_UPDATE_SYMBOL.get(t),
                        prefix + "15knuth_var_mergeEPN9doris_udf15FunctionContextERKNS1_9StringValEPS4_",
                        null,
                        prefix + "21knuth_stddev_finalizeEPN9doris_udf15FunctionContextERKNS1_9StringValE",
                        false, false, false));
                addBuiltin(AggregateFunction.createBuiltin("stddev_samp",
                        Lists.newArrayList(t), Type.DOUBLE, Type.VARCHAR,
                        prefix + "14knuth_var_initEPN9doris_udf15FunctionContextEPNS1_9StringValE",
                        prefix + STDDEV_UPDATE_SYMBOL.get(t),
                        prefix + "15knuth_var_mergeEPN9doris_udf15FunctionContextERKNS1_9StringValEPS4_",
                        null,
                        prefix + "21knuth_stddev_finalizeEPN9doris_udf15FunctionContextERKNS1_9StringValE",
                        false, false, false));
                addBuiltin(AggregateFunction.createBuiltin("stddev_pop",
                        Lists.newArrayList(t), Type.DOUBLE, Type.VARCHAR,
                        prefix + "14knuth_var_initEPN9doris_udf15FunctionContextEPNS1_9StringValE",
                        prefix + STDDEV_UPDATE_SYMBOL.get(t),
                        prefix + "15knuth_var_mergeEPN9doris_udf15FunctionContextERKNS1_9StringValEPS4_",
                        null,
                        prefix + "25knuth_stddev_pop_finalizeEPN9doris_udf15FunctionContextERKNS1_9StringValE",
                        false, false, false));
                addBuiltin(AggregateFunction.createBuiltin("variance",
                        Lists.newArrayList(t), Type.DOUBLE, Type.VARCHAR,
                        prefix + "14knuth_var_initEPN9doris_udf15FunctionContextEPNS1_9StringValE",
                        prefix + STDDEV_UPDATE_SYMBOL.get(t),
                        prefix + "15knuth_var_mergeEPN9doris_udf15FunctionContextERKNS1_9StringValEPS4_",
                        null,
                        prefix + "18knuth_var_finalizeEPN9doris_udf15FunctionContextERKNS1_9StringValE",
                        false, false, false));
                addBuiltin(AggregateFunction.createBuiltin("variance_samp",
                        Lists.newArrayList(t), Type.DOUBLE, Type.VARCHAR,
                        prefix + "14knuth_var_initEPN9doris_udf15FunctionContextEPNS1_9StringValE",
                        prefix + STDDEV_UPDATE_SYMBOL.get(t),
                        prefix + "15knuth_var_mergeEPN9doris_udf15FunctionContextERKNS1_9StringValEPS4_",
                        null,
                        prefix + "18knuth_var_finalizeEPN9doris_udf15FunctionContextERKNS1_9StringValE",
                        false, false, false));
                addBuiltin(AggregateFunction.createBuiltin("var_samp",
                        Lists.newArrayList(t), Type.DOUBLE, Type.VARCHAR,
                        prefix + "14knuth_var_initEPN9doris_udf15FunctionContextEPNS1_9StringValE",
                        prefix + STDDEV_UPDATE_SYMBOL.get(t),
                        prefix + "15knuth_var_mergeEPN9doris_udf15FunctionContextERKNS1_9StringValEPS4_",
                        null,
                        prefix + "18knuth_var_finalizeEPN9doris_udf15FunctionContextERKNS1_9StringValE",
                        false, false, false));
                addBuiltin(AggregateFunction.createBuiltin("variance_pop",
                        Lists.newArrayList(t), Type.DOUBLE, Type.VARCHAR,
                        prefix + "14knuth_var_initEPN9doris_udf15FunctionContextEPNS1_9StringValE",
                        prefix + STDDEV_UPDATE_SYMBOL.get(t),
                        prefix + "15knuth_var_mergeEPN9doris_udf15FunctionContextERKNS1_9StringValEPS4_",
                        null,
                        prefix + "22knuth_var_pop_finalizeEPN9doris_udf15FunctionContextERKNS1_9StringValE",
                        false, false, false));
                addBuiltin(AggregateFunction.createBuiltin("var_pop",
                        Lists.newArrayList(t), Type.DOUBLE, Type.VARCHAR,
                        prefix + "14knuth_var_initEPN9doris_udf15FunctionContextEPNS1_9StringValE",
                        prefix + STDDEV_UPDATE_SYMBOL.get(t),
                        prefix + "15knuth_var_mergeEPN9doris_udf15FunctionContextERKNS1_9StringValEPS4_",
                        null,
                        prefix + "22knuth_var_pop_finalizeEPN9doris_udf15FunctionContextERKNS1_9StringValE",
                        false, false, false));
            }
        }


        // Sum
        String []sumNames = {"sum", "sum_distinct"};
        for (String name : sumNames) {
            addBuiltin(AggregateFunction.createBuiltin(name,
                    Lists.<Type>newArrayList(Type.BIGINT), Type.BIGINT, Type.BIGINT, initNull,
                    prefix + "3sumIN9doris_udf9BigIntValES3_EEvPNS2_15FunctionContextERKT_PT0_",
                    prefix + "3sumIN9doris_udf9BigIntValES3_EEvPNS2_15FunctionContextERKT_PT0_",
                    null, null,
                    prefix + "10sum_removeIN9doris_udf9BigIntValES3_EEvPNS2_15FunctionContextERKT_PT0_",
                    null, false, true, false));
            addBuiltin(AggregateFunction.createBuiltin(name,
                    Lists.<Type>newArrayList(Type.DOUBLE), Type.DOUBLE, Type.DOUBLE, initNull,
                    prefix + "3sumIN9doris_udf9DoubleValES3_EEvPNS2_15FunctionContextERKT_PT0_",
                    prefix + "3sumIN9doris_udf9DoubleValES3_EEvPNS2_15FunctionContextERKT_PT0_",
                    null, null,
                    prefix + "10sum_removeIN9doris_udf9DoubleValES3_EEvPNS2_15FunctionContextERKT_PT0_",
                    null, false, true, false));
            addBuiltin(AggregateFunction.createBuiltin(name,
                    Lists.<Type>newArrayList(Type.DECIMAL), Type.DECIMAL, Type.DECIMAL, initNull,
                    prefix + "3sumIN9doris_udf10DecimalValES3_EEvPNS2_15FunctionContextERKT_PT0_",
                    prefix + "3sumIN9doris_udf10DecimalValES3_EEvPNS2_15FunctionContextERKT_PT0_",
                    null, null,
                    prefix + "10sum_removeIN9doris_udf10DecimalValES3_EEvPNS2_15FunctionContextERKT_PT0_",
                    null, false, true, false));
            addBuiltin(AggregateFunction.createBuiltin(name,
                    Lists.<Type>newArrayList(Type.DECIMALV2), Type.DECIMALV2, Type.DECIMALV2, initNull,
                    prefix + "3sumIN9doris_udf12DecimalV2ValES3_EEvPNS2_15FunctionContextERKT_PT0_",
                    prefix + "3sumIN9doris_udf12DecimalV2ValES3_EEvPNS2_15FunctionContextERKT_PT0_",
                    null, null,
                    prefix + "10sum_removeIN9doris_udf12DecimalV2ValES3_EEvPNS2_15FunctionContextERKT_PT0_",
                    null, false, true, false));
            addBuiltin(AggregateFunction.createBuiltin(name,
                    Lists.<Type>newArrayList(Type.LARGEINT), Type.LARGEINT, Type.LARGEINT, initNull,
                    prefix + "3sumIN9doris_udf11LargeIntValES3_EEvPNS2_15FunctionContextERKT_PT0_",
                    prefix + "3sumIN9doris_udf11LargeIntValES3_EEvPNS2_15FunctionContextERKT_PT0_",
                    null, null,
                    prefix + "10sum_removeIN9doris_udf11LargeIntValES3_EEvPNS2_15FunctionContextERKT_PT0_",
                    null, false, true, false));
        }

        //Percentile
        addBuiltin(AggregateFunction.createBuiltin("percentile_approx",
                Lists.<Type>newArrayList(Type.BIGINT, Type.DOUBLE), Type.DOUBLE, Type.DOUBLE,
                prefix + "15percentile_initEPN9doris_udf15FunctionContextEPNS1_9StringValE",
<<<<<<< HEAD
                prefix + "17percentile_updateEPN9doris_udf15FunctionContextERKNS1_9BigIntValERKNS1_9DoubleValEPKNS1_9StringValE",
=======
                //prefix + "17percentile_updateEPN9doris_udf15FunctionContextERKNS1_9BigIntValERKNS1_9DoubleValEPKNS1_9StringValE",
                prefix + "17percentile_updateIN9doris_udf9BigIntValEEEvPNS2_15FunctionContextERKT_RKNS2_9DoubleValEPNS2_9StringValE",
>>>>>>> 58bdeff5
                prefix + "16percentile_mergeEPN9doris_udf15FunctionContextERKNS1_9StringValEPS4_",
                null,
                prefix + "19percentile_finalizeEPN9doris_udf15FunctionContextERKNS1_9StringValE",
                false, false, false));


        // Avg
        // TODO: switch to CHAR(sizeof(AvgIntermediateType) when that becomes available
        addBuiltin(AggregateFunction.createBuiltin("avg",
                Lists.<Type>newArrayList(Type.BIGINT), Type.DOUBLE, Type.VARCHAR,
                prefix + "8avg_initEPN9doris_udf15FunctionContextEPNS1_9StringValE",
                prefix + "10avg_updateIN9doris_udf9BigIntValEEEvPNS2_15FunctionContextERKT_PNS2_9StringValE",
                prefix + "9avg_mergeEPN9doris_udf15FunctionContextERKNS1_9StringValEPS4_",
                stringValSerializeOrFinalize,
                prefix + "13avg_get_valueEPN9doris_udf15FunctionContextERKNS1_9StringValE",
                prefix + "10avg_removeIN9doris_udf9BigIntValEEEvPNS2_15FunctionContextERKT_PNS2_9StringValE",
                prefix + "12avg_finalizeEPN9doris_udf15FunctionContextERKNS1_9StringValE",
                false, true, false));
        addBuiltin(AggregateFunction.createBuiltin("avg",
                Lists.<Type>newArrayList(Type.DOUBLE), Type.DOUBLE, Type.VARCHAR,
                prefix + "8avg_initEPN9doris_udf15FunctionContextEPNS1_9StringValE",
                prefix + "10avg_updateIN9doris_udf9DoubleValEEEvPNS2_15FunctionContextERKT_PNS2_9StringValE",
                prefix + "9avg_mergeEPN9doris_udf15FunctionContextERKNS1_9StringValEPS4_",
                stringValSerializeOrFinalize,
                prefix + "13avg_get_valueEPN9doris_udf15FunctionContextERKNS1_9StringValE",
                prefix + "10avg_removeIN9doris_udf9DoubleValEEEvPNS2_15FunctionContextERKT_PNS2_9StringValE",
                prefix + "12avg_finalizeEPN9doris_udf15FunctionContextERKNS1_9StringValE",
                false, true, false));
        addBuiltin(AggregateFunction.createBuiltin("avg",
                Lists.<Type>newArrayList(Type.DECIMAL), Type.DECIMAL, Type.VARCHAR,
                prefix + "16decimal_avg_initEPN9doris_udf15FunctionContextEPNS1_9StringValE",
                prefix + "18decimal_avg_updateEPN9doris_udf15FunctionContextERKNS1_10DecimalValEPNS1_9StringValE",
                prefix + "17decimal_avg_mergeEPN9doris_udf15FunctionContextERKNS1_9StringValEPS4_",
                stringValSerializeOrFinalize,
                prefix + "21decimal_avg_get_valueEPN9doris_udf15FunctionContextERKNS1_9StringValE",
                prefix + "18decimal_avg_removeEPN9doris_udf15FunctionContextERKNS1_10DecimalValEPNS1_9StringValE",
                prefix + "20decimal_avg_finalizeEPN9doris_udf15FunctionContextERKNS1_9StringValE",
                false, true, false));
        addBuiltin(AggregateFunction.createBuiltin("avg",
                Lists.<Type>newArrayList(Type.DECIMALV2), Type.DECIMALV2, Type.VARCHAR,
                prefix + "18decimalv2_avg_initEPN9doris_udf15FunctionContextEPNS1_9StringValE",
                prefix + "20decimalv2_avg_updateEPN9doris_udf15FunctionContextERKNS1_12DecimalV2ValEPNS1_9StringValE",
                prefix + "19decimalv2_avg_mergeEPN9doris_udf15FunctionContextERKNS1_9StringValEPS4_",
                stringValSerializeOrFinalize,
                prefix + "23decimalv2_avg_get_valueEPN9doris_udf15FunctionContextERKNS1_9StringValE",
                prefix + "20decimalv2_avg_removeEPN9doris_udf15FunctionContextERKNS1_12DecimalV2ValEPNS1_9StringValE",
                prefix + "22decimalv2_avg_finalizeEPN9doris_udf15FunctionContextERKNS1_9StringValE",
                false, true, false));
        // Avg(Timestamp)
        addBuiltin(AggregateFunction.createBuiltin("avg",
                Lists.<Type>newArrayList(Type.DATE), Type.DATE, Type.VARCHAR,
                prefix + "8avg_initEPN9doris_udf15FunctionContextEPNS1_9StringValE",
                prefix + "20timestamp_avg_updateEPN9doris_udf15FunctionContextERKNS1_11DateTimeValEPNS1_9StringValE",
                prefix + "9avg_mergeEPN9doris_udf15FunctionContextERKNS1_9StringValEPS4_",
                stringValSerializeOrFinalize,
                prefix + "23timestamp_avg_get_valueEPN9doris_udf15FunctionContextERKNS1_9StringValE",
                prefix + "20timestamp_avg_removeEPN9doris_udf15FunctionContextERKNS1_11DateTimeValEPNS1_9StringValE",
                prefix + "22timestamp_avg_finalizeEPN9doris_udf15FunctionContextERKNS1_9StringValE",
                false, true, false));
        addBuiltin(AggregateFunction.createBuiltin("avg",
                Lists.<Type>newArrayList(Type.DATETIME), Type.DATETIME, Type.DATETIME,
                prefix + "8avg_initEPN9doris_udf15FunctionContextEPNS1_9StringValE",
                prefix + "20timestamp_avg_updateEPN9doris_udf15FunctionContextERKNS1_11DateTimeValEPNS1_9StringValE",
                prefix + "9avg_mergeEPN9doris_udf15FunctionContextERKNS1_9StringValEPS4_",
                stringValSerializeOrFinalize,
                prefix + "23timestamp_avg_get_valueEPN9doris_udf15FunctionContextERKNS1_9StringValE",
                prefix + "20timestamp_avg_removeEPN9doris_udf15FunctionContextERKNS1_11DateTimeValEPNS1_9StringValE",
                prefix + "22timestamp_avg_finalizeEPN9doris_udf15FunctionContextERKNS1_9StringValE",
                false, true, false));
        // Group_concat(string)
        addBuiltin(AggregateFunction.createBuiltin("group_concat",
                Lists.<Type>newArrayList(Type.VARCHAR), Type.VARCHAR, Type.VARCHAR, initNullString,
                prefix + "20string_concat_updateEPN9doris_udf15FunctionContextERKNS1_9StringValEPS4_",
                prefix + "19string_concat_mergeEPN9doris_udf15FunctionContextERKNS1_9StringValEPS4_",
                stringValSerializeOrFinalize,
                prefix + "22string_concat_finalizeEPN9doris_udf15FunctionContextERKNS1_9StringValE",
                false, false, false));
        // Group_concat(string, string)
        addBuiltin(AggregateFunction.createBuiltin("group_concat",
                Lists.<Type>newArrayList(Type.VARCHAR, Type.VARCHAR), Type.VARCHAR, Type.VARCHAR,
                initNullString,
                prefix + "20string_concat_updateEPN9doris_udf15FunctionContextERKNS1_9StringValES6_PS4_",
                prefix + "19string_concat_mergeEPN9doris_udf15FunctionContextERKNS1_9StringValEPS4_",
                stringValSerializeOrFinalize,
                prefix + "22string_concat_finalizeEPN9doris_udf15FunctionContextERKNS1_9StringValE",
                false, false, false));

        // analytic functions
        // Rank
        addBuiltin(AggregateFunction.createAnalyticBuiltin("rank",
                Lists.<Type>newArrayList(), Type.BIGINT, Type.VARCHAR,
                prefix + "9rank_initEPN9doris_udf15FunctionContextEPNS1_9StringValE",
                prefix + "11rank_updateEPN9doris_udf15FunctionContextEPNS1_9StringValE",
                null,
                prefix + "14rank_get_valueEPN9doris_udf15FunctionContextERNS1_9StringValE",
                prefix + "13rank_finalizeEPN9doris_udf15FunctionContextERNS1_9StringValE"));
        // Dense rank
        addBuiltin(AggregateFunction.createAnalyticBuiltin("dense_rank",
                Lists.<Type>newArrayList(), Type.BIGINT, Type.VARCHAR,
                prefix + "9rank_initEPN9doris_udf15FunctionContextEPNS1_9StringValE",
                prefix + "17dense_rank_updateEPN9doris_udf15FunctionContextEPNS1_9StringValE",
                null,
                prefix + "20dense_rank_get_valueEPN9doris_udf15FunctionContextERNS1_9StringValE",
                prefix + "13rank_finalizeEPN9doris_udf15FunctionContextERNS1_9StringValE"));
        addBuiltin(AggregateFunction.createAnalyticBuiltin( "row_number",
                new ArrayList<Type>(), Type.BIGINT, Type.BIGINT,
                prefix + "9init_zeroIN9doris_udf9BigIntValEEEvPNS2_15FunctionContextEPT_",
                prefix + "17count_star_updateEPN9doris_udf15FunctionContextEPNS1_9BigIntValE",
                prefix + "11count_mergeEPN9doris_udf15FunctionContextERKNS1_9BigIntValEPS4_",
                null, null));


        for (Type t : Type.getSupportedTypes()) {
            if (t.isNull()) {
                continue; // NULL is handled through type promotion.
            }
            if (t.isScalarType(PrimitiveType.CHAR)) {
                continue; // promoted to STRING
            }
            addBuiltin(AggregateFunction.createAnalyticBuiltin(
                    "first_value", Lists.newArrayList(t), t, t,
                    t.isStringType() ? initNullString : initNull,
                    prefix + FIRST_VALUE_UPDATE_SYMBOL.get(t),
                    null,
                    t == Type.VARCHAR ? stringValGetValue : null,
                    t == Type.VARCHAR ? stringValSerializeOrFinalize : null));
            // Implements FIRST_VALUE for some windows that require rewrites during planning.
            addBuiltin(AggregateFunction.createAnalyticBuiltin(
                    "first_value_rewrite", Lists.newArrayList(t, Type.BIGINT), t, t,
                    t.isStringType() ? initNullString : initNull,
                    prefix + FIRST_VALUE_REWRITE_UPDATE_SYMBOL.get(t),
                    null,
                    t == Type.VARCHAR ? stringValGetValue : null,
                    t == Type.VARCHAR ? stringValSerializeOrFinalize : null,
                    false));

            addBuiltin(AggregateFunction.createAnalyticBuiltin(
                    "last_value", Lists.newArrayList(t), t, t,
                    t.isStringType() ? initNullString : initNull,
                    prefix + LAST_VALUE_UPDATE_SYMBOL.get(t),
                    prefix + LAST_VALUE_REMOVE_SYMBOL.get(t),
                    t == Type.VARCHAR ? stringValGetValue : null,
                    t == Type.VARCHAR ? stringValSerializeOrFinalize : null));

            addBuiltin(AggregateFunction.createAnalyticBuiltin(
                    "lag", Lists.newArrayList(t, Type.BIGINT, t), t, t,
                    prefix + OFFSET_FN_INIT_SYMBOL.get(t),
                    prefix + OFFSET_FN_UPDATE_SYMBOL.get(t),
                    null, null, null));
            addBuiltin(AggregateFunction.createAnalyticBuiltin(
                    "lead", Lists.newArrayList(t, Type.BIGINT, t), t, t,
                    prefix + OFFSET_FN_INIT_SYMBOL.get(t),
                    prefix + OFFSET_FN_UPDATE_SYMBOL.get(t),
                    null, null, null));

            // lead() and lag() the default offset and the default value should be
            // rewritten to call the overrides that take all parameters.
            addBuiltin(AggregateFunction.createAnalyticBuiltin(
                    "lag", Lists.newArrayList(t), t, t));
            addBuiltin(AggregateFunction.createAnalyticBuiltin(
                    "lag", Lists.newArrayList(t, Type.BIGINT), t, t));
            addBuiltin(AggregateFunction.createAnalyticBuiltin(
                    "lead", Lists.newArrayList(t), t, t));
            addBuiltin(AggregateFunction.createAnalyticBuiltin(
                    "lead", Lists.newArrayList(t, Type.BIGINT), t, t));
        }

    }
}<|MERGE_RESOLUTION|>--- conflicted
+++ resolved
@@ -961,12 +961,8 @@
         addBuiltin(AggregateFunction.createBuiltin("percentile_approx",
                 Lists.<Type>newArrayList(Type.BIGINT, Type.DOUBLE), Type.DOUBLE, Type.DOUBLE,
                 prefix + "15percentile_initEPN9doris_udf15FunctionContextEPNS1_9StringValE",
-<<<<<<< HEAD
-                prefix + "17percentile_updateEPN9doris_udf15FunctionContextERKNS1_9BigIntValERKNS1_9DoubleValEPKNS1_9StringValE",
-=======
                 //prefix + "17percentile_updateEPN9doris_udf15FunctionContextERKNS1_9BigIntValERKNS1_9DoubleValEPKNS1_9StringValE",
                 prefix + "17percentile_updateIN9doris_udf9BigIntValEEEvPNS2_15FunctionContextERKT_RKNS2_9DoubleValEPNS2_9StringValE",
->>>>>>> 58bdeff5
                 prefix + "16percentile_mergeEPN9doris_udf15FunctionContextERKNS1_9StringValEPS4_",
                 null,
                 prefix + "19percentile_finalizeEPN9doris_udf15FunctionContextERKNS1_9StringValE",
