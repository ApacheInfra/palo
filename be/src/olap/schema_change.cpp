// Licensed to the Apache Software Foundation (ASF) under one
// or more contributor license agreements.  See the NOTICE file
// distributed with this work for additional information
// regarding copyright ownership.  The ASF licenses this file
// to you under the Apache License, Version 2.0 (the
// "License"); you may not use this file except in compliance
// with the License.  You may obtain a copy of the License at
//
//   http://www.apache.org/licenses/LICENSE-2.0
//
// Unless required by applicable law or agreed to in writing,
// software distributed under the License is distributed on an
// "AS IS" BASIS, WITHOUT WARRANTIES OR CONDITIONS OF ANY
// KIND, either express or implied.  See the License for the
// specific language governing permissions and limitations
// under the License.

#include "olap/schema_change.h"

#include <csignal>
#include <algorithm>
#include <vector>

#include "agent/cgroups_mgr.h"
#include "common/resource_tls.h"
#include "olap/merger.h"
#include "olap/row.h"
#include "olap/row_block.h"
#include "olap/row_cursor.h"
#include "olap/rowset/rowset_factory.h"
#include "olap/rowset/rowset_id_generator.h"
<<<<<<< HEAD
#include "runtime/mem_pool.h"
#include "runtime/mem_tracker.h"
#include "agent/cgroups_mgr.h"
#include "runtime/exec_env.h"
=======
#include "olap/storage_engine.h"
#include "olap/tablet.h"
#include "olap/wrapper_field.h"
#include "runtime/exec_env.h"
#include "runtime/heartbeat_flags.h"
#include "runtime/mem_pool.h"
#include "runtime/mem_tracker.h"
>>>>>>> 5e555bfa

using std::deque;
using std::list;
using std::nothrow;
using std::pair;
using std::string;
using std::stringstream;
using std::vector;

namespace doris {

class RowBlockSorter {
public:
    explicit RowBlockSorter(RowBlockAllocator* allocator);
    virtual ~RowBlockSorter();

    bool sort(RowBlock** row_block);

private:
    static bool _row_cursor_comparator(const RowCursor* a, const RowCursor* b) {
        return compare_row(*a, *b) < 0;
    }

    RowBlockAllocator* _row_block_allocator;
    RowBlock* _swap_row_block;
};

class RowBlockMerger {
public:
    explicit RowBlockMerger(TabletSharedPtr tablet);
    virtual ~RowBlockMerger();

    bool merge(const std::vector<RowBlock*>& row_block_arr, RowsetWriter* rowset_writer,
               uint64_t* merged_rows);

private:
    struct MergeElement {
        bool operator<(const MergeElement& other) const {
            return compare_row(*row_cursor, *other.row_cursor) > 0;
        }

        const RowBlock* row_block;
        RowCursor* row_cursor;
        uint32_t row_block_index;
    };

    bool _make_heap(const std::vector<RowBlock*>& row_block_arr);
    bool _pop_heap();

    TabletSharedPtr _tablet;
    std::priority_queue<MergeElement> _heap;
};

<<<<<<< HEAD

RowBlockChanger::RowBlockChanger(const TabletSchema& tablet_schema) {
=======
RowBlockChanger::RowBlockChanger(const TabletSchema& tablet_schema,
                                 const TabletSharedPtr& base_tablet) {
>>>>>>> 5e555bfa
    _schema_mapping.resize(tablet_schema.num_columns());
}

RowBlockChanger::RowBlockChanger(const TabletSchema& tablet_schema,
                                 const DeleteHandler& delete_handler) {
    _schema_mapping.resize(tablet_schema.num_columns());
    _delete_handler = delete_handler;
}

RowBlockChanger::~RowBlockChanger() {
    SchemaMapping::iterator it = _schema_mapping.begin();
    for (; it != _schema_mapping.end(); ++it) {
        SAFE_DELETE(it->default_value);
    }
    _schema_mapping.clear();

    _delete_handler.finalize();
}

ColumnMapping* RowBlockChanger::get_mutable_column_mapping(size_t column_index) {
    if (column_index >= _schema_mapping.size()) {
        return nullptr;
    }

    return &(_schema_mapping[column_index]);
}

#define TYPE_REINTERPRET_CAST(FromType, ToType)                             \
    {                                                                       \
        size_t row_num = ref_block->row_block_info().row_num;               \
        for (size_t row = 0, mutable_row = 0; row < row_num; ++row) {       \
            if (is_data_left_vec[row] != 0) {                               \
                char* ref_ptr = ref_block->field_ptr(row, ref_column);      \
                char* new_ptr = mutable_block->field_ptr(mutable_row++, i); \
                *new_ptr = *ref_ptr;                                        \
                *(ToType*)(new_ptr + 1) = *(FromType*)(ref_ptr + 1);        \
            }                                                               \
        }                                                                   \
        break;                                                              \
    }

#define LARGEINT_REINTERPRET_CAST(FromType, ToType)                         \
    {                                                                       \
        size_t row_num = ref_block->row_block_info().row_num;               \
        for (size_t row = 0, mutable_row = 0; row < row_num; ++row) {       \
            if (is_data_left_vec[row] != 0) {                               \
                char* ref_ptr = ref_block->field_ptr(row, ref_column);      \
                char* new_ptr = mutable_block->field_ptr(mutable_row++, i); \
                *new_ptr = *ref_ptr;                                        \
                ToType new_value = *(FromType*)(ref_ptr + 1);               \
                memcpy(new_ptr + 1, &new_value, sizeof(ToType));            \
            }                                                               \
        }                                                                   \
        break;                                                              \
    }

#define CONVERT_FROM_TYPE(from_type)                                                            \
    {                                                                                           \
        switch (mutable_block->tablet_schema().column(i).type()) {                              \
        case OLAP_FIELD_TYPE_TINYINT:                                                           \
            TYPE_REINTERPRET_CAST(from_type, int8_t);                                           \
        case OLAP_FIELD_TYPE_UNSIGNED_TINYINT:                                                  \
            TYPE_REINTERPRET_CAST(from_type, uint8_t);                                          \
        case OLAP_FIELD_TYPE_SMALLINT:                                                          \
            TYPE_REINTERPRET_CAST(from_type, int16_t);                                          \
        case OLAP_FIELD_TYPE_UNSIGNED_SMALLINT:                                                 \
            TYPE_REINTERPRET_CAST(from_type, uint16_t);                                         \
        case OLAP_FIELD_TYPE_INT:                                                               \
            TYPE_REINTERPRET_CAST(from_type, int32_t);                                          \
        case OLAP_FIELD_TYPE_UNSIGNED_INT:                                                      \
            TYPE_REINTERPRET_CAST(from_type, uint32_t);                                         \
        case OLAP_FIELD_TYPE_BIGINT:                                                            \
            TYPE_REINTERPRET_CAST(from_type, int64_t);                                          \
        case OLAP_FIELD_TYPE_UNSIGNED_BIGINT:                                                   \
            TYPE_REINTERPRET_CAST(from_type, uint64_t);                                         \
        case OLAP_FIELD_TYPE_LARGEINT:                                                          \
            LARGEINT_REINTERPRET_CAST(from_type, int128_t);                                     \
        case OLAP_FIELD_TYPE_DOUBLE:                                                            \
            TYPE_REINTERPRET_CAST(from_type, double);                                           \
        default:                                                                                \
            LOG(WARNING) << "the column type which was altered to was unsupported."             \
                         << " origin_type="                                                     \
                         << ref_block->tablet_schema().column(ref_column).type()                \
                         << ", alter_type=" << mutable_block->tablet_schema().column(i).type(); \
            return false;                                                                       \
        }                                                                                       \
        break;                                                                                  \
    }

#define ASSIGN_DEFAULT_VALUE(length)                                            \
    case length: {                                                              \
        for (size_t row = 0; row < ref_block.row_block_info().row_num; ++row) { \
            memcpy(buf, _schema_mapping[i].default_value->ptr(), length);       \
            buf += length;                                                      \
        }                                                                       \
        break;                                                                  \
    }

struct ConvertTypeMapHash {
    size_t operator()(const std::pair<FieldType, FieldType>& pair) const {
        return (pair.first + 31) ^ pair.second;
    }
};

class ConvertTypeResolver {
    DECLARE_SINGLETON(ConvertTypeResolver);

public:
    bool get_convert_type_info(const FieldType from_type, const FieldType to_type) const {
        return _convert_type_set.find(std::make_pair(from_type, to_type)) !=
               _convert_type_set.end();
    }

    template <FieldType from_type, FieldType to_type>
    void add_convert_type_mapping() {
        _convert_type_set.emplace(std::make_pair(from_type, to_type));
    }

<<<<<<< HEAD

bool to_bitmap(RowCursor* read_helper, RowCursor* write_helper, const TabletColumn& ref_column,
               int field_idx, int ref_field_idx, MemPool* mem_pool) {
    write_helper->set_not_null(field_idx);
    BitmapValue bitmap;
    if (!read_helper->is_null(ref_field_idx)) {
        uint64_t origin_value;
        char *src = read_helper->cell_ptr(ref_field_idx);
        switch (ref_column.type()) {
            case OLAP_FIELD_TYPE_TINYINT:
                if (*(int8_t *) src < 0) {
                    LOG(WARNING) << "The input: " << *(int8_t *) src
                                 << " is not valid, to_bitmap only support bigint value from 0 to 18446744073709551615 currently";
                    return false;
                }
                origin_value = *(int8_t *) src;
                break;
            case OLAP_FIELD_TYPE_UNSIGNED_TINYINT:
                origin_value = *(uint8_t *) src;
                break;
            case OLAP_FIELD_TYPE_SMALLINT:
                if (*(int16_t *) src < 0) {
                    LOG(WARNING) << "The input: " << *(int16_t *) src
                                 << " is not valid, to_bitmap only support bigint value from 0 to 18446744073709551615 currently";
                    return false;
                }
                origin_value = *(int16_t *) src;
                break;
            case OLAP_FIELD_TYPE_UNSIGNED_SMALLINT:
                origin_value = *(uint16_t *) src;
                break;
            case OLAP_FIELD_TYPE_INT:
                if (*(int32_t *) src < 0) {
                    LOG(WARNING) << "The input: " << *(int32_t *) src
                                 << " is not valid, to_bitmap only support bigint value from 0 to 18446744073709551615 currently";
                    return false;
                }
                origin_value = *(int32_t *) src;
                break;
            case OLAP_FIELD_TYPE_UNSIGNED_INT:
                origin_value = *(uint32_t *) src;
                break;
            case OLAP_FIELD_TYPE_BIGINT:
                if (*(int64_t *) src < 0) {
                    LOG(WARNING) << "The input: " << *(int64_t *) src
                                 << " is not valid, to_bitmap only support bigint value from 0 to 18446744073709551615 currently";
                    return false;
                }
                origin_value = *(int64_t *) src;
                break;
            case OLAP_FIELD_TYPE_UNSIGNED_BIGINT:
                origin_value = *(uint64_t *) src;
                break;
            default:
                LOG(WARNING) << "the column type which was altered from was unsupported."
                             << " from_type="
                             << ref_column.type();
                return false;
        }
        bitmap.add(origin_value);
    }
    char *buf = reinterpret_cast<char *>(mem_pool->allocate(bitmap.getSizeInBytes()));
    Slice dst(buf, bitmap.getSizeInBytes());
    bitmap.write(dst.data);
    write_helper->set_field_content(field_idx, reinterpret_cast<char *>(&dst), mem_pool);
    return true;
}

bool hll_hash(RowCursor* read_helper, RowCursor* write_helper, const TabletColumn& ref_column,
              int field_idx, int ref_field_idx, MemPool* mem_pool) {
    write_helper->set_not_null(field_idx);
    HyperLogLog hll;
    if (!read_helper->is_null(ref_field_idx)) {
        uint64_t hash_value;

        switch (ref_column.type()) {
            case OLAP_FIELD_TYPE_CHAR: {
                int p = ref_column.length() - 1;
                Slice* slice = reinterpret_cast<Slice*>(read_helper->cell_ptr(ref_field_idx));
                char* buf = slice->data;
                while (p >= 0 && buf[p] == '\0') {
                    p--;
                }
                slice->size = p + 1;
            }

            case OLAP_FIELD_TYPE_VARCHAR: {
                Slice slice = *reinterpret_cast<Slice *>(read_helper->cell_ptr(ref_field_idx));
                hash_value = HashUtil::murmur_hash64A(slice.data, slice.size, HashUtil::MURMUR_SEED);
                break;
            }
            case OLAP_FIELD_TYPE_BOOL:
            case OLAP_FIELD_TYPE_TINYINT:
            case OLAP_FIELD_TYPE_UNSIGNED_TINYINT:
            case OLAP_FIELD_TYPE_SMALLINT:
            case OLAP_FIELD_TYPE_UNSIGNED_SMALLINT:
            case OLAP_FIELD_TYPE_INT:
            case OLAP_FIELD_TYPE_UNSIGNED_INT:
            case OLAP_FIELD_TYPE_BIGINT:
            case OLAP_FIELD_TYPE_UNSIGNED_BIGINT:
            case OLAP_FIELD_TYPE_LARGEINT:
            case OLAP_FIELD_TYPE_FLOAT:
            case OLAP_FIELD_TYPE_DOUBLE:
            case OLAP_FIELD_TYPE_DISCRETE_DOUBLE:
            case OLAP_FIELD_TYPE_DATE:
            case OLAP_FIELD_TYPE_DATETIME: {
                std::string ref_column_string = read_helper->column_schema(ref_field_idx)->type_info()->to_string(
                        read_helper->cell_ptr(ref_field_idx));
                hash_value = HashUtil::murmur_hash64A(ref_column_string.c_str(), ref_column_string.length(), HashUtil::MURMUR_SEED);
                break;
            }
            default:
                LOG(WARNING) << "fail to hll hash type : " << ref_column.type();
                return false;
        }

        hll.update(hash_value);
    }
    std::string buf;
    buf.resize(hll.max_serialized_size());
    buf.resize(hll.serialize((uint8_t *) buf.c_str()));
    Slice dst(buf);
    write_helper->set_field_content(field_idx, reinterpret_cast<char *>(&dst), mem_pool);
    return true;
}

bool count_field(RowCursor* read_helper, RowCursor* write_helper, const TabletColumn& ref_column,
                 int field_idx, int ref_field_idx, MemPool* mem_pool) {
    write_helper->set_not_null(field_idx);
    int64_t count = read_helper->is_null(ref_field_idx) ? 0 : 1;
    write_helper->set_field_content(field_idx, (char*)&count, mem_pool);
    return true;
}

bool RowBlockChanger::change_row_block(
        const RowBlock* ref_block,
        int32_t data_version,
        RowBlock* mutable_block,
        uint64_t* filtered_rows) const {
=======
private:
    typedef std::pair<FieldType, FieldType> convert_type_pair;
    std::unordered_set<convert_type_pair, ConvertTypeMapHash> _convert_type_set;

    DISALLOW_COPY_AND_ASSIGN(ConvertTypeResolver);
};

ConvertTypeResolver::ConvertTypeResolver() {
    // supported type convert should annotate in doc:
    // http://doris.incubator.apache.org/master/zh-CN/sql-reference/sql-statements/Data%20Definition/ALTER%20TABLE.html#description
    // If type convert is supported here, you should check fe/src/main/java/org/apache/doris/catalog/ColumnType.java to supported it either
    // from varchar type
    add_convert_type_mapping<OLAP_FIELD_TYPE_VARCHAR, OLAP_FIELD_TYPE_TINYINT>();
    add_convert_type_mapping<OLAP_FIELD_TYPE_VARCHAR, OLAP_FIELD_TYPE_SMALLINT>();
    add_convert_type_mapping<OLAP_FIELD_TYPE_VARCHAR, OLAP_FIELD_TYPE_INT>();
    add_convert_type_mapping<OLAP_FIELD_TYPE_VARCHAR, OLAP_FIELD_TYPE_BIGINT>();
    add_convert_type_mapping<OLAP_FIELD_TYPE_VARCHAR, OLAP_FIELD_TYPE_LARGEINT>();
    add_convert_type_mapping<OLAP_FIELD_TYPE_VARCHAR, OLAP_FIELD_TYPE_FLOAT>();
    add_convert_type_mapping<OLAP_FIELD_TYPE_VARCHAR, OLAP_FIELD_TYPE_DOUBLE>();
    add_convert_type_mapping<OLAP_FIELD_TYPE_VARCHAR, OLAP_FIELD_TYPE_DATE>();

    // to varchar type
    add_convert_type_mapping<OLAP_FIELD_TYPE_TINYINT, OLAP_FIELD_TYPE_VARCHAR>();
    add_convert_type_mapping<OLAP_FIELD_TYPE_SMALLINT, OLAP_FIELD_TYPE_VARCHAR>();
    add_convert_type_mapping<OLAP_FIELD_TYPE_INT, OLAP_FIELD_TYPE_VARCHAR>();
    add_convert_type_mapping<OLAP_FIELD_TYPE_BIGINT, OLAP_FIELD_TYPE_VARCHAR>();
    add_convert_type_mapping<OLAP_FIELD_TYPE_LARGEINT, OLAP_FIELD_TYPE_VARCHAR>();
    add_convert_type_mapping<OLAP_FIELD_TYPE_FLOAT, OLAP_FIELD_TYPE_VARCHAR>();
    add_convert_type_mapping<OLAP_FIELD_TYPE_DOUBLE, OLAP_FIELD_TYPE_VARCHAR>();
    add_convert_type_mapping<OLAP_FIELD_TYPE_DECIMAL, OLAP_FIELD_TYPE_VARCHAR>();

    add_convert_type_mapping<OLAP_FIELD_TYPE_DATE, OLAP_FIELD_TYPE_DATETIME>();

    add_convert_type_mapping<OLAP_FIELD_TYPE_DATETIME, OLAP_FIELD_TYPE_DATE>();

    add_convert_type_mapping<OLAP_FIELD_TYPE_FLOAT, OLAP_FIELD_TYPE_DOUBLE>();

    add_convert_type_mapping<OLAP_FIELD_TYPE_INT, OLAP_FIELD_TYPE_DATE>();
}

ConvertTypeResolver::~ConvertTypeResolver() {}

bool RowBlockChanger::change_row_block(const RowBlock* ref_block, int32_t data_version,
                                       RowBlock* mutable_block, uint64_t* filtered_rows) const {
>>>>>>> 5e555bfa
    if (mutable_block == nullptr) {
        LOG(FATAL) << "mutable block is uninitialized.";
        return false;
    } else if (mutable_block->tablet_schema().num_columns() != _schema_mapping.size()) {
        LOG(WARNING) << "mutable block does not match with schema mapping rules. "
                     << "block_schema_size=" << mutable_block->tablet_schema().num_columns()
                     << ", mapping_schema_size=" << _schema_mapping.size();
        return false;
    }

    if (mutable_block->capacity() < ref_block->row_block_info().row_num) {
        LOG(WARNING) << "mutable block is not large enough for storing the changed block. "
                     << "mutable_block_size=" << mutable_block->capacity()
                     << ", ref_block_row_num=" << ref_block->row_block_info().row_num;
        return false;
    }

    mutable_block->clear();

    RowCursor write_helper;
    if (write_helper.init(mutable_block->tablet_schema()) != OLAP_SUCCESS) {
        LOG(WARNING) << "fail to init rowcursor.";
        return false;
    }

    RowCursor read_helper;
    if (read_helper.init(ref_block->tablet_schema()) != OLAP_SUCCESS) {
        LOG(WARNING) << "fail to init rowcursor.";
        return false;
    }

    // a.1 先判断数据是否需要过滤，最终只有标记为1的才是留下需要的
    //   对于没有filter的来说，相当于全部设置为1后留下
    const uint32_t row_num = ref_block->row_block_info().row_num;
    // (0表示过滤掉不要，1表示要,过程中2表示此row要切后续不需要再比较其他列)
    vector<int8_t> is_data_left_vec(row_num, 1);

    // 一行一行地进行比较
    for (size_t row_index = 0; row_index < row_num; ++row_index) {
        ref_block->get_row(row_index, &read_helper);

        // filter data according to delete conditions specified in DeleteData command
        if (is_data_left_vec[row_index] == 1) {
            if (_delete_handler.is_filter_data(data_version, read_helper)) {
                is_data_left_vec[row_index] = 0;
            }
        }
    }

    // a.2 计算留下的row num
    uint32_t new_row_num = 0;
    for (uint32_t i = 0; i < row_num; ++i) {
        if (is_data_left_vec[i] != 0) {
            ++new_row_num;
        }
    }
    *filtered_rows = row_num - new_row_num;

    const bool need_filter_data = (new_row_num != row_num);
    const bool filter_all = (new_row_num == 0);

    MemPool* mem_pool = mutable_block->mem_pool();
    // b. 根据前面的过滤信息，只对还标记为1的处理
    for (size_t i = 0, len = mutable_block->tablet_schema().num_columns(); !filter_all && i < len;
         ++i) {
        int32_t ref_column = _schema_mapping[i].ref_column;

        if (_schema_mapping[i].ref_column >= 0) {
            if (!_schema_mapping[i].materialized_function.empty()) {
                bool (*_do_materialized_transform) (RowCursor*, RowCursor*, const TabletColumn&, int, int, MemPool* );
                if (_schema_mapping[i].materialized_function == "to_bitmap") {
                    _do_materialized_transform = to_bitmap;
                } else if (_schema_mapping[i].materialized_function == "hll_hash") {
                    _do_materialized_transform = hll_hash;
                } else if (_schema_mapping[i].materialized_function == "count_field") {
                    _do_materialized_transform = count_field;
                } else {
                    LOG(WARNING) << "error materialized view function : " << _schema_mapping[i].materialized_function;
                    return false;
                }
                VLOG(3) << "_schema_mapping[" << i << "].materialized_function : " << _schema_mapping[i].materialized_function;
                for (size_t row_index = 0, new_row_index = 0;
                     row_index < ref_block->row_block_info().row_num; ++row_index) {
                    // No need row, need to be filter
                    if (need_filter_data && is_data_left_vec[row_index] == 0) {
                        continue;
                    }
                    mutable_block->get_row(new_row_index++, &write_helper);
                    ref_block->get_row(row_index, &read_helper);

                    if (!_do_materialized_transform(&read_helper, &write_helper,
                                                    ref_block->tablet_schema().column(ref_column), i, _schema_mapping[i].ref_column, mem_pool)) {
                        return false;
                    }
                }
                continue;
            }

            // new column will be assigned as referenced column
            // check if the type of new column is equal to the older's.
            FieldType reftype = ref_block->tablet_schema().column(ref_column).type();
            FieldType newtype = mutable_block->tablet_schema().column(i).type();
            if (newtype == reftype) {
                // 效率低下，也可以直接计算变长域拷贝，但仍然会破坏封装
                for (size_t row_index = 0, new_row_index = 0;
                     row_index < ref_block->row_block_info().row_num; ++row_index) {
                    // 不需要的row，每次处理到这个row时就跳过
                    if (need_filter_data && is_data_left_vec[row_index] == 0) {
                        continue;
                    }

                    // 指定新的要写入的row index（不同于读的row_index）
                    mutable_block->get_row(new_row_index++, &write_helper);
                    ref_block->get_row(row_index, &read_helper);

                    if (true == read_helper.is_null(ref_column)) {
                        write_helper.set_null(i);
                    } else {
                        write_helper.set_not_null(i);
                        if (newtype == OLAP_FIELD_TYPE_CHAR) {
                            // if modify length of CHAR type, the size of slice should be equal
                            // to new length.
                            Slice* src = (Slice*)(read_helper.cell_ptr(ref_column));
                            size_t size = mutable_block->tablet_schema().column(i).length();
                            char* buf = reinterpret_cast<char*>(mem_pool->allocate(size));
                            memset(buf, 0, size);
                            size_t copy_size = (size < src->size) ? size : src->size;
                            memcpy(buf, src->data, copy_size);
                            Slice dst(buf, size);
                            write_helper.set_field_content(i, reinterpret_cast<char*>(&dst),
                                                           mem_pool);
                        } else {
                            char* src = read_helper.cell_ptr(ref_column);
                            write_helper.set_field_content(i, src, mem_pool);
                        }
                    }
                }

                // 从ref_column 写入 i列。
            } else if (newtype == OLAP_FIELD_TYPE_VARCHAR && reftype == OLAP_FIELD_TYPE_CHAR) {
                // 效率低下，也可以直接计算变长域拷贝，但仍然会破坏封装
                for (size_t row_index = 0, new_row_index = 0;
                     row_index < ref_block->row_block_info().row_num; ++row_index) {
                    // 不需要的row，每次处理到这个row时就跳过
                    if (need_filter_data && is_data_left_vec[row_index] == 0) {
                        continue;
                    }

                    // 指定新的要写入的row index（不同于读的row_index）
                    mutable_block->get_row(new_row_index++, &write_helper);

                    ref_block->get_row(row_index, &read_helper);

                    if (true == read_helper.is_null(ref_column)) {
                        write_helper.set_null(i);
                    } else {
                        // 要写入的

                        write_helper.set_not_null(i);
                        int p = ref_block->tablet_schema().column(ref_column).length() - 1;
                        Slice* slice = reinterpret_cast<Slice*>(read_helper.cell_ptr(ref_column));
                        char* buf = slice->data;
                        while (p >= 0 && buf[p] == '\0') {
                            p--;
                        }
                        slice->size = p + 1;
                        write_helper.set_field_content(i, reinterpret_cast<char*>(slice), mem_pool);
                    }
                }
            } else if (ConvertTypeResolver::instance()->get_convert_type_info(reftype, newtype)) {
                for (size_t row_index = 0, new_row_index = 0;
                     row_index < ref_block->row_block_info().row_num; ++row_index) {
                    // Skip filtered rows
                    if (need_filter_data && is_data_left_vec[row_index] == 0) {
                        continue;
                    }
                    mutable_block->get_row(new_row_index++, &write_helper);
                    ref_block->get_row(row_index, &read_helper);
                    if (read_helper.is_null(ref_column)) {
                        write_helper.set_null(i);
                    } else {
                        write_helper.set_not_null(i);
                        const Field* ref_field = read_helper.column_schema(ref_column);
                        char* ref_value = read_helper.cell_ptr(ref_column);
                        OLAPStatus st = write_helper.convert_from(i, ref_value,
                                                                  ref_field->type_info(), mem_pool);
                        if (st != OLAPStatus::OLAP_SUCCESS) {
                            LOG(WARNING)
                                    << "the column type which was altered from was unsupported."
                                    << "status:" << st << ", from_type=" << reftype
                                    << ", to_type=" << newtype;
                            return false;
                        }
                    }
                }
                // 从ref_column 写入 i列。
            } else {
                // copy and alter the field
                // 此处可以暂时不动，新类型暂时不涉及类型转换
                switch (reftype) {
                case OLAP_FIELD_TYPE_TINYINT:
                    CONVERT_FROM_TYPE(int8_t);
                case OLAP_FIELD_TYPE_UNSIGNED_TINYINT:
                    CONVERT_FROM_TYPE(uint8_t);
                case OLAP_FIELD_TYPE_SMALLINT:
                    CONVERT_FROM_TYPE(int16_t);
                case OLAP_FIELD_TYPE_UNSIGNED_SMALLINT:
                    CONVERT_FROM_TYPE(uint16_t);
                case OLAP_FIELD_TYPE_INT:
                    CONVERT_FROM_TYPE(int32_t);
                case OLAP_FIELD_TYPE_UNSIGNED_INT:
                    CONVERT_FROM_TYPE(uint32_t);
                case OLAP_FIELD_TYPE_BIGINT:
                    CONVERT_FROM_TYPE(int64_t);
                case OLAP_FIELD_TYPE_UNSIGNED_BIGINT:
                    CONVERT_FROM_TYPE(uint64_t);
                default:
                    LOG(WARNING) << "the column type which was altered from was unsupported."
                                 << " from_type="
                                 << ref_block->tablet_schema().column(ref_column).type();
                    return false;
                }

                if (newtype < reftype) {
                    VLOG(3) << "type degraded while altering column. "
                            << "column=" << mutable_block->tablet_schema().column(i).name()
                            << ", origin_type="
                            << ref_block->tablet_schema().column(ref_column).type()
                            << ", alter_type=" << mutable_block->tablet_schema().column(i).type();
                }
            }
        } else {
            // 新增列，写入默认值
            for (size_t row_index = 0, new_row_index = 0;
                 row_index < ref_block->row_block_info().row_num; ++row_index) {
                // 不需要的row，每次处理到这个row时就跳过
                if (need_filter_data && is_data_left_vec[row_index] == 0) {
                    continue;
                }

                mutable_block->get_row(new_row_index++, &write_helper);

                if (_schema_mapping[i].default_value->is_null()) {
                    write_helper.set_null(i);
                } else {
                    write_helper.set_not_null(i);
                    write_helper.set_field_content(i, _schema_mapping[i].default_value->ptr(),
                                                   mem_pool);
                }
            }
        }
    }

    // NOTE 当前mutable_block的内存row_num还是和ref一样多
    //  （其实在init时就可以重新init成少的，filter留下的new_row_num）
    // 在split_table时，可能会出现因为过滤导致没有数据
    mutable_block->finalize(new_row_num);
    return true;
}

#undef CONVERT_FROM_TYPE
#undef TYPE_REINTERPRET_CAST
#undef ASSIGN_DEFAULT_VALUE

RowBlockSorter::RowBlockSorter(RowBlockAllocator* row_block_allocator)
        : _row_block_allocator(row_block_allocator), _swap_row_block(nullptr) {}

RowBlockSorter::~RowBlockSorter() {
    if (_swap_row_block) {
        _row_block_allocator->release(_swap_row_block);
        _swap_row_block = nullptr;
    }
}

bool RowBlockSorter::sort(RowBlock** row_block) {
    uint32_t row_num = (*row_block)->row_block_info().row_num;
    bool null_supported = (*row_block)->row_block_info().null_supported;

    if (_swap_row_block == nullptr || _swap_row_block->capacity() < row_num) {
        if (_swap_row_block != nullptr) {
            _row_block_allocator->release(_swap_row_block);
            _swap_row_block = nullptr;
        }

        if (_row_block_allocator->allocate(&_swap_row_block, row_num, null_supported) !=
                    OLAP_SUCCESS ||
            _swap_row_block == nullptr) {
            LOG(WARNING) << "fail to allocate memory.";
            return false;
        }
    }

    RowCursor helper_row;
    auto res = helper_row.init(_swap_row_block->tablet_schema());
    if (res != OLAP_SUCCESS) {
        LOG(WARNING) << "row cursor init failed.res:" << res;
        return false;
    }

    RowBlock* temp = nullptr;
    vector<RowCursor*> row_cursor_list((*row_block)->row_block_info().row_num, nullptr);

    // create an list of row cursor as long as the number of rows in data block.
    for (size_t i = 0; i < (*row_block)->row_block_info().row_num; ++i) {
        if ((row_cursor_list[i] = new (nothrow) RowCursor()) == nullptr) {
            LOG(WARNING) << "failed to malloc RowCursor. size=" << sizeof(RowCursor);
            goto SORT_ERR_EXIT;
        }

        if (row_cursor_list[i]->init((*row_block)->tablet_schema()) != OLAP_SUCCESS) {
            goto SORT_ERR_EXIT;
        }

        (*row_block)->get_row(i, row_cursor_list[i]);
    }

    // Must use 'std::' because this class has a function whose name is sort too
    std::stable_sort(row_cursor_list.begin(), row_cursor_list.end(), _row_cursor_comparator);

    // copy the results sorted to temp row block.
    _swap_row_block->clear();
    for (size_t i = 0; i < row_cursor_list.size(); ++i) {
        _swap_row_block->get_row(i, &helper_row);
        copy_row(&helper_row, *row_cursor_list[i], _swap_row_block->mem_pool());
    }

    _swap_row_block->finalize(row_cursor_list.size());

    for (size_t i = 0; i < (*row_block)->row_block_info().row_num; ++i) {
        SAFE_DELETE(row_cursor_list[i]);
    }

    // swap the row block for reducing memory allocating.
    temp = *row_block;
    *row_block = _swap_row_block;
    _swap_row_block = temp;

    return true;

SORT_ERR_EXIT:
    for (size_t i = 0; i < (*row_block)->row_block_info().row_num; ++i) {
        SAFE_DELETE(row_cursor_list[i]);
    }

    return false;
}

RowBlockAllocator::RowBlockAllocator(const TabletSchema& tablet_schema, size_t memory_limitation)
        : _tablet_schema(tablet_schema),
          _memory_allocated(0),
          _memory_limitation(memory_limitation) {
    _row_len = 0;
    _row_len = tablet_schema.row_size();

    VLOG(3) << "RowBlockAllocator(). row_len=" << _row_len;
}

RowBlockAllocator::~RowBlockAllocator() {
    if (_memory_allocated != 0) {
        LOG(WARNING) << "memory lost in RowBlockAllocator. memory_size=" << _memory_allocated;
    }
}

OLAPStatus RowBlockAllocator::allocate(RowBlock** row_block, size_t num_rows, bool null_supported) {
    size_t row_block_size = _row_len * num_rows;

    if (_memory_limitation > 0 && _memory_allocated + row_block_size > _memory_limitation) {
        VLOG(3) << "RowBlockAllocator::alocate() memory exceeded. "
                << "m_memory_allocated=" << _memory_allocated;
        *row_block = nullptr;
        return OLAP_SUCCESS;
    }

    // TODO(lijiao) : 为什么舍弃原有的m_row_block_buffer
    *row_block = new (nothrow) RowBlock(&_tablet_schema);

    if (*row_block == nullptr) {
        LOG(WARNING) << "failed to malloc RowBlock. size=" << sizeof(RowBlock);
        return OLAP_ERR_MALLOC_ERROR;
    }

    RowBlockInfo row_block_info(0U, num_rows);
    row_block_info.null_supported = null_supported;
    OLAPStatus res = OLAP_SUCCESS;

    if ((res = (*row_block)->init(row_block_info)) != OLAP_SUCCESS) {
        LOG(WARNING) << "failed to init row block.";
        SAFE_DELETE(*row_block);
        return res;
    }

    _memory_allocated += row_block_size;
    VLOG(3) << "RowBlockAllocator::allocate() this=" << this << ", num_rows=" << num_rows
            << ", m_memory_allocated=" << _memory_allocated << ", row_block_addr=" << *row_block;
    return res;
}

void RowBlockAllocator::release(RowBlock* row_block) {
    if (row_block == nullptr) {
        LOG(INFO) << "null row block released.";
        return;
    }

    _memory_allocated -= row_block->capacity() * _row_len;

    VLOG(3) << "RowBlockAllocator::release() this=" << this
            << ", num_rows=" << row_block->capacity()
            << ", m_memory_allocated=" << _memory_allocated << ", row_block_addr=" << row_block;
    delete row_block;
}

RowBlockMerger::RowBlockMerger(TabletSharedPtr tablet) : _tablet(tablet) {}

RowBlockMerger::~RowBlockMerger() {}

bool RowBlockMerger::merge(const vector<RowBlock*>& row_block_arr, RowsetWriter* rowset_writer,
                           uint64_t* merged_rows) {
    uint64_t tmp_merged_rows = 0;
    RowCursor row_cursor;
    std::unique_ptr<MemTracker> tracker(new MemTracker(-1));
    std::unique_ptr<MemPool> mem_pool(new MemPool(tracker.get()));
    std::unique_ptr<ObjectPool> agg_object_pool(new ObjectPool());
    if (row_cursor.init(_tablet->tablet_schema()) != OLAP_SUCCESS) {
        LOG(WARNING) << "fail to init row cursor.";
        goto MERGE_ERR;
    }

    _make_heap(row_block_arr);

    row_cursor.allocate_memory_for_string_type(_tablet->tablet_schema());
    while (_heap.size() > 0) {
        init_row_with_others(&row_cursor, *(_heap.top().row_cursor), mem_pool.get(),
                             agg_object_pool.get());

        if (!_pop_heap()) {
            goto MERGE_ERR;
        }

        if (KeysType::DUP_KEYS == _tablet->keys_type()) {
            if (rowset_writer->add_row(row_cursor) != OLAP_SUCCESS) {
                LOG(WARNING) << "fail to add row to rowset writer.";
                goto MERGE_ERR;
            }
            continue;
        }

        while (!_heap.empty() && compare_row(row_cursor, *_heap.top().row_cursor) == 0) {
            // TODO(zc): Currently we keep nullptr to indicate that this is a query path,
            // we should fix this trick ASAP
            agg_update_row(&row_cursor, *(_heap.top().row_cursor), nullptr);
            ++tmp_merged_rows;
            if (!_pop_heap()) {
                goto MERGE_ERR;
            }
        }
        agg_finalize_row(&row_cursor, mem_pool.get());
        if (rowset_writer->add_row(row_cursor) != OLAP_SUCCESS) {
            LOG(WARNING) << "fail to add row to rowset writer.";
            goto MERGE_ERR;
        }

        // the memory allocate by mem pool has been copied,
        // so we should release memory immediately
        mem_pool->clear();
        agg_object_pool.reset(new ObjectPool());
    }
    if (rowset_writer->flush() != OLAP_SUCCESS) {
        LOG(WARNING) << "failed to finalizing writer.";
        goto MERGE_ERR;
    }

    *merged_rows = tmp_merged_rows;
    return true;

MERGE_ERR:
    while (_heap.size() > 0) {
        MergeElement element = _heap.top();
        _heap.pop();
        SAFE_DELETE(element.row_cursor);
    }

    return false;
}

bool RowBlockMerger::_make_heap(const vector<RowBlock*>& row_block_arr) {
    for (auto row_block : row_block_arr) {
        MergeElement element;
        element.row_block = row_block;
        element.row_block_index = 0;
        element.row_cursor = new (nothrow) RowCursor();

        if (element.row_cursor == nullptr) {
            LOG(FATAL) << "failed to malloc RowCursor. size=" << sizeof(RowCursor);
            return false;
        }

        if (element.row_cursor->init(element.row_block->tablet_schema()) != OLAP_SUCCESS) {
            LOG(WARNING) << "failed to init row cursor.";
            SAFE_DELETE(element.row_cursor);
            return false;
        }

        element.row_block->get_row(element.row_block_index, element.row_cursor);

        _heap.push(element);
    }

    return true;
}

bool RowBlockMerger::_pop_heap() {
    MergeElement element = _heap.top();
    _heap.pop();

    if (++element.row_block_index >= element.row_block->row_block_info().row_num) {
        SAFE_DELETE(element.row_cursor);
        return true;
    }

    element.row_block->get_row(element.row_block_index, element.row_cursor);

    _heap.push(element);
    return true;
}

bool LinkedSchemaChange::process(RowsetReaderSharedPtr rowset_reader,
                                 RowsetWriter* new_rowset_writer, TabletSharedPtr new_tablet,
                                 TabletSharedPtr base_tablet) {
    OLAPStatus status = new_rowset_writer->add_rowset_for_linked_schema_change(
            rowset_reader->rowset(), _row_block_changer.get_schema_mapping());
    if (status != OLAP_SUCCESS) {
        LOG(WARNING) << "fail to convert rowset."
                     << ", new_tablet=" << new_tablet->full_name()
                     << ", base_tablet=" << base_tablet->full_name()
                     << ", version=" << new_rowset_writer->version().first << "-"
                     << new_rowset_writer->version().second;
        return false;
    }

    return true;
}

SchemaChangeDirectly::SchemaChangeDirectly(const RowBlockChanger& row_block_changer)
        : _row_block_changer(row_block_changer), _row_block_allocator(nullptr), _cursor(nullptr) {}

SchemaChangeDirectly::~SchemaChangeDirectly() {
    VLOG(3) << "~SchemaChangeDirectly()";
    SAFE_DELETE(_row_block_allocator);
    SAFE_DELETE(_cursor);
}

bool SchemaChangeDirectly::_write_row_block(RowsetWriter* rowset_writer, RowBlock* row_block) {
    for (uint32_t i = 0; i < row_block->row_block_info().row_num; i++) {
        row_block->get_row(i, _cursor);
        if (OLAP_SUCCESS != rowset_writer->add_row(*_cursor)) {
            LOG(WARNING) << "fail to write to new rowset for direct schema change";
            return false;
        }
    }

    return true;
}

bool SchemaChangeDirectly::process(RowsetReaderSharedPtr rowset_reader, RowsetWriter* rowset_writer,
                                   TabletSharedPtr new_tablet, TabletSharedPtr base_tablet) {
    if (_row_block_allocator == nullptr) {
        _row_block_allocator = new RowBlockAllocator(new_tablet->tablet_schema(), 0);
        if (_row_block_allocator == nullptr) {
            LOG(FATAL) << "failed to malloc RowBlockAllocator. size=" << sizeof(RowBlockAllocator);
            return false;
        }
    }

    if (nullptr == _cursor) {
        _cursor = new (nothrow) RowCursor();
        if (nullptr == _cursor) {
            LOG(WARNING) << "fail to allocate row cursor.";
            return false;
        }

        if (OLAP_SUCCESS != _cursor->init(new_tablet->tablet_schema())) {
            LOG(WARNING) << "fail to init row cursor.";
            return false;
        }
    }

    bool need_create_empty_version = false;
    OLAPStatus res = OLAP_SUCCESS;
    if (!rowset_reader->rowset()->empty()) {
        int num_rows = rowset_reader->rowset()->num_rows();
        if (num_rows == 0) {
            // actually, the rowset is empty
            need_create_empty_version = true;
        }
    } else {
        need_create_empty_version = true;
    }

    if (need_create_empty_version) {
        res = rowset_writer->flush();
        if (res != OLAP_SUCCESS) {
            LOG(WARNING) << "create empty version for schema change failed."
                         << "version=" << rowset_writer->version().first << "-"
                         << rowset_writer->version().second;
            return false;
        }
        return true;
    }

    VLOG(3) << "init writer. new_tablet=" << new_tablet->full_name()
            << ", block_row_number=" << new_tablet->num_rows_per_row_block();
    bool result = true;
    RowBlock* new_row_block = nullptr;

    // Reset filtered_rows and merged_rows statistic
    reset_merged_rows();
    reset_filtered_rows();

    RowBlock* ref_row_block = nullptr;
    rowset_reader->next_block(&ref_row_block);
    while (ref_row_block != nullptr && ref_row_block->has_remaining()) {
        // 注意这里强制分配和旧块等大的块(小了可能会存不下)
        if (new_row_block == nullptr ||
            new_row_block->capacity() < ref_row_block->row_block_info().row_num) {
            if (new_row_block != nullptr) {
                _row_block_allocator->release(new_row_block);
                new_row_block = nullptr;
            }

            if (OLAP_SUCCESS !=
                _row_block_allocator->allocate(&new_row_block,
                                               ref_row_block->row_block_info().row_num, true)) {
                LOG(WARNING) << "failed to allocate RowBlock.";
                result = false;
                goto DIRECTLY_PROCESS_ERR;
            }
        } else {
            new_row_block->clear();
        }

        // 将ref改为new。这一步按道理来说确实需要等大的块，但理论上和writer无关。
        uint64_t filtered_rows = 0;
        if (!_row_block_changer.change_row_block(ref_row_block, rowset_reader->version().second,
                                                 new_row_block, &filtered_rows)) {
            LOG(WARNING) << "failed to change data in row block.";
            result = false;
            goto DIRECTLY_PROCESS_ERR;
        }
        // rows filtered by delete handler one by one
        add_filtered_rows(filtered_rows);

        if (!_write_row_block(rowset_writer, new_row_block)) {
            LOG(WARNING) << "failed to write row block.";
            result = false;
            goto DIRECTLY_PROCESS_ERR;
        }

        ref_row_block->clear();
        rowset_reader->next_block(&ref_row_block);
    }

    if (OLAP_SUCCESS != rowset_writer->flush()) {
        result = false;
        goto DIRECTLY_PROCESS_ERR;
    }

    // rows filtered by zone map against delete handler
    add_filtered_rows(rowset_reader->filtered_rows());

    // Check row num changes
    if (config::row_nums_check) {
        if (rowset_reader->rowset()->num_rows() !=
            rowset_writer->num_rows() + merged_rows() + filtered_rows()) {
            LOG(WARNING) << "fail to check row num! "
                         << "source_rows=" << rowset_reader->rowset()->num_rows()
                         << ", merged_rows=" << merged_rows()
                         << ", filtered_rows=" << filtered_rows()
                         << ", new_index_rows=" << rowset_writer->num_rows();
            result = false;
        }
        LOG(INFO) << "all row nums. source_rows=" << rowset_reader->rowset()->num_rows()
                  << ", merged_rows=" << merged_rows() << ", filtered_rows=" << filtered_rows()
                  << ", new_index_rows=" << rowset_writer->num_rows();
    } else {
        LOG(INFO) << "all row nums. source_rows=" << rowset_reader->rowset()->num_rows()
                  << ", merged_rows=" << merged_rows() << ", filtered_rows=" << filtered_rows()
                  << ", new_index_rows=" << rowset_writer->num_rows();
    }

DIRECTLY_PROCESS_ERR:
    if (new_row_block) {
        _row_block_allocator->release(new_row_block);
        new_row_block = nullptr;
    }
    return result;
}

SchemaChangeWithSorting::SchemaChangeWithSorting(const RowBlockChanger& row_block_changer,
                                                 size_t memory_limitation)
        : _row_block_changer(row_block_changer),
          _memory_limitation(memory_limitation),
          _row_block_allocator(nullptr) {
    // 每次SchemaChange做外排的时候，会写一些临时版本（比如999,1000,1001），为避免Cache冲突，临时
    // 版本进行2个处理：
    // 1. 随机值作为VersionHash
    // 2. 版本号取一个BIG NUMBER加上当前正在进行SchemaChange的版本号
    _temp_delta_versions.first = (1 << 28);
    _temp_delta_versions.second = (1 << 28);
    // TODO(zyh): remove the magic number
}

SchemaChangeWithSorting::~SchemaChangeWithSorting() {
    VLOG(3) << "~SchemaChangeWithSorting()";
    SAFE_DELETE(_row_block_allocator);
}

bool SchemaChangeWithSorting::process(RowsetReaderSharedPtr rowset_reader,
                                      RowsetWriter* new_rowset_writer, TabletSharedPtr new_tablet,
                                      TabletSharedPtr base_tablet) {
    if (_row_block_allocator == nullptr) {
        _row_block_allocator =
                new (nothrow) RowBlockAllocator(new_tablet->tablet_schema(), _memory_limitation);
        if (_row_block_allocator == nullptr) {
            LOG(FATAL) << "failed to malloc RowBlockAllocator. size=" << sizeof(RowBlockAllocator);
            return false;
        }
    }

    bool need_create_empty_version = false;
    OLAPStatus res = OLAP_SUCCESS;
    RowsetSharedPtr rowset = rowset_reader->rowset();
    if (rowset->empty() || rowset->num_rows() == 0) {
        need_create_empty_version = true;
    }

    if (need_create_empty_version) {
        res = new_rowset_writer->flush();
        if (res != OLAP_SUCCESS) {
            LOG(WARNING) << "create empty version for schema change failed."
                         << " version=" << new_rowset_writer->version().first << "-"
                         << new_rowset_writer->version().second;
            return false;
        }
        return true;
    }

    bool result = true;
    RowBlockSorter row_block_sorter(_row_block_allocator);

    // for internal sorting
    RowBlock* new_row_block = nullptr;
    vector<RowBlock*> row_block_arr;

    // for external sorting
    // src_rowsets to store the rowset generated by internal sorting
    vector<RowsetSharedPtr> src_rowsets;

    _temp_delta_versions.first = _temp_delta_versions.second;

    // Reset filtered_rows and merged_rows statistic
    reset_merged_rows();
    reset_filtered_rows();

    bool use_beta_rowset = false;
    if (new_tablet->tablet_meta()->preferred_rowset_type() == BETA_ROWSET) {
        use_beta_rowset = true;
    }

    SegmentsOverlapPB segments_overlap = rowset->rowset_meta()->segments_overlap();
    RowBlock* ref_row_block = nullptr;
    rowset_reader->next_block(&ref_row_block);
    while (ref_row_block != nullptr && ref_row_block->has_remaining()) {
        if (OLAP_SUCCESS != _row_block_allocator->allocate(&new_row_block,
                                                           ref_row_block->row_block_info().row_num,
                                                           true)) {
            LOG(WARNING) << "failed to allocate RowBlock.";
            result = false;
            goto SORTING_PROCESS_ERR;
        }

        if (new_row_block == nullptr) {
            if (row_block_arr.size() < 1) {
                LOG(WARNING) << "Memory limitation is too small for Schema Change."
                             << "memory_limitation=" << _memory_limitation;
                return false;
            }

            // enter here while memory limitation is reached.
            RowsetSharedPtr rowset;
            RowsetTypePB new_rowset_type = rowset_reader->rowset()->rowset_meta()->rowset_type();
            if (use_beta_rowset) {
                new_rowset_type = BETA_ROWSET;
            }
            if (!_internal_sorting(
                        row_block_arr,
                        Version(_temp_delta_versions.second, _temp_delta_versions.second),
                        rowset_reader->version_hash(), new_tablet, new_rowset_type,
                        segments_overlap, &rowset)) {
                LOG(WARNING) << "failed to sorting internally.";
                result = false;
                goto SORTING_PROCESS_ERR;
            }

            src_rowsets.push_back(rowset);

            for (vector<RowBlock*>::iterator it = row_block_arr.begin(); it != row_block_arr.end();
                 ++it) {
                _row_block_allocator->release(*it);
            }

            row_block_arr.clear();

            // increase temp version
            ++_temp_delta_versions.second;
            continue;
        }

        uint64_t filtered_rows = 0;
        if (!_row_block_changer.change_row_block(ref_row_block, rowset_reader->version().second,
                                                 new_row_block, &filtered_rows)) {
            LOG(WARNING) << "failed to change data in row block.";
            result = false;
            goto SORTING_PROCESS_ERR;
        }
        add_filtered_rows(filtered_rows);

        if (new_row_block->row_block_info().row_num > 0) {
            if (!row_block_sorter.sort(&new_row_block)) {
                LOG(WARNING) << "failed to sort row block.";
                result = false;
                OLAP_GOTO(SORTING_PROCESS_ERR);
            }

            row_block_arr.push_back(new_row_block);
        } else {
            LOG(INFO) << "new block num rows is: " << new_row_block->row_block_info().row_num;
            _row_block_allocator->release(new_row_block);
            new_row_block = nullptr;
        }

        ref_row_block->clear();
        rowset_reader->next_block(&ref_row_block);
    }

    if (!row_block_arr.empty()) {
        // enter here while memory limitation is reached.
        RowsetSharedPtr rowset = nullptr;

        RowsetTypePB new_rowset_type = rowset_reader->rowset()->rowset_meta()->rowset_type();
        if (use_beta_rowset) {
            new_rowset_type = BETA_ROWSET;
        }
        if (!_internal_sorting(row_block_arr,
                               Version(_temp_delta_versions.second, _temp_delta_versions.second),
                               rowset_reader->version_hash(), new_tablet, new_rowset_type,
                               segments_overlap, &rowset)) {
            LOG(WARNING) << "failed to sorting internally.";
            result = false;
            goto SORTING_PROCESS_ERR;
        }

        src_rowsets.push_back(rowset);

        for (vector<RowBlock*>::iterator it = row_block_arr.begin(); it != row_block_arr.end();
             ++it) {
            _row_block_allocator->release(*it);
        }

        row_block_arr.clear();

        // increase temp version
        ++_temp_delta_versions.second;
    }

    if (src_rowsets.empty()) {
        res = new_rowset_writer->flush();
        if (res != OLAP_SUCCESS) {
            LOG(WARNING) << "create empty version for schema change failed."
                         << " version=" << new_rowset_writer->version().first << "-"
                         << new_rowset_writer->version().second;
            return false;
        }
    } else if (!_external_sorting(src_rowsets, new_rowset_writer, new_tablet)) {
        LOG(WARNING) << "failed to sorting externally.";
        result = false;
        goto SORTING_PROCESS_ERR;
    }

    add_filtered_rows(rowset_reader->filtered_rows());

    // Check row num changes
    if (config::row_nums_check) {
        if (rowset_reader->rowset()->num_rows() !=
            new_rowset_writer->num_rows() + merged_rows() + filtered_rows()) {
            LOG(WARNING) << "fail to check row num!"
                         << " source_rows=" << rowset_reader->rowset()->num_rows()
                         << ", merged_rows=" << merged_rows()
                         << ", filtered_rows=" << filtered_rows()
                         << ", new_index_rows=" << new_rowset_writer->num_rows();
            result = false;
        }
        LOG(INFO) << "all row nums. source_rows=" << rowset_reader->rowset()->num_rows()
                  << ", merged_rows=" << merged_rows() << ", filtered_rows=" << filtered_rows()
                  << ", new_index_rows=" << new_rowset_writer->num_rows();
    } else {
        LOG(INFO) << "all row nums. source_rows=" << rowset_reader->rowset()->num_rows()
                  << ", merged_rows=" << merged_rows() << ", filtered_rows=" << filtered_rows()
                  << ", new_index_rows=" << new_rowset_writer->num_rows();
    }

SORTING_PROCESS_ERR:

    // remove the intermediate rowsets generated by internal sorting
    for (vector<RowsetSharedPtr>::iterator it = src_rowsets.begin(); it != src_rowsets.end();
         ++it) {
        StorageEngine::instance()->add_unused_rowset(*it);
    }

    for (vector<RowBlock*>::iterator it = row_block_arr.begin(); it != row_block_arr.end(); ++it) {
        _row_block_allocator->release(*it);
    }

    row_block_arr.clear();
    return result;
}

bool SchemaChangeWithSorting::_internal_sorting(const vector<RowBlock*>& row_block_arr,
                                                const Version& version, VersionHash version_hash,
                                                TabletSharedPtr new_tablet,
                                                RowsetTypePB new_rowset_type,
                                                SegmentsOverlapPB segments_overlap,
                                                RowsetSharedPtr* rowset) {
    uint64_t merged_rows = 0;
    RowBlockMerger merger(new_tablet);

    RowsetWriterContext context;
    context.rowset_id = StorageEngine::instance()->next_rowset_id();
    context.tablet_uid = new_tablet->tablet_uid();
    context.tablet_id = new_tablet->tablet_id();
    context.partition_id = new_tablet->partition_id();
    context.tablet_schema_hash = new_tablet->schema_hash();
    context.rowset_type = new_rowset_type;
    context.rowset_path_prefix = new_tablet->tablet_path();
    context.tablet_schema = &(new_tablet->tablet_schema());
    context.rowset_state = VISIBLE;
    context.version = version;
    context.version_hash = version_hash;
    context.segments_overlap = segments_overlap;
    VLOG(3) << "init rowset builder. tablet=" << new_tablet->full_name()
            << ", block_row_size=" << new_tablet->num_rows_per_row_block();

    std::unique_ptr<RowsetWriter> rowset_writer;
    if (RowsetFactory::create_rowset_writer(context, &rowset_writer) != OLAP_SUCCESS) {
        return false;
    }

    if (!merger.merge(row_block_arr, rowset_writer.get(), &merged_rows)) {
        LOG(WARNING) << "failed to merge row blocks.";
        new_tablet->data_dir()->remove_pending_ids(ROWSET_ID_PREFIX +
                                                   rowset_writer->rowset_id().to_string());
        return false;
    }
    new_tablet->data_dir()->remove_pending_ids(ROWSET_ID_PREFIX +
                                               rowset_writer->rowset_id().to_string());
    add_merged_rows(merged_rows);
    *rowset = rowset_writer->build();
    return true;
}

bool SchemaChangeWithSorting::_external_sorting(vector<RowsetSharedPtr>& src_rowsets,
                                                RowsetWriter* rowset_writer,
                                                TabletSharedPtr new_tablet) {
    vector<RowsetReaderSharedPtr> rs_readers;
    for (auto& rowset : src_rowsets) {
        RowsetReaderSharedPtr rs_reader;
        auto res = rowset->create_reader(&rs_reader);
        if (res != OLAP_SUCCESS) {
            LOG(WARNING) << "failed to create rowset reader.";
            return false;
        }
        rs_readers.push_back(std::move(rs_reader));
    }

    Merger::Statistics stats;
    auto res = Merger::merge_rowsets(new_tablet, READER_ALTER_TABLE, rs_readers, rowset_writer,
                                     &stats);
    if (res != OLAP_SUCCESS) {
        LOG(WARNING) << "failed to merge rowsets. tablet=" << new_tablet->full_name()
                     << ", version=" << rowset_writer->version().first << "-"
                     << rowset_writer->version().second;
        return false;
    }
    add_merged_rows(stats.merged_rows);
    add_filtered_rows(stats.filtered_rows);
    return true;
}

OLAPStatus SchemaChangeHandler::process_alter_tablet_v2(const TAlterTabletReqV2& request) {
    LOG(INFO) << "begin to do request alter tablet: base_tablet_id=" << request.base_tablet_id
              << ", base_schema_hash=" << request.base_schema_hash
              << ", new_tablet_id=" << request.new_tablet_id
              << ", new_schema_hash=" << request.new_schema_hash
              << ", alter_version=" << request.alter_version
              << ", alter_version_hash=" << request.alter_version_hash;

    // Lock schema_change_lock util schema change info is stored in tablet header
    if (!StorageEngine::instance()->tablet_manager()->try_schema_change_lock(
                request.base_tablet_id)) {
        LOG(WARNING) << "failed to obtain schema change lock. "
                     << "base_tablet=" << request.base_tablet_id;
        return OLAP_ERR_TRY_LOCK_FAILED;
    }

    OLAPStatus res = _do_process_alter_tablet_v2(request);
    LOG(INFO) << "finished alter tablet process, res=" << res;
    StorageEngine::instance()->tablet_manager()->release_schema_change_lock(request.base_tablet_id);
    return res;
}

// In the past schema change and rollup will create new tablet  and will wait for txns starting before the task to finished
// It will cost a lot of time to wait and the task is very difficult to understand.
// In alter task v2, FE will call BE to create tablet and send an alter task to BE to convert historical data.
// The admin should upgrade all BE and then upgrade FE.
// Should delete the old code after upgrade finished.
OLAPStatus SchemaChangeHandler::_do_process_alter_tablet_v2(const TAlterTabletReqV2& request) {
    OLAPStatus res = OLAP_SUCCESS;
    TabletSharedPtr base_tablet = StorageEngine::instance()->tablet_manager()->get_tablet(
            request.base_tablet_id, request.base_schema_hash);
    if (base_tablet == nullptr) {
        LOG(WARNING) << "fail to find base tablet. base_tablet=" << request.base_tablet_id
                     << ", base_schema_hash=" << request.base_schema_hash;
        return OLAP_ERR_TABLE_NOT_FOUND;
    }

    // new tablet has to exist
    TabletSharedPtr new_tablet = StorageEngine::instance()->tablet_manager()->get_tablet(
            request.new_tablet_id, request.new_schema_hash);
    if (new_tablet == nullptr) {
        LOG(WARNING) << "fail to find new tablet."
                     << " new_tablet=" << request.new_tablet_id
                     << ", new_schema_hash=" << request.new_schema_hash;
        return OLAP_ERR_TABLE_NOT_FOUND;
    }

    // check if tablet's state is not_ready, if it is ready, it means the tablet already finished
    // check whether the tablet's max continuous version == request.version
    if (new_tablet->tablet_state() != TABLET_NOTREADY) {
        res = _validate_alter_result(new_tablet, request);
        LOG(INFO) << "tablet's state=" << new_tablet->tablet_state()
                  << " the convert job alreay finished, check its version"
                  << " res=" << res;
        return res;
    }

    LOG(INFO) << "finish to validate alter tablet request. begin to convert data from base tablet "
                 "to new tablet"
              << " base_tablet=" << base_tablet->full_name()
              << " new_tablet=" << new_tablet->full_name();

    ReadLock base_migration_rlock(base_tablet->get_migration_lock_ptr(), TRY_LOCK);
    if (!base_migration_rlock.own_lock()) {
        return OLAP_ERR_RWLOCK_ERROR;
    }
    ReadLock new_migration_rlock(new_tablet->get_migration_lock_ptr(), TRY_LOCK);
    if (!new_migration_rlock.own_lock()) {
        return OLAP_ERR_RWLOCK_ERROR;
    }

    // begin to find deltas to convert from base tablet to new tablet so that
    // obtain base tablet and new tablet's push lock and header write lock to prevent loading data
    base_tablet->obtain_push_lock();
    new_tablet->obtain_push_lock();
    base_tablet->obtain_header_wrlock();
    new_tablet->obtain_header_wrlock();

    // check if the tablet has alter task
    // if it has alter task, it means it is under old alter process

    vector<Version> versions_to_be_changed;
    vector<RowsetReaderSharedPtr> rs_readers;
    // delete handlers for new tablet
    DeleteHandler delete_handler;
    std::vector<ColumnId> return_columns;
    size_t num_cols = base_tablet->tablet_schema().num_columns();
    return_columns.resize(num_cols);
    for (int i = 0; i < num_cols; ++i) {
        return_columns[i] = i;
    }
    do {
        // get history data to be converted and it will check if there is hold in base tablet
        res = _get_versions_to_be_changed(base_tablet, &versions_to_be_changed);
        if (res != OLAP_SUCCESS) {
            LOG(WARNING) << "fail to get version to be changed. res=" << res;
            break;
        }

        // should check the max_version >= request.alter_version, if not the convert is useless
        RowsetSharedPtr max_rowset = base_tablet->rowset_with_max_version();
        if (max_rowset == nullptr || max_rowset->end_version() < request.alter_version) {
            LOG(WARNING) << "base tablet's max version="
                         << (max_rowset == nullptr ? 0 : max_rowset->end_version())
                         << " is less than request version=" << request.alter_version;
            res = OLAP_ERR_VERSION_NOT_EXIST;
            break;
        }
        // before calculating version_to_be_changed,
        // remove all data from new tablet, prevent to rewrite data(those double pushed when wait)
        LOG(INFO) << "begin to remove all data from new tablet to prevent rewrite."
                  << " new_tablet=" << new_tablet->full_name();
        vector<RowsetSharedPtr> rowsets_to_delete;
        vector<Version> new_tablet_versions;
        new_tablet->list_versions(&new_tablet_versions);
        for (auto& version : new_tablet_versions) {
            if (version.second <= max_rowset->end_version()) {
                RowsetSharedPtr rowset = new_tablet->get_rowset_by_version(version);
                rowsets_to_delete.push_back(rowset);
            }
        }
        new_tablet->modify_rowsets(std::vector<RowsetSharedPtr>(), rowsets_to_delete);
        // inherit cumulative_layer_point from base_tablet
        // check if new_tablet.ce_point > base_tablet.ce_point?
        new_tablet->set_cumulative_layer_point(-1);
        // save tablet meta
        new_tablet->save_meta();
        for (auto& rowset : rowsets_to_delete) {
            // do not call rowset.remove directly, using gc thread to delete it
            StorageEngine::instance()->add_unused_rowset(rowset);
        }

        // init one delete handler
        int32_t end_version = -1;
        for (auto& version : versions_to_be_changed) {
            if (version.second > end_version) {
                end_version = version.second;
            }
        }

        res = delete_handler.init(base_tablet->tablet_schema(), base_tablet->delete_predicates(),
                                  end_version);
        if (res != OLAP_SUCCESS) {
            LOG(WARNING) << "init delete handler failed. base_tablet=" << base_tablet->full_name()
                         << ", end_version=" << end_version;

            // release delete handlers which have been inited successfully.
            delete_handler.finalize();
            break;
        }

        // acquire data sources correspond to history versions
        base_tablet->capture_rs_readers(versions_to_be_changed, &rs_readers);
        if (rs_readers.size() < 1) {
            LOG(WARNING) << "fail to acquire all data sources. "
                         << "version_num=" << versions_to_be_changed.size()
                         << ", data_source_num=" << rs_readers.size();
            res = OLAP_ERR_ALTER_DELTA_DOES_NOT_EXISTS;
            break;
        }

        _reader_context.reader_type = READER_ALTER_TABLE;
        _reader_context.tablet_schema = &base_tablet->tablet_schema();
        _reader_context.need_ordered_result = true;
        _reader_context.delete_handler = &delete_handler;
        _reader_context.return_columns = &return_columns;
        // for schema change, seek_columns is the same to return_columns
        _reader_context.seek_columns = &return_columns;

        for (auto& rs_reader : rs_readers) {
            rs_reader->init(&_reader_context);
        }

    } while (0);

    new_tablet->release_header_lock();
    base_tablet->release_header_lock();
    new_tablet->release_push_lock();
    base_tablet->release_push_lock();

    do {
        if (res != OLAP_SUCCESS) {
            break;
        }
        SchemaChangeParams sc_params;
        sc_params.base_tablet = base_tablet;
        sc_params.new_tablet = new_tablet;
        sc_params.ref_rowset_readers = rs_readers;
        sc_params.delete_handler = delete_handler;
        if (request.__isset.materialized_view_params) {
            for (auto item : request.materialized_view_params) {
                AlterMaterializedViewParam mv_param;
                mv_param.column_name = item.column_name;
                /*
                 * origin_column_name is always be set now,
                 * but origin_column_name may be not set in some materialized view function. eg:count(1)
                */
                if (item.__isset.origin_column_name) {
                    mv_param.origin_column_name = item.origin_column_name;
                }

                /*
                * TODO(lhy)
                * Building the materialized view function for schema_change here based on defineExpr.
                * This is a trick because the current storage layer does not support expression evaluation.
                * We can refactor this part of the code until the uniform expression evaluates the logic.
                * count distinct materialized view will set mv_expr with to_bitmap or hll_hash.
                * count materialized view will set mv_expr with count.
                */
                if (item.__isset.mv_expr) {
                    if (item.mv_expr.nodes[0].node_type == TExprNodeType::FUNCTION_CALL) {
                        mv_param.mv_expr = item.mv_expr.nodes[0].fn.name.function_name;
                    } else if (item.mv_expr.nodes[0].node_type == TExprNodeType::CASE_EXPR) {
                        mv_param.mv_expr = "count_field";
                    }
                }
                sc_params.materialized_params_map.insert(std::make_pair(item.column_name, mv_param));
            }
        }

        res = _convert_historical_rowsets(sc_params);
        if (res != OLAP_SUCCESS) {
            break;
        }
        // set state to ready
        WriteLock new_wlock(new_tablet->get_header_lock_ptr());
        res = new_tablet->set_tablet_state(TabletState::TABLET_RUNNING);
        if (res != OLAP_SUCCESS) {
            break;
        }
        new_tablet->save_meta();
    } while (0);

    if (res == OLAP_SUCCESS) {
        // _validate_alter_result should be outside the above while loop.
        // to avoid requiring the header lock twice.
        res = _validate_alter_result(new_tablet, request);
    }

    // if failed convert history data, then just remove the new tablet
    if (res != OLAP_SUCCESS) {
        LOG(WARNING) << "failed to alter tablet. base_tablet=" << base_tablet->full_name()
                     << ", drop new_tablet=" << new_tablet->full_name();
        // do not drop the new tablet and its data. GC thread will
    }

    return res;
}

OLAPStatus SchemaChangeHandler::schema_version_convert(TabletSharedPtr base_tablet,
                                                       TabletSharedPtr new_tablet,
                                                       RowsetSharedPtr* base_rowset,
                                                       RowsetSharedPtr* new_rowset) {
    OLAPStatus res = OLAP_SUCCESS;
    LOG(INFO) << "begin to convert delta version for schema changing. "
              << "base_tablet=" << base_tablet->full_name()
              << ", new_tablet=" << new_tablet->full_name();

    // a. 解析Alter请求，转换成内部的表示形式
    // 不使用DELETE_DATA命令指定的删除条件
    RowBlockChanger rb_changer(new_tablet->tablet_schema());
    bool sc_sorting = false;
    bool sc_directly = false;

<<<<<<< HEAD
    const std::unordered_map<std::string, AlterMaterializedViewParam> materialized_function_map;
    if (OLAP_SUCCESS != (res = _parse_request(base_tablet,
                                              new_tablet,
                                              &rb_changer,
                                              &sc_sorting,
                                              &sc_directly,
                                              materialized_function_map))) {
=======
    if (OLAP_SUCCESS !=
        (res = _parse_request(base_tablet, new_tablet, &rb_changer, &sc_sorting, &sc_directly))) {
>>>>>>> 5e555bfa
        LOG(WARNING) << "failed to parse the request. res=" << res;
        return res;
    }

    // NOTE split_table如果使用row_block，会导致原block变小
    // 但由于历史数据在后续base/cumulative后还是会变成正常，故用directly也可以
    // b. 生成历史数据转换器
    SchemaChange* sc_procedure = nullptr;
    if (sc_sorting) {
        size_t memory_limitation = config::memory_limitation_per_thread_for_schema_change;
        LOG(INFO) << "doing schema change with sorting for base_tablet "
                  << base_tablet->full_name();
        sc_procedure = new (nothrow)
                SchemaChangeWithSorting(rb_changer, memory_limitation * 1024 * 1024 * 1024);
    } else if (sc_directly) {
        LOG(INFO) << "doing schema change directly for base_tablet " << base_tablet->full_name();
        sc_procedure = new (nothrow) SchemaChangeDirectly(rb_changer);
    } else {
        LOG(INFO) << "doing linked schema change for base_tablet " << base_tablet->full_name();
        sc_procedure = new (nothrow) LinkedSchemaChange(rb_changer);
    }

    if (sc_procedure == nullptr) {
        LOG(FATAL) << "failed to malloc SchemaChange. size=" << sizeof(SchemaChangeWithSorting);
        return OLAP_ERR_MALLOC_ERROR;
    }

    // c. 转换数据
    DeleteHandler delete_handler;
    std::vector<ColumnId> return_columns;
    size_t num_cols = base_tablet->tablet_schema().num_columns();
    return_columns.resize(num_cols);
    for (int i = 0; i < num_cols; ++i) {
        return_columns[i] = i;
    }
    _reader_context.reader_type = READER_ALTER_TABLE;
    _reader_context.tablet_schema = &base_tablet->tablet_schema();
    _reader_context.need_ordered_result = true;
    _reader_context.delete_handler = &delete_handler;
    _reader_context.return_columns = &return_columns;
    _reader_context.seek_columns = &return_columns;

    RowsetReaderSharedPtr rowset_reader;
    RETURN_NOT_OK((*base_rowset)->create_reader(&rowset_reader));
    rowset_reader->init(&_reader_context);

    RowsetWriterContext writer_context;
    writer_context.rowset_id = StorageEngine::instance()->next_rowset_id();
    writer_context.tablet_uid = new_tablet->tablet_uid();
    writer_context.tablet_id = new_tablet->tablet_id();
    writer_context.partition_id = (*base_rowset)->partition_id();
    writer_context.tablet_schema_hash = new_tablet->schema_hash();
    writer_context.rowset_type = (*base_rowset)->rowset_meta()->rowset_type();
    if (new_tablet->tablet_meta()->preferred_rowset_type() == BETA_ROWSET) {
        writer_context.rowset_type = BETA_ROWSET;
    }
    writer_context.rowset_path_prefix = new_tablet->tablet_path();
    writer_context.tablet_schema = &(new_tablet->tablet_schema());
    writer_context.rowset_state = PREPARED;
    writer_context.txn_id = (*base_rowset)->txn_id();
    writer_context.load_id.set_hi((*base_rowset)->load_id().hi());
    writer_context.load_id.set_lo((*base_rowset)->load_id().lo());
    writer_context.segments_overlap = (*base_rowset)->rowset_meta()->segments_overlap();

    std::unique_ptr<RowsetWriter> rowset_writer;
    RowsetFactory::create_rowset_writer(writer_context, &rowset_writer);

    if (!sc_procedure->process(rowset_reader, rowset_writer.get(), new_tablet, base_tablet)) {
        if ((*base_rowset)->is_pending()) {
            LOG(WARNING) << "failed to process the transaction when schema change. "
                         << "tablet=" << new_tablet->full_name() << "'"
                         << ", transaction=" << (*base_rowset)->txn_id();
        } else {
            LOG(WARNING) << "failed to process the version. "
                         << "version=" << (*base_rowset)->version().first << "-"
                         << (*base_rowset)->version().second;
        }
        res = OLAP_ERR_INPUT_PARAMETER_ERROR;
        new_tablet->data_dir()->remove_pending_ids(ROWSET_ID_PREFIX +
                                                   rowset_writer->rowset_id().to_string());
        goto SCHEMA_VERSION_CONVERT_ERR;
    }
    *new_rowset = rowset_writer->build();
    new_tablet->data_dir()->remove_pending_ids(ROWSET_ID_PREFIX +
                                               rowset_writer->rowset_id().to_string());
    if (*new_rowset == nullptr) {
        LOG(WARNING) << "build rowset failed.";
        res = OLAP_ERR_MALLOC_ERROR;
        goto SCHEMA_VERSION_CONVERT_ERR;
    }

    SAFE_DELETE(sc_procedure);
    LOG(INFO) << "successfully convert rowsets. "
              << " base_tablet=" << base_tablet->full_name()
              << ", new_tablet=" << new_tablet->full_name();
    return res;

SCHEMA_VERSION_CONVERT_ERR:
    if (*new_rowset != nullptr) {
        StorageEngine::instance()->add_unused_rowset(*new_rowset);
    }

    SAFE_DELETE(sc_procedure);
    LOG(WARNING) << "failed to convert rowsets. "
                 << " base_tablet=" << base_tablet->full_name()
                 << ", new_tablet=" << new_tablet->full_name() << " res = " << res;
    return res;
}

OLAPStatus SchemaChangeHandler::_get_versions_to_be_changed(
        TabletSharedPtr base_tablet, vector<Version>* versions_to_be_changed) {
    RowsetSharedPtr rowset = base_tablet->rowset_with_max_version();
    if (rowset == nullptr) {
        LOG(WARNING) << "Tablet has no version. base_tablet=" << base_tablet->full_name();
        return OLAP_ERR_ALTER_DELTA_DOES_NOT_EXISTS;
    }

    vector<Version> span_versions;
    RETURN_NOT_OK(base_tablet->capture_consistent_versions(Version(0, rowset->version().second),
                                                           &span_versions));
    for (uint32_t i = 0; i < span_versions.size(); i++) {
        versions_to_be_changed->push_back(span_versions[i]);
    }

    return OLAP_SUCCESS;
}

OLAPStatus SchemaChangeHandler::_add_alter_task(AlterTabletType alter_tablet_type,
                                                TabletSharedPtr base_tablet,
                                                TabletSharedPtr new_tablet,
                                                const vector<Version>& versions_to_be_changed) {
    // check new tablet exists,
    // prevent to set base's status after new's dropping (clear base's status)
    if (StorageEngine::instance()->tablet_manager()->get_tablet(
                new_tablet->tablet_id(), new_tablet->schema_hash()) == nullptr) {
        LOG(WARNING) << "new_tablet does not exist. tablet=" << new_tablet->full_name();
        return OLAP_ERR_TABLE_NOT_FOUND;
    }

    // 1. 在新表和旧表中添加schema change标志
    base_tablet->delete_alter_task();
    base_tablet->add_alter_task(new_tablet->tablet_id(), new_tablet->schema_hash(),
                                versions_to_be_changed, alter_tablet_type);
    base_tablet->save_meta();
    new_tablet->add_alter_task(base_tablet->tablet_id(), base_tablet->schema_hash(),
                               vector<Version>(), // empty versions
                               alter_tablet_type);
    new_tablet->save_meta();
    LOG(INFO) << "successfully add alter task to both base and new";
    return OLAP_SUCCESS;
}

OLAPStatus SchemaChangeHandler::_save_alter_state(AlterTabletState state,
                                                  TabletSharedPtr base_tablet,
                                                  TabletSharedPtr new_tablet) {
    WriteLock base_wlock(base_tablet->get_header_lock_ptr());
    WriteLock new_wlock(new_tablet->get_header_lock_ptr());
    AlterTabletTaskSharedPtr base_alter_task = base_tablet->alter_task();
    if (base_alter_task == nullptr) {
        LOG(INFO) << "could not find alter task info from base tablet " << base_tablet->full_name();
        return OLAP_ERR_ALTER_STATUS_ERR;
    }
    OLAPStatus res = base_tablet->set_alter_state(state);
    if (res != OLAP_SUCCESS) {
        LOG(WARNING) << "failed to set alter state to " << state
                     << " tablet=" << base_tablet->full_name() << " res=" << res;
        return res;
    }
    base_tablet->save_meta();
    AlterTabletTaskSharedPtr new_alter_task = new_tablet->alter_task();
    if (new_alter_task == nullptr) {
        LOG(INFO) << "could not find alter task info from new tablet " << new_tablet->full_name();
        return OLAP_ERR_ALTER_STATUS_ERR;
    }
    res = new_tablet->set_alter_state(state);
    if (res != OLAP_SUCCESS) {
        LOG(WARNING) << "failed to set alter state to " << state << " tablet "
                     << new_tablet->full_name() << " res" << res;
        return res;
    }
    new_tablet->save_meta();

    return OLAP_SUCCESS;
}

OLAPStatus SchemaChangeHandler::_convert_historical_rowsets(const SchemaChangeParams& sc_params) {
    LOG(INFO) << "begin to convert historical rowsets for new_tablet from base_tablet."
              << " base_tablet=" << sc_params.base_tablet->full_name()
              << ", new_tablet=" << sc_params.new_tablet->full_name();

    // find end version
    int32_t end_version = -1;
    for (size_t i = 0; i < sc_params.ref_rowset_readers.size(); ++i) {
        if (sc_params.ref_rowset_readers[i]->version().second > end_version) {
            end_version = sc_params.ref_rowset_readers[i]->version().second;
        }
    }

    // change中增加了filter信息，在_parse_request中会设置filter的column信息
    // 并在每次row block的change时，过滤一些数据
<<<<<<< HEAD
    RowBlockChanger rb_changer(sc_params.new_tablet->tablet_schema(), sc_params.delete_handler);
=======
    RowBlockChanger rb_changer(sc_params.new_tablet->tablet_schema(), sc_params.base_tablet,
                               sc_params.delete_handler);
>>>>>>> 5e555bfa

    bool sc_sorting = false;
    bool sc_directly = false;
    SchemaChange* sc_procedure = nullptr;

    // a. 解析Alter请求，转换成内部的表示形式
<<<<<<< HEAD
    OLAPStatus res = _parse_request(sc_params.base_tablet, sc_params.new_tablet,
                                    &rb_changer, &sc_sorting, &sc_directly, sc_params.materialized_params_map);
=======
    OLAPStatus res = _parse_request(sc_params.base_tablet, sc_params.new_tablet, &rb_changer,
                                    &sc_sorting, &sc_directly);
>>>>>>> 5e555bfa
    if (res != OLAP_SUCCESS) {
        LOG(WARNING) << "failed to parse the request. res=" << res;
        goto PROCESS_ALTER_EXIT;
    }

    // b. 生成历史数据转换器
    if (sc_sorting) {
        size_t memory_limitation = config::memory_limitation_per_thread_for_schema_change;
        LOG(INFO) << "doing schema change with sorting for base_tablet "
                  << sc_params.base_tablet->full_name();
        sc_procedure = new (nothrow)
                SchemaChangeWithSorting(rb_changer, memory_limitation * 1024 * 1024 * 1024);
    } else if (sc_directly) {
        LOG(INFO) << "doing schema change directly for base_tablet "
                  << sc_params.base_tablet->full_name();
        sc_procedure = new (nothrow) SchemaChangeDirectly(rb_changer);
    } else {
        LOG(INFO) << "doing linked schema change for base_tablet "
                  << sc_params.base_tablet->full_name();
        sc_procedure = new (nothrow) LinkedSchemaChange(rb_changer);
    }

    if (sc_procedure == nullptr) {
        LOG(WARNING) << "failed to malloc SchemaChange. "
                     << "malloc_size=" << sizeof(SchemaChangeWithSorting);
        res = OLAP_ERR_MALLOC_ERROR;
        goto PROCESS_ALTER_EXIT;
    }

    // c. 转换历史数据
    for (auto& rs_reader : sc_params.ref_rowset_readers) {
        VLOG(10) << "begin to convert a history rowset. version=" << rs_reader->version().first
                 << "-" << rs_reader->version().second;

        // set status for monitor
        // 只要有一个new_table为running，ref table就设置为running
        // NOTE 如果第一个sub_table先fail，这里会继续按正常走
        TabletSharedPtr new_tablet = sc_params.new_tablet;

        RowsetWriterContext writer_context;
        writer_context.rowset_id = StorageEngine::instance()->next_rowset_id();
        writer_context.tablet_uid = new_tablet->tablet_uid();
        writer_context.tablet_id = new_tablet->tablet_id();
        writer_context.partition_id = new_tablet->partition_id();
        writer_context.tablet_schema_hash = new_tablet->schema_hash();
        // linked schema change can't change rowset type, therefore we preserve rowset type in schema change now
        writer_context.rowset_type = rs_reader->rowset()->rowset_meta()->rowset_type();
        if (sc_params.new_tablet->tablet_meta()->preferred_rowset_type() == BETA_ROWSET) {
            // Use beta rowset to do schema change
            // And in this case, linked schema change will not be used.
            writer_context.rowset_type = BETA_ROWSET;
        }
        writer_context.rowset_path_prefix = new_tablet->tablet_path();
        writer_context.tablet_schema = &(new_tablet->tablet_schema());
        writer_context.rowset_state = VISIBLE;
        writer_context.version = rs_reader->version();
        writer_context.version_hash = rs_reader->version_hash();
        writer_context.segments_overlap = rs_reader->rowset()->rowset_meta()->segments_overlap();

        std::unique_ptr<RowsetWriter> rowset_writer;
        OLAPStatus status = RowsetFactory::create_rowset_writer(writer_context, &rowset_writer);
        if (status != OLAP_SUCCESS) {
            res = OLAP_ERR_ROWSET_BUILDER_INIT;
            goto PROCESS_ALTER_EXIT;
        }

        if (!sc_procedure->process(rs_reader, rowset_writer.get(), sc_params.new_tablet,
                                   sc_params.base_tablet)) {
            LOG(WARNING) << "failed to process the version."
                         << " version=" << rs_reader->version().first << "-"
                         << rs_reader->version().second;
            res = OLAP_ERR_INPUT_PARAMETER_ERROR;
            new_tablet->data_dir()->remove_pending_ids(ROWSET_ID_PREFIX +
                                                       rowset_writer->rowset_id().to_string());
            goto PROCESS_ALTER_EXIT;
        }
        new_tablet->data_dir()->remove_pending_ids(ROWSET_ID_PREFIX +
                                                   rowset_writer->rowset_id().to_string());
        // 将新版本的数据加入header
        // 为了防止死锁的出现，一定要先锁住旧表，再锁住新表
        sc_params.new_tablet->obtain_push_lock();
        RowsetSharedPtr new_rowset = rowset_writer->build();
        if (new_rowset == nullptr) {
            LOG(WARNING) << "failed to build rowset, exit alter process";
            sc_params.new_tablet->release_push_lock();
            goto PROCESS_ALTER_EXIT;
        }
        res = sc_params.new_tablet->add_rowset(new_rowset, false);
        if (res == OLAP_ERR_PUSH_VERSION_ALREADY_EXIST) {
            LOG(WARNING) << "version already exist, version revert occured. "
                         << "tablet=" << sc_params.new_tablet->full_name() << ", version='"
                         << rs_reader->version().first << "-" << rs_reader->version().second;
            StorageEngine::instance()->add_unused_rowset(new_rowset);
            res = OLAP_SUCCESS;
        } else if (res != OLAP_SUCCESS) {
            LOG(WARNING) << "failed to register new version. "
                         << " tablet=" << sc_params.new_tablet->full_name()
                         << ", version=" << rs_reader->version().first << "-"
                         << rs_reader->version().second;
            StorageEngine::instance()->add_unused_rowset(new_rowset);
            sc_params.new_tablet->release_push_lock();
            goto PROCESS_ALTER_EXIT;
        } else {
            VLOG(3) << "register new version. tablet=" << sc_params.new_tablet->full_name()
                    << ", version=" << rs_reader->version().first << "-"
                    << rs_reader->version().second;
        }
        sc_params.new_tablet->release_push_lock();

        VLOG(10) << "succeed to convert a history version."
                 << " version=" << rs_reader->version().first << "-" << rs_reader->version().second;
    }
    // XXX: 此时应该不取消SchemaChange状态，因为新Delta还要转换成新旧Schema的版本
PROCESS_ALTER_EXIT : {
    // save tablet meta here because rowset meta is not saved during add rowset
    WriteLock new_wlock(sc_params.new_tablet->get_header_lock_ptr());
    sc_params.new_tablet->save_meta();
}
    if (res == OLAP_SUCCESS) {
        Version test_version(0, end_version);
        res = sc_params.new_tablet->check_version_integrity(test_version);
    }
    SAFE_DELETE(sc_procedure);

    LOG(INFO) << "finish converting rowsets for new_tablet from base_tablet. "
              << "base_tablet=" << sc_params.base_tablet->full_name()
              << ", new_tablet=" << sc_params.new_tablet->full_name();
    return res;
}

// @static
// 分析column的mapping以及filter key的mapping
OLAPStatus SchemaChangeHandler::_parse_request(TabletSharedPtr base_tablet,
                                               TabletSharedPtr new_tablet,
<<<<<<< HEAD
                                               RowBlockChanger* rb_changer,
                                               bool* sc_sorting,
                                               bool* sc_directly,
                                               const std::unordered_map<std::string, AlterMaterializedViewParam>& materialized_function_map) {
=======
                                               RowBlockChanger* rb_changer, bool* sc_sorting,
                                               bool* sc_directly) {
>>>>>>> 5e555bfa
    OLAPStatus res = OLAP_SUCCESS;

    // set column mapping
    for (int i = 0, new_schema_size = new_tablet->tablet_schema().num_columns();
         i < new_schema_size; ++i) {
        const TabletColumn& new_column = new_tablet->tablet_schema().column(i);
        const string& column_name = new_column.name();
        ColumnMapping* column_mapping = rb_changer->get_mutable_column_mapping(i);

        if (new_column.has_reference_column()) {
            int32_t column_index = base_tablet->field_index(new_column.referenced_column());

            if (column_index < 0) {
                LOG(WARNING) << "referenced column was missing. "
                             << "[column=" << column_name << " referenced_column=" << column_index
                             << "]";
                return OLAP_ERR_CE_CMD_PARAMS_ERROR;
            }

            column_mapping->ref_column = column_index;
            VLOG(3) << "A column refered to existed column will be added after schema changing."
                    << "column=" << column_name << ", ref_column=" << column_index;
            continue;
        }

        if (materialized_function_map.find(column_name) != materialized_function_map.end()) {
            AlterMaterializedViewParam mvParam = materialized_function_map.find(column_name)->second;
            column_mapping->materialized_function = mvParam.mv_expr;
            std::string origin_column_name = mvParam.origin_column_name;
            int32_t column_index = base_tablet->field_index(origin_column_name);
            if (column_index >= 0) {
                column_mapping->ref_column = column_index;
                continue;
            } else {
                LOG(WARNING) << "referenced column was missing. "
                             << "[column=" << column_name
                             << " referenced_column=" << column_index << "]";
                return OLAP_ERR_CE_CMD_PARAMS_ERROR;
            }
        }

        int32_t column_index = base_tablet->field_index(column_name);
        if (column_index >= 0) {
            column_mapping->ref_column = column_index;
            continue;
        }

        // 新加列走这里
        //if (new_column_schema.is_allow_null || new_column_schema.has_default_value) {
        {
            column_mapping->ref_column = -1;

            if (i < base_tablet->num_short_key_columns()) {
                *sc_directly = true;
            }

            if (OLAP_SUCCESS != (res = _init_column_mapping(column_mapping, new_column,
                                                            new_column.default_value()))) {
                return res;
            }

            VLOG(10) << "A column with default value will be added after schema changing. "
                     << "column=" << column_name
                     << ", default_value=" << new_column.default_value();
            continue;
        }

        // XXX: 只有DROP COLUMN时，遇到新Schema转旧Schema时会进入这里。
        column_mapping->ref_column = -1;

        if (OLAP_SUCCESS != (res = _init_column_mapping(column_mapping, new_column, ""))) {
            return res;
        }

        VLOG(3) << "A new schema delta is converted while dropping column. "
                << "Dropped column will be assigned as '0' for the older schema. "
                << "column=" << column_name;
    }

    // Check if re-aggregation is needed.
    *sc_sorting = false;
    // 若Key列的引用序列出现乱序，则需要重排序
    int num_default_value = 0;

    for (int i = 0, new_schema_size = new_tablet->num_key_columns(); i < new_schema_size; ++i) {
        ColumnMapping* column_mapping = rb_changer->get_mutable_column_mapping(i);

        if (column_mapping->ref_column < 0) {
            num_default_value++;
            continue;
        }

        if (column_mapping->ref_column != i - num_default_value) {
            *sc_sorting = true;
            return OLAP_SUCCESS;
        }
    }

    if (base_tablet->num_short_key_columns() != new_tablet->num_short_key_columns()) {
        // the number of short_keys changed, can't do linked schema change
        *sc_directly = true;
        return OLAP_SUCCESS;
    }

    const TabletSchema& ref_tablet_schema = base_tablet->tablet_schema();
    const TabletSchema& new_tablet_schema = new_tablet->tablet_schema();
    for (size_t i = 0; i < new_tablet->num_columns(); ++i) {
        ColumnMapping* column_mapping = rb_changer->get_mutable_column_mapping(i);
        if (column_mapping->ref_column < 0) {
            continue;
        } else {
            if (new_tablet_schema.column(i).type() !=
                ref_tablet_schema.column(column_mapping->ref_column).type()) {
                *sc_directly = true;
                return OLAP_SUCCESS;
            } else if ((new_tablet_schema.column(i).type() ==
                        ref_tablet_schema.column(column_mapping->ref_column).type()) &&
                       (new_tablet_schema.column(i).length() !=
                        ref_tablet_schema.column(column_mapping->ref_column).length())) {
                *sc_directly = true;
                return OLAP_SUCCESS;

            } else if (new_tablet_schema.column(i).is_bf_column() !=
                       ref_tablet_schema.column(column_mapping->ref_column).is_bf_column()) {
                *sc_directly = true;
                return OLAP_SUCCESS;
            } else if (new_tablet_schema.column(i).has_bitmap_index() !=
                       ref_tablet_schema.column(column_mapping->ref_column).has_bitmap_index()) {
                *sc_directly = true;
                return OLAP_SUCCESS;
            }
        }
    }

    if (base_tablet->delete_predicates().size() != 0) {
        //there exists delete condition in header, can't do linked schema change
        *sc_directly = true;
    }

    if (new_tablet->tablet_meta()->preferred_rowset_type() == BETA_ROWSET) {
        // if the default rowset type is alpha, and tablet meta has preferred_rowset_type
        // field set to BETA_ROWST, just use directly type
        *sc_directly = true;
    }

    return OLAP_SUCCESS;
}

OLAPStatus SchemaChangeHandler::_init_column_mapping(ColumnMapping* column_mapping,
                                                     const TabletColumn& column_schema,
                                                     const std::string& value) {
    column_mapping->default_value = WrapperField::create(column_schema);

    if (column_mapping->default_value == nullptr) {
        return OLAP_ERR_MALLOC_ERROR;
    }

    if (column_schema.is_nullable() && value.length() == 0) {
        column_mapping->default_value->set_null();
    } else {
        column_mapping->default_value->from_string(value);
    }

    return OLAP_SUCCESS;
}

OLAPStatus SchemaChangeHandler::_validate_alter_result(TabletSharedPtr new_tablet,
                                                       const TAlterTabletReqV2& request) {
    Version max_continuous_version = {-1, 0};
    VersionHash max_continuous_version_hash = 0;
    new_tablet->max_continuous_version_from_begining(&max_continuous_version,
                                                     &max_continuous_version_hash);
    LOG(INFO) << "find max continuous version of tablet=" << new_tablet->full_name()
              << ", start_version=" << max_continuous_version.first
              << ", end_version=" << max_continuous_version.second;
    if (max_continuous_version.second >= request.alter_version) {
        return OLAP_SUCCESS;
    } else {
        return OLAP_ERR_VERSION_NOT_EXIST;
    }
}

} // namespace doris<|MERGE_RESOLUTION|>--- conflicted
+++ resolved
@@ -17,7 +17,9 @@
 
 #include "olap/schema_change.h"
 
-#include <csignal>
+#include <pthread.h>
+#include <signal.h>
+
 #include <algorithm>
 #include <vector>
 
@@ -29,12 +31,6 @@
 #include "olap/row_cursor.h"
 #include "olap/rowset/rowset_factory.h"
 #include "olap/rowset/rowset_id_generator.h"
-<<<<<<< HEAD
-#include "runtime/mem_pool.h"
-#include "runtime/mem_tracker.h"
-#include "agent/cgroups_mgr.h"
-#include "runtime/exec_env.h"
-=======
 #include "olap/storage_engine.h"
 #include "olap/tablet.h"
 #include "olap/wrapper_field.h"
@@ -42,7 +38,6 @@
 #include "runtime/heartbeat_flags.h"
 #include "runtime/mem_pool.h"
 #include "runtime/mem_tracker.h"
->>>>>>> 5e555bfa
 
 using std::deque;
 using std::list;
@@ -96,13 +91,7 @@
     std::priority_queue<MergeElement> _heap;
 };
 
-<<<<<<< HEAD
-
 RowBlockChanger::RowBlockChanger(const TabletSchema& tablet_schema) {
-=======
-RowBlockChanger::RowBlockChanger(const TabletSchema& tablet_schema,
-                                 const TabletSharedPtr& base_tablet) {
->>>>>>> 5e555bfa
     _schema_mapping.resize(tablet_schema.num_columns());
 }
 
@@ -221,7 +210,47 @@
         _convert_type_set.emplace(std::make_pair(from_type, to_type));
     }
 
-<<<<<<< HEAD
+private:
+    typedef std::pair<FieldType, FieldType> convert_type_pair;
+    std::unordered_set<convert_type_pair, ConvertTypeMapHash> _convert_type_set;
+
+    DISALLOW_COPY_AND_ASSIGN(ConvertTypeResolver);
+};
+
+ConvertTypeResolver::ConvertTypeResolver() {
+    // supported type convert should annotate in doc:
+    // http://doris.incubator.apache.org/master/zh-CN/sql-reference/sql-statements/Data%20Definition/ALTER%20TABLE.html#description
+    // If type convert is supported here, you should check fe/src/main/java/org/apache/doris/catalog/ColumnType.java to supported it either
+    // from varchar type
+    add_convert_type_mapping<OLAP_FIELD_TYPE_VARCHAR, OLAP_FIELD_TYPE_TINYINT>();
+    add_convert_type_mapping<OLAP_FIELD_TYPE_VARCHAR, OLAP_FIELD_TYPE_SMALLINT>();
+    add_convert_type_mapping<OLAP_FIELD_TYPE_VARCHAR, OLAP_FIELD_TYPE_INT>();
+    add_convert_type_mapping<OLAP_FIELD_TYPE_VARCHAR, OLAP_FIELD_TYPE_BIGINT>();
+    add_convert_type_mapping<OLAP_FIELD_TYPE_VARCHAR, OLAP_FIELD_TYPE_LARGEINT>();
+    add_convert_type_mapping<OLAP_FIELD_TYPE_VARCHAR, OLAP_FIELD_TYPE_FLOAT>();
+    add_convert_type_mapping<OLAP_FIELD_TYPE_VARCHAR, OLAP_FIELD_TYPE_DOUBLE>();
+    add_convert_type_mapping<OLAP_FIELD_TYPE_VARCHAR, OLAP_FIELD_TYPE_DATE>();
+
+    // to varchar type
+    add_convert_type_mapping<OLAP_FIELD_TYPE_TINYINT, OLAP_FIELD_TYPE_VARCHAR>();
+    add_convert_type_mapping<OLAP_FIELD_TYPE_SMALLINT, OLAP_FIELD_TYPE_VARCHAR>();
+    add_convert_type_mapping<OLAP_FIELD_TYPE_INT, OLAP_FIELD_TYPE_VARCHAR>();
+    add_convert_type_mapping<OLAP_FIELD_TYPE_BIGINT, OLAP_FIELD_TYPE_VARCHAR>();
+    add_convert_type_mapping<OLAP_FIELD_TYPE_LARGEINT, OLAP_FIELD_TYPE_VARCHAR>();
+    add_convert_type_mapping<OLAP_FIELD_TYPE_FLOAT, OLAP_FIELD_TYPE_VARCHAR>();
+    add_convert_type_mapping<OLAP_FIELD_TYPE_DOUBLE, OLAP_FIELD_TYPE_VARCHAR>();
+    add_convert_type_mapping<OLAP_FIELD_TYPE_DECIMAL, OLAP_FIELD_TYPE_VARCHAR>();
+
+    add_convert_type_mapping<OLAP_FIELD_TYPE_DATE, OLAP_FIELD_TYPE_DATETIME>();
+
+    add_convert_type_mapping<OLAP_FIELD_TYPE_DATETIME, OLAP_FIELD_TYPE_DATE>();
+
+    add_convert_type_mapping<OLAP_FIELD_TYPE_FLOAT, OLAP_FIELD_TYPE_DOUBLE>();
+
+    add_convert_type_mapping<OLAP_FIELD_TYPE_INT, OLAP_FIELD_TYPE_DATE>();
+}
+
+ConvertTypeResolver::~ConvertTypeResolver() {}
 
 bool to_bitmap(RowCursor* read_helper, RowCursor* write_helper, const TabletColumn& ref_column,
                int field_idx, int ref_field_idx, MemPool* mem_pool) {
@@ -356,57 +385,8 @@
     return true;
 }
 
-bool RowBlockChanger::change_row_block(
-        const RowBlock* ref_block,
-        int32_t data_version,
-        RowBlock* mutable_block,
-        uint64_t* filtered_rows) const {
-=======
-private:
-    typedef std::pair<FieldType, FieldType> convert_type_pair;
-    std::unordered_set<convert_type_pair, ConvertTypeMapHash> _convert_type_set;
-
-    DISALLOW_COPY_AND_ASSIGN(ConvertTypeResolver);
-};
-
-ConvertTypeResolver::ConvertTypeResolver() {
-    // supported type convert should annotate in doc:
-    // http://doris.incubator.apache.org/master/zh-CN/sql-reference/sql-statements/Data%20Definition/ALTER%20TABLE.html#description
-    // If type convert is supported here, you should check fe/src/main/java/org/apache/doris/catalog/ColumnType.java to supported it either
-    // from varchar type
-    add_convert_type_mapping<OLAP_FIELD_TYPE_VARCHAR, OLAP_FIELD_TYPE_TINYINT>();
-    add_convert_type_mapping<OLAP_FIELD_TYPE_VARCHAR, OLAP_FIELD_TYPE_SMALLINT>();
-    add_convert_type_mapping<OLAP_FIELD_TYPE_VARCHAR, OLAP_FIELD_TYPE_INT>();
-    add_convert_type_mapping<OLAP_FIELD_TYPE_VARCHAR, OLAP_FIELD_TYPE_BIGINT>();
-    add_convert_type_mapping<OLAP_FIELD_TYPE_VARCHAR, OLAP_FIELD_TYPE_LARGEINT>();
-    add_convert_type_mapping<OLAP_FIELD_TYPE_VARCHAR, OLAP_FIELD_TYPE_FLOAT>();
-    add_convert_type_mapping<OLAP_FIELD_TYPE_VARCHAR, OLAP_FIELD_TYPE_DOUBLE>();
-    add_convert_type_mapping<OLAP_FIELD_TYPE_VARCHAR, OLAP_FIELD_TYPE_DATE>();
-
-    // to varchar type
-    add_convert_type_mapping<OLAP_FIELD_TYPE_TINYINT, OLAP_FIELD_TYPE_VARCHAR>();
-    add_convert_type_mapping<OLAP_FIELD_TYPE_SMALLINT, OLAP_FIELD_TYPE_VARCHAR>();
-    add_convert_type_mapping<OLAP_FIELD_TYPE_INT, OLAP_FIELD_TYPE_VARCHAR>();
-    add_convert_type_mapping<OLAP_FIELD_TYPE_BIGINT, OLAP_FIELD_TYPE_VARCHAR>();
-    add_convert_type_mapping<OLAP_FIELD_TYPE_LARGEINT, OLAP_FIELD_TYPE_VARCHAR>();
-    add_convert_type_mapping<OLAP_FIELD_TYPE_FLOAT, OLAP_FIELD_TYPE_VARCHAR>();
-    add_convert_type_mapping<OLAP_FIELD_TYPE_DOUBLE, OLAP_FIELD_TYPE_VARCHAR>();
-    add_convert_type_mapping<OLAP_FIELD_TYPE_DECIMAL, OLAP_FIELD_TYPE_VARCHAR>();
-
-    add_convert_type_mapping<OLAP_FIELD_TYPE_DATE, OLAP_FIELD_TYPE_DATETIME>();
-
-    add_convert_type_mapping<OLAP_FIELD_TYPE_DATETIME, OLAP_FIELD_TYPE_DATE>();
-
-    add_convert_type_mapping<OLAP_FIELD_TYPE_FLOAT, OLAP_FIELD_TYPE_DOUBLE>();
-
-    add_convert_type_mapping<OLAP_FIELD_TYPE_INT, OLAP_FIELD_TYPE_DATE>();
-}
-
-ConvertTypeResolver::~ConvertTypeResolver() {}
-
 bool RowBlockChanger::change_row_block(const RowBlock* ref_block, int32_t data_version,
                                        RowBlock* mutable_block, uint64_t* filtered_rows) const {
->>>>>>> 5e555bfa
     if (mutable_block == nullptr) {
         LOG(FATAL) << "mutable block is uninitialized.";
         return false;
@@ -1668,7 +1648,6 @@
     bool sc_sorting = false;
     bool sc_directly = false;
 
-<<<<<<< HEAD
     const std::unordered_map<std::string, AlterMaterializedViewParam> materialized_function_map;
     if (OLAP_SUCCESS != (res = _parse_request(base_tablet,
                                               new_tablet,
@@ -1676,10 +1655,6 @@
                                               &sc_sorting,
                                               &sc_directly,
                                               materialized_function_map))) {
-=======
-    if (OLAP_SUCCESS !=
-        (res = _parse_request(base_tablet, new_tablet, &rb_changer, &sc_sorting, &sc_directly))) {
->>>>>>> 5e555bfa
         LOG(WARNING) << "failed to parse the request. res=" << res;
         return res;
     }
@@ -1880,25 +1855,15 @@
 
     // change中增加了filter信息，在_parse_request中会设置filter的column信息
     // 并在每次row block的change时，过滤一些数据
-<<<<<<< HEAD
     RowBlockChanger rb_changer(sc_params.new_tablet->tablet_schema(), sc_params.delete_handler);
-=======
-    RowBlockChanger rb_changer(sc_params.new_tablet->tablet_schema(), sc_params.base_tablet,
-                               sc_params.delete_handler);
->>>>>>> 5e555bfa
 
     bool sc_sorting = false;
     bool sc_directly = false;
     SchemaChange* sc_procedure = nullptr;
 
     // a. 解析Alter请求，转换成内部的表示形式
-<<<<<<< HEAD
     OLAPStatus res = _parse_request(sc_params.base_tablet, sc_params.new_tablet,
                                     &rb_changer, &sc_sorting, &sc_directly, sc_params.materialized_params_map);
-=======
-    OLAPStatus res = _parse_request(sc_params.base_tablet, sc_params.new_tablet, &rb_changer,
-                                    &sc_sorting, &sc_directly);
->>>>>>> 5e555bfa
     if (res != OLAP_SUCCESS) {
         LOG(WARNING) << "failed to parse the request. res=" << res;
         goto PROCESS_ALTER_EXIT;
@@ -2033,15 +1998,10 @@
 // 分析column的mapping以及filter key的mapping
 OLAPStatus SchemaChangeHandler::_parse_request(TabletSharedPtr base_tablet,
                                                TabletSharedPtr new_tablet,
-<<<<<<< HEAD
                                                RowBlockChanger* rb_changer,
                                                bool* sc_sorting,
                                                bool* sc_directly,
                                                const std::unordered_map<std::string, AlterMaterializedViewParam>& materialized_function_map) {
-=======
-                                               RowBlockChanger* rb_changer, bool* sc_sorting,
-                                               bool* sc_directly) {
->>>>>>> 5e555bfa
     OLAPStatus res = OLAP_SUCCESS;
 
     // set column mapping
