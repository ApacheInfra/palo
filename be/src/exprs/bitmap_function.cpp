// Licensed to the Apache Software Foundation (ASF) under one
// or more contributor license agreements.  See the NOTICE file
// distributed with this work for additional information
// regarding copyright ownership.  The ASF licenses this file
// to you under the Apache License, Version 2.0 (the
// "License"); you may not use this file except in compliance
// with the License.  You may obtain a copy of the License at
//
//   http://www.apache.org/licenses/LICENSE-2.0
//
// Unless required by applicable law or agreed to in writing,
// software distributed under the License is distributed on an
// "AS IS" BASIS, WITHOUT WARRANTIES OR CONDITIONS OF ANY
// KIND, either express or implied.  See the License for the
// specific language governing permissions and limitations
// under the License.

#include "exprs/bitmap_function.h"

#include "exprs/anyval_util.h"
#include "util/bitmap.h"
#include "util/string_parser.hpp"

namespace doris {

    namespace detail {

        const int DATETIME_PACKED_TIME_BYTE_SIZE = 8;
        const int DATETIME_TYPE_BYTE_SIZE = 4;

        const int DECIMAL_BYTE_SIZE = 16;

// get_val start
        template<typename ValType, typename T>
        T get_val(const ValType &x) {
            DCHECK(!x.is_null);
            return x.val;
        }

        template<>
        StringValue get_val(const StringVal &x) {
            DCHECK(!x.is_null);
            return StringValue::from_string_val(x);
        }

        template<>
        DateTimeValue get_val(const DateTimeVal &x) {
            return DateTimeValue::from_datetime_val(x);
        }

        template<>
        DecimalV2Value get_val(const DecimalV2Val &x) {
            return DecimalV2Value::from_decimal_val(x);
        }
// get_val end

// serialize_size start
        template<typename T>
        int32_t serialize_size(const T &v) {
            return sizeof(T);
        }

        template<>
        int32_t serialize_size(const DateTimeValue &v) {
            return DATETIME_PACKED_TIME_BYTE_SIZE + DATETIME_TYPE_BYTE_SIZE;
        }

        template<>
        int32_t serialize_size(const DecimalV2Value &v) {
            return DECIMAL_BYTE_SIZE;
        }

        template<>
        int32_t serialize_size(const StringValue &v) {
            return v.len + 4;
        }
// serialize_size end

// write_to start
        template<typename T>
        char *write_to(const T &v, char *dest) {
            size_t type_size = sizeof(T);
            memcpy(dest, &v, type_size);
            dest += type_size;
            return dest;
        }

        template<>
        char *write_to(const DateTimeValue &v, char *dest) {
            DateTimeVal value;
            v.to_datetime_val(&value);
            *(int64_t *) dest = value.packed_time;
            dest += DATETIME_PACKED_TIME_BYTE_SIZE;
            *(int *) dest = value.type;
            dest += DATETIME_TYPE_BYTE_SIZE;
            return dest;
        }

        template<>
        char *write_to(const DecimalV2Value &v, char *dest) {
            __int128 value = v.value();
            memcpy(dest, &value, DECIMAL_BYTE_SIZE);
            dest += DECIMAL_BYTE_SIZE;
            return dest;
        }

        template<>
        char *write_to(const StringValue &v, char *dest) {
            *(int32_t *) dest = v.len;
            dest += 4;
            memcpy(dest, v.ptr, v.len);
            dest += v.len;
            return dest;
        }
// write_to end

// read_from start
        template<typename T>
        void read_from(const char **src, T *result) {
            size_t type_size = sizeof(T);
            memcpy(result, *src, type_size);
            *src += type_size;
        }

        template<>
        void read_from(const char **src, DateTimeValue *result) {
            DateTimeVal value;
            value.is_null = false;
            value.packed_time = *(int64_t *) (*src);
            *src += DATETIME_PACKED_TIME_BYTE_SIZE;
            value.type = *(int *) (*src);
            *src += DATETIME_TYPE_BYTE_SIZE;
            *result = DateTimeValue::from_datetime_val(value);;
        }

        template<>
        void read_from(const char **src, DecimalV2Value *result) {
            __int128 v = 0;
            memcpy(&v, *src, DECIMAL_BYTE_SIZE);
            *src += DECIMAL_BYTE_SIZE;
            *result = DecimalV2Value(v);
        }

        template<>
        void read_from(const char **src, StringValue *result) {
            int32_t length = *(int32_t *) (*src);
            *src += 4;
            *result = StringValue((char *) *src, length);
            *src += length;
        }
// read_from end

    } // namespace detail

// Calculate the intersection of two or more bitmaps
// Usage: intersect_count(bitmap_column_to_count, filter_column, filter_values ...)
// Example: intersect_count(user_id, event, 'A', 'B', 'C'), meaning find the intersect count of user_id in all A/B/C 3 bitmaps
// Todo(kks) Use Array type instead of variable arguments
    template<typename T>
    struct BitmapIntersect {
    public:
        BitmapIntersect() {}

        explicit BitmapIntersect(const char *src) {
            deserialize(src);
        }

        void add_key(const T key) {
            RoaringBitmap empty_bitmap;
            _bitmaps[key] = empty_bitmap;
        }

        void update(const T &key, const RoaringBitmap &bitmap) {
            if (_bitmaps.find(key) != _bitmaps.end()) {
                _bitmaps[key].merge(bitmap);
            }
        }

        void merge(const BitmapIntersect &other) {
            for (auto &kv: other._bitmaps) {
                if (_bitmaps.find(kv.first) != _bitmaps.end()) {
                    _bitmaps[kv.first].merge(kv.second);
                } else {
                    _bitmaps[kv.first] = kv.second;
                }
            }
        }

        // calculate the intersection for _bitmaps's bitmap values
        int64_t intersect_count() const {
            if (_bitmaps.empty()) {
                return 0;
            }

            RoaringBitmap result;
            auto it = _bitmaps.begin();
            result.merge(it->second);
            it++;
            for (; it != _bitmaps.end(); it++) {
                result.intersect(it->second);
            }

            return result.cardinality();
        }

        // the serialize size
        size_t size() {
            size_t size = 4;
            for (auto &kv: _bitmaps) {
                size += detail::serialize_size(kv.first);;
                size += kv.second.size();
            }
            return size;
        }

        //must call size() first
        void serialize(char *dest) {
            char *writer = dest;
            *(int32_t *) writer = _bitmaps.size();
            writer += 4;
            for (auto &kv: _bitmaps) {
                writer = detail::write_to(kv.first, writer);
                kv.second.serialize(writer);
                writer += kv.second.size();
            }
        }

        void deserialize(const char *src) {
            const char *reader = src;
            int32_t bitmaps_size = *(int32_t *) reader;
            reader += 4;
            for (int32_t i = 0; i < bitmaps_size; i++) {
                T key;
                detail::read_from(&reader, &key);
                RoaringBitmap bitmap(reader);
                reader += bitmap.size();
                _bitmaps[key] = bitmap;
            }
        }

    private:
        std::map<T, RoaringBitmap> _bitmaps;
    };

    void BitmapFunctions::init() {
    }

    void BitmapFunctions::bitmap_init(FunctionContext *ctx, StringVal *dst) {
        dst->is_null = false;
        dst->len = sizeof(RoaringBitmap);
        dst->ptr = (uint8_t *) new RoaringBitmap();
    }

    StringVal BitmapFunctions::bitmap_empty(FunctionContext *ctx) {
        RoaringBitmap bitmap;
        std::string buf;
        buf.resize(bitmap.size());
        bitmap.serialize((char *) buf.c_str());
        return AnyValUtil::from_string_temp(ctx, buf);
    }

    template<typename T>
    void BitmapFunctions::bitmap_update_int(FunctionContext *ctx, const T &src, StringVal *dst) {
        if (src.is_null) {
            return;
        }

        auto *dst_bitmap = reinterpret_cast<RoaringBitmap *>(dst->ptr);
        dst_bitmap->update(src.val);
    }

    BigIntVal BitmapFunctions::bitmap_finalize(FunctionContext *ctx, const StringVal &src) {
        auto *src_bitmap = reinterpret_cast<RoaringBitmap *>(src.ptr);
        BigIntVal result(src_bitmap->cardinality());
        delete src_bitmap;
        return result;
    }

    void BitmapFunctions::bitmap_union(FunctionContext *ctx, const StringVal &src, StringVal *dst) {
        auto *dst_bitmap = reinterpret_cast<RoaringBitmap *>(dst->ptr);
        // zero size means the src input is a agg object
        if (src.len == 0) {
            dst_bitmap->merge(*reinterpret_cast<RoaringBitmap *>(src.ptr));
        } else {
            dst_bitmap->merge(RoaringBitmap((char *) src.ptr));
        }
    }

    BigIntVal BitmapFunctions::bitmap_count(FunctionContext *ctx, const StringVal &src) {
        // zero size means the src input is a agg object
        if (src.len == 0) {
            auto bitmap = reinterpret_cast<RoaringBitmap *>(src.ptr);
            return {bitmap->cardinality()};
        } else {
            RoaringBitmap bitmap((char *) src.ptr);
            return {bitmap.cardinality()};
        }
    }

    StringVal BitmapFunctions::to_bitmap(doris_udf::FunctionContext *ctx, const doris_udf::StringVal &src) {
        std::unique_ptr<RoaringBitmap> bitmap{new RoaringBitmap()};
        if (!src.is_null) {
            StringParser::ParseResult parse_result = StringParser::PARSE_SUCCESS;
            uint32_t int_value = StringParser::string_to_unsigned_int<uint32_t>(reinterpret_cast<char *>(src.ptr),
                                                                                src.len, &parse_result);
            if (UNLIKELY(parse_result != StringParser::PARSE_SUCCESS)) {
                std::stringstream error_msg;
                error_msg << "The to_bitmap function argument: "
                          << std::string(reinterpret_cast<char *>(src.ptr), src.len)
                          << " type isn't integer family or exceed unsigned integer max value 4294967295";
                ctx->set_error(error_msg.str().c_str());
                return StringVal::null();
            }
            bitmap->update(int_value);
        }
        std::string buf;
        buf.resize(bitmap->size());
        bitmap->serialize((char *) buf.c_str());
        return AnyValUtil::from_string_temp(ctx, buf);
    }

    StringVal BitmapFunctions::bitmap_hash(doris_udf::FunctionContext *ctx, const doris_udf::StringVal &src) {
        RoaringBitmap bitmap;
        if (!src.is_null) {
            uint32_t hash_value = HashUtil::murmur_hash3_32(src.ptr, src.len, HashUtil::MURMUR3_32_SEED);
            bitmap.update(hash_value);
        }
        std::string buf;
        buf.resize(bitmap.size());
        bitmap.serialize((char *) buf.c_str());
        return AnyValUtil::from_string_temp(ctx, buf);
    }

    StringVal BitmapFunctions::bitmap_serialize(FunctionContext *ctx, const StringVal &src) {
        auto *src_bitmap = reinterpret_cast<RoaringBitmap *>(src.ptr);
        StringVal result(ctx, src_bitmap->size());
        src_bitmap->serialize((char *) result.ptr);
        delete src_bitmap;
        return result;
    }

    template<typename T, typename ValType>
    void BitmapFunctions::bitmap_intersect_init(FunctionContext *ctx, StringVal *dst) {
        dst->is_null = false;
        dst->len = sizeof(BitmapIntersect<T>);
        auto intersect = new BitmapIntersect<T>();

        // constant args start from index 2
        for (int i = 2; i < ctx->get_num_constant_args(); ++i) {
            DCHECK(ctx->is_arg_constant(i));
            ValType *arg = reinterpret_cast<ValType *>(ctx->get_constant_arg(i));
            intersect->add_key(detail::get_val<ValType, T>(*arg));
        }

        dst->ptr = (uint8_t *) intersect;
    }

    template<typename T, typename ValType>
    void BitmapFunctions::bitmap_intersect_update(FunctionContext *ctx, const StringVal &src, const ValType &key,
                                                  int num_key, const ValType *keys, const StringVal *dst) {
        auto *dst_bitmap = reinterpret_cast<BitmapIntersect<T> *>(dst->ptr);
        // zero size means the src input is a agg object
        if (src.len == 0) {
            dst_bitmap->update(detail::get_val<ValType, T>(key), *reinterpret_cast<RoaringBitmap *>(src.ptr));
        } else {
            dst_bitmap->update(detail::get_val<ValType, T>(key), RoaringBitmap((char *) src.ptr));
        }
    }

    template<typename T>
    void BitmapFunctions::bitmap_intersect_merge(FunctionContext *ctx, const StringVal &src, const StringVal *dst) {
        auto *dst_bitmap = reinterpret_cast<BitmapIntersect<T> *>(dst->ptr);
        dst_bitmap->merge(BitmapIntersect<T>((char *) src.ptr));
    }

    template<typename T>
    StringVal BitmapFunctions::bitmap_intersect_serialize(FunctionContext *ctx, const StringVal &src) {
        auto *src_bitmap = reinterpret_cast<BitmapIntersect<T> *>(src.ptr);
        StringVal result(ctx, src_bitmap->size());
        src_bitmap->serialize((char *) result.ptr);
        delete src_bitmap;
        return result;
    }

    template<typename T>
    BigIntVal BitmapFunctions::bitmap_intersect_finalize(FunctionContext *ctx, const StringVal &src) {
        auto *src_bitmap = reinterpret_cast<BitmapIntersect<T> *>(src.ptr);
        BigIntVal result = BigIntVal(src_bitmap->intersect_count());
        delete src_bitmap;
        return result;
    }

    StringVal BitmapFunctions::bitmap_or(FunctionContext *ctx, const StringVal &src, const StringVal &dst) {
        RoaringBitmap bitmap;
        if (!src.is_null) {
            if (src.len == 0) {
                bitmap.merge(*reinterpret_cast<RoaringBitmap *>(src.ptr));
            } else {
                bitmap.merge(RoaringBitmap((char *) src.ptr));
            }
        }

        if (!dst.is_null) {
            if (dst.len == 0) {
                bitmap.merge(*reinterpret_cast<RoaringBitmap *>(dst.ptr));
            } else {
                bitmap.merge(RoaringBitmap((char *) dst.ptr));
            }
        }

        StringVal result(ctx, bitmap.size());
        bitmap.serialize((char *) result.ptr);
        return result;
    }

<<<<<<< HEAD
    StringVal BitmapFunctions::bitmap_and(FunctionContext *ctx, const StringVal &src, const StringVal &dst) {
        RoaringBitmap bitmap;
        if (!src.is_null) {
            if (src.len == 0) {
                bitmap.merge(*reinterpret_cast<RoaringBitmap *>(src.ptr));
            } else {
                bitmap.merge(RoaringBitmap((char *) src.ptr));
            }
        } else {
            return StringVal::null();
=======
    StringVal result(ctx,bitmap.size());
    bitmap.serialize((char*)result.ptr);
    return result;
}
StringVal BitmapFunctions::bitmap_and(FunctionContext* ctx, const StringVal& src, const StringVal& dst){
    RoaringBitmap bitmap;
    if (!src.is_null) {
        if (src.len == 0) {
            bitmap.merge(*reinterpret_cast<RoaringBitmap*>(src.ptr));
        } else{
            bitmap.merge(RoaringBitmap ((char*)src.ptr));
>>>>>>> a1b52023
        }

        if (!dst.is_null) {
            if (dst.len == 0) {
                bitmap.intersect(*reinterpret_cast<RoaringBitmap *>(dst.ptr));
            } else {
                bitmap.intersect(RoaringBitmap((char *) dst.ptr));
            }
        } else {
            return StringVal::null();
        }

        StringVal result(ctx, bitmap.size());
        bitmap.serialize((char *) result.ptr);
        return result;
    }


    template void BitmapFunctions::bitmap_update_int<TinyIntVal>(
            FunctionContext *ctx, const TinyIntVal &src, StringVal *dst);

    template void BitmapFunctions::bitmap_update_int<SmallIntVal>(
            FunctionContext *ctx, const SmallIntVal &src, StringVal *dst);

    template void BitmapFunctions::bitmap_update_int<IntVal>(
            FunctionContext *ctx, const IntVal &src, StringVal *dst);


    template void BitmapFunctions::bitmap_intersect_init<int8_t, TinyIntVal>(
            FunctionContext *ctx, StringVal *dst);

    template void BitmapFunctions::bitmap_intersect_init<int16_t, SmallIntVal>(
            FunctionContext *ctx, StringVal *dst);

    template void BitmapFunctions::bitmap_intersect_init<int32_t, IntVal>(
            FunctionContext *ctx, StringVal *dst);

    template void BitmapFunctions::bitmap_intersect_init<int64_t, BigIntVal>(
            FunctionContext *ctx, StringVal *dst);

    template void BitmapFunctions::bitmap_intersect_init<__int128, LargeIntVal>(
            FunctionContext *ctx, StringVal *dst);

    template void BitmapFunctions::bitmap_intersect_init<float, FloatVal>(
            FunctionContext *ctx, StringVal *dst);

    template void BitmapFunctions::bitmap_intersect_init<double, DoubleVal>(
            FunctionContext *ctx, StringVal *dst);

    template void BitmapFunctions::bitmap_intersect_init<DateTimeValue, DateTimeVal>(
            FunctionContext *ctx, StringVal *dst);

    template void BitmapFunctions::bitmap_intersect_init<DecimalV2Value, DecimalV2Val>(
            FunctionContext *ctx, StringVal *dst);

    template void BitmapFunctions::bitmap_intersect_init<StringValue, StringVal>(
            FunctionContext *ctx, StringVal *dst);


    template void BitmapFunctions::bitmap_intersect_update<int8_t, TinyIntVal>(
            FunctionContext *ctx, const StringVal &src, const TinyIntVal &key,
            int num_key, const TinyIntVal *keys, const StringVal *dst);

    template void BitmapFunctions::bitmap_intersect_update<int16_t, SmallIntVal>(
            FunctionContext *ctx, const StringVal &src, const SmallIntVal &key,
            int num_key, const SmallIntVal *keys, const StringVal *dst);

    template void BitmapFunctions::bitmap_intersect_update<int32_t, IntVal>(
            FunctionContext *ctx, const StringVal &src, const IntVal &key,
            int num_key, const IntVal *keys, const StringVal *dst);

    template void BitmapFunctions::bitmap_intersect_update<int64_t, BigIntVal>(
            FunctionContext *ctx, const StringVal &src, const BigIntVal &key,
            int num_key, const BigIntVal *keys, const StringVal *dst);

    template void BitmapFunctions::bitmap_intersect_update<__int128, LargeIntVal>(
            FunctionContext *ctx, const StringVal &src, const LargeIntVal &key,
            int num_key, const LargeIntVal *keys, const StringVal *dst);

    template void BitmapFunctions::bitmap_intersect_update<float, FloatVal>(
            FunctionContext *ctx, const StringVal &src, const FloatVal &key,
            int num_key, const FloatVal *keys, const StringVal *dst);

    template void BitmapFunctions::bitmap_intersect_update<double, DoubleVal>(
            FunctionContext *ctx, const StringVal &src, const DoubleVal &key,
            int num_key, const DoubleVal *keys, const StringVal *dst);

    template void BitmapFunctions::bitmap_intersect_update<DateTimeValue, DateTimeVal>(
            FunctionContext *ctx, const StringVal &src, const DateTimeVal &key,
            int num_key, const DateTimeVal *keys, const StringVal *dst);

    template void BitmapFunctions::bitmap_intersect_update<DecimalV2Value, DecimalV2Val>(
            FunctionContext *ctx, const StringVal &src, const DecimalV2Val &key,
            int num_key, const DecimalV2Val *keys, const StringVal *dst);

    template void BitmapFunctions::bitmap_intersect_update<StringValue, StringVal>(
            FunctionContext *ctx, const StringVal &src, const StringVal &key,
            int num_key, const StringVal *keys, const StringVal *dst);


    template void BitmapFunctions::bitmap_intersect_merge<int8_t>(
            FunctionContext *ctx, const StringVal &src, const StringVal *dst);

    template void BitmapFunctions::bitmap_intersect_merge<int16_t>(
            FunctionContext *ctx, const StringVal &src, const StringVal *dst);

    template void BitmapFunctions::bitmap_intersect_merge<int32_t>(
            FunctionContext *ctx, const StringVal &src, const StringVal *dst);

    template void BitmapFunctions::bitmap_intersect_merge<int64_t>(
            FunctionContext *ctx, const StringVal &src, const StringVal *dst);

    template void BitmapFunctions::bitmap_intersect_merge<__int128>(
            FunctionContext *ctx, const StringVal &src, const StringVal *dst);

    template void BitmapFunctions::bitmap_intersect_merge<float>(
            FunctionContext *ctx, const StringVal &src, const StringVal *dst);

    template void BitmapFunctions::bitmap_intersect_merge<double>(
            FunctionContext *ctx, const StringVal &src, const StringVal *dst);

    template void BitmapFunctions::bitmap_intersect_merge<DateTimeValue>(
            FunctionContext *ctx, const StringVal &src, const StringVal *dst);

    template void BitmapFunctions::bitmap_intersect_merge<DecimalV2Value>(
            FunctionContext *ctx, const StringVal &src, const StringVal *dst);

    template void BitmapFunctions::bitmap_intersect_merge<StringValue>(
            FunctionContext *ctx, const StringVal &src, const StringVal *dst);

    template StringVal BitmapFunctions::bitmap_intersect_serialize<int8_t>(
            FunctionContext *ctx, const StringVal &src);

    template StringVal BitmapFunctions::bitmap_intersect_serialize<int16_t>(
            FunctionContext *ctx, const StringVal &src);

    template StringVal BitmapFunctions::bitmap_intersect_serialize<int32_t>(
            FunctionContext *ctx, const StringVal &src);

    template StringVal BitmapFunctions::bitmap_intersect_serialize<int64_t>(
            FunctionContext *ctx, const StringVal &src);

    template StringVal BitmapFunctions::bitmap_intersect_serialize<__int128>(
            FunctionContext *ctx, const StringVal &src);

    template StringVal BitmapFunctions::bitmap_intersect_serialize<float>(
            FunctionContext *ctx, const StringVal &src);

    template StringVal BitmapFunctions::bitmap_intersect_serialize<double>(
            FunctionContext *ctx, const StringVal &src);

    template StringVal BitmapFunctions::bitmap_intersect_serialize<DateTimeValue>(
            FunctionContext *ctx, const StringVal &src);

    template StringVal BitmapFunctions::bitmap_intersect_serialize<DecimalV2Value>(
            FunctionContext *ctx, const StringVal &src);

    template StringVal BitmapFunctions::bitmap_intersect_serialize<StringValue>(
            FunctionContext *ctx, const StringVal &src);

    template BigIntVal BitmapFunctions::bitmap_intersect_finalize<int8_t>(
            FunctionContext *ctx, const StringVal &src);

    template BigIntVal BitmapFunctions::bitmap_intersect_finalize<int16_t>(
            FunctionContext *ctx, const StringVal &src);

    template BigIntVal BitmapFunctions::bitmap_intersect_finalize<int32_t>(
            FunctionContext *ctx, const StringVal &src);

    template BigIntVal BitmapFunctions::bitmap_intersect_finalize<int64_t>(
            FunctionContext *ctx, const StringVal &src);

    template BigIntVal BitmapFunctions::bitmap_intersect_finalize<__int128>(
            FunctionContext *ctx, const StringVal &src);

    template BigIntVal BitmapFunctions::bitmap_intersect_finalize<float>(
            FunctionContext *ctx, const StringVal &src);

    template BigIntVal BitmapFunctions::bitmap_intersect_finalize<double>(
            FunctionContext *ctx, const StringVal &src);

    template BigIntVal BitmapFunctions::bitmap_intersect_finalize<DateTimeValue>(
            FunctionContext *ctx, const StringVal &src);

    template BigIntVal BitmapFunctions::bitmap_intersect_finalize<DecimalV2Value>(
            FunctionContext *ctx, const StringVal &src);

    template BigIntVal BitmapFunctions::bitmap_intersect_finalize<StringValue>(
            FunctionContext *ctx, const StringVal &src);

}<|MERGE_RESOLUTION|>--- conflicted
+++ resolved
@@ -23,408 +23,389 @@
 
 namespace doris {
 
-    namespace detail {
-
-        const int DATETIME_PACKED_TIME_BYTE_SIZE = 8;
-        const int DATETIME_TYPE_BYTE_SIZE = 4;
-
-        const int DECIMAL_BYTE_SIZE = 16;
+namespace detail {
+
+const int DATETIME_PACKED_TIME_BYTE_SIZE = 8;
+const int DATETIME_TYPE_BYTE_SIZE = 4;
+
+const int DECIMAL_BYTE_SIZE = 16;
 
 // get_val start
-        template<typename ValType, typename T>
-        T get_val(const ValType &x) {
-            DCHECK(!x.is_null);
-            return x.val;
-        }
-
-        template<>
-        StringValue get_val(const StringVal &x) {
-            DCHECK(!x.is_null);
-            return StringValue::from_string_val(x);
-        }
-
-        template<>
-        DateTimeValue get_val(const DateTimeVal &x) {
-            return DateTimeValue::from_datetime_val(x);
-        }
-
-        template<>
-        DecimalV2Value get_val(const DecimalV2Val &x) {
-            return DecimalV2Value::from_decimal_val(x);
-        }
+template<typename ValType, typename T>
+T get_val(const ValType& x) {
+    DCHECK(!x.is_null);
+    return x.val;
+}
+
+template<>
+StringValue get_val(const StringVal& x) {
+    DCHECK(!x.is_null);
+    return StringValue::from_string_val(x);
+}
+
+template<>
+DateTimeValue get_val(const DateTimeVal& x) {
+    return DateTimeValue::from_datetime_val(x);
+}
+
+template<>
+DecimalV2Value get_val(const DecimalV2Val& x) {
+    return DecimalV2Value::from_decimal_val(x);
+}
 // get_val end
 
 // serialize_size start
-        template<typename T>
-        int32_t serialize_size(const T &v) {
-            return sizeof(T);
-        }
-
-        template<>
-        int32_t serialize_size(const DateTimeValue &v) {
-            return DATETIME_PACKED_TIME_BYTE_SIZE + DATETIME_TYPE_BYTE_SIZE;
-        }
-
-        template<>
-        int32_t serialize_size(const DecimalV2Value &v) {
-            return DECIMAL_BYTE_SIZE;
-        }
-
-        template<>
-        int32_t serialize_size(const StringValue &v) {
-            return v.len + 4;
-        }
+template<typename T>
+int32_t serialize_size(const T& v) {
+    return sizeof(T);
+}
+
+template<>
+int32_t serialize_size(const DateTimeValue& v) {
+    return DATETIME_PACKED_TIME_BYTE_SIZE + DATETIME_TYPE_BYTE_SIZE;
+}
+
+template<>
+int32_t serialize_size(const DecimalV2Value& v) {
+    return DECIMAL_BYTE_SIZE;
+}
+
+template<>
+int32_t serialize_size(const StringValue& v) {
+    return v.len + 4;
+}
 // serialize_size end
 
 // write_to start
-        template<typename T>
-        char *write_to(const T &v, char *dest) {
-            size_t type_size = sizeof(T);
-            memcpy(dest, &v, type_size);
-            dest += type_size;
-            return dest;
-        }
-
-        template<>
-        char *write_to(const DateTimeValue &v, char *dest) {
-            DateTimeVal value;
-            v.to_datetime_val(&value);
-            *(int64_t *) dest = value.packed_time;
-            dest += DATETIME_PACKED_TIME_BYTE_SIZE;
-            *(int *) dest = value.type;
-            dest += DATETIME_TYPE_BYTE_SIZE;
-            return dest;
-        }
-
-        template<>
-        char *write_to(const DecimalV2Value &v, char *dest) {
-            __int128 value = v.value();
-            memcpy(dest, &value, DECIMAL_BYTE_SIZE);
-            dest += DECIMAL_BYTE_SIZE;
-            return dest;
-        }
-
-        template<>
-        char *write_to(const StringValue &v, char *dest) {
-            *(int32_t *) dest = v.len;
-            dest += 4;
-            memcpy(dest, v.ptr, v.len);
-            dest += v.len;
-            return dest;
-        }
+template<typename T>
+char* write_to(const T& v, char* dest) {
+    size_t type_size = sizeof(T);
+    memcpy(dest, &v, type_size);
+    dest += type_size;
+    return dest;
+}
+
+template<>
+char* write_to(const DateTimeValue& v, char* dest) {
+    DateTimeVal value;
+    v.to_datetime_val(&value);
+    *(int64_t*)dest = value.packed_time;
+    dest += DATETIME_PACKED_TIME_BYTE_SIZE;
+    *(int*)dest = value.type;
+    dest += DATETIME_TYPE_BYTE_SIZE;
+    return dest;
+}
+
+template<>
+char* write_to(const DecimalV2Value& v, char* dest) {
+    __int128 value = v.value();
+    memcpy(dest, &value, DECIMAL_BYTE_SIZE);
+    dest += DECIMAL_BYTE_SIZE;
+    return dest;
+}
+
+template<>
+char* write_to(const StringValue& v, char* dest) {
+    *(int32_t*)dest = v.len;
+    dest += 4;
+    memcpy(dest, v.ptr, v.len);
+    dest += v.len;
+    return dest;
+}
 // write_to end
 
 // read_from start
-        template<typename T>
-        void read_from(const char **src, T *result) {
-            size_t type_size = sizeof(T);
-            memcpy(result, *src, type_size);
-            *src += type_size;
-        }
-
-        template<>
-        void read_from(const char **src, DateTimeValue *result) {
-            DateTimeVal value;
-            value.is_null = false;
-            value.packed_time = *(int64_t *) (*src);
-            *src += DATETIME_PACKED_TIME_BYTE_SIZE;
-            value.type = *(int *) (*src);
-            *src += DATETIME_TYPE_BYTE_SIZE;
-            *result = DateTimeValue::from_datetime_val(value);;
-        }
-
-        template<>
-        void read_from(const char **src, DecimalV2Value *result) {
-            __int128 v = 0;
-            memcpy(&v, *src, DECIMAL_BYTE_SIZE);
-            *src += DECIMAL_BYTE_SIZE;
-            *result = DecimalV2Value(v);
-        }
-
-        template<>
-        void read_from(const char **src, StringValue *result) {
-            int32_t length = *(int32_t *) (*src);
-            *src += 4;
-            *result = StringValue((char *) *src, length);
-            *src += length;
-        }
+template<typename T>
+void read_from(const char** src, T* result) {
+    size_t type_size = sizeof(T);
+    memcpy(result, *src, type_size);
+    *src += type_size;
+}
+
+template<>
+void read_from(const char** src, DateTimeValue* result) {
+    DateTimeVal value;
+    value.is_null = false;
+    value.packed_time = *(int64_t*)(*src);
+    *src += DATETIME_PACKED_TIME_BYTE_SIZE;
+    value.type = *(int*)(*src);
+    *src += DATETIME_TYPE_BYTE_SIZE;
+    *result = DateTimeValue::from_datetime_val(value);;
+}
+
+template<>
+void read_from(const char** src, DecimalV2Value* result) {
+    __int128 v = 0;
+    memcpy(&v, *src, DECIMAL_BYTE_SIZE);
+    *src += DECIMAL_BYTE_SIZE;
+    *result = DecimalV2Value(v);
+}
+
+template<>
+void read_from(const char** src, StringValue* result) {
+    int32_t length = *(int32_t*)(*src);
+    *src += 4;
+    *result = StringValue((char *)*src, length);
+    *src += length;
+}
 // read_from end
 
-    } // namespace detail
+} // namespace detail
 
 // Calculate the intersection of two or more bitmaps
 // Usage: intersect_count(bitmap_column_to_count, filter_column, filter_values ...)
 // Example: intersect_count(user_id, event, 'A', 'B', 'C'), meaning find the intersect count of user_id in all A/B/C 3 bitmaps
 // Todo(kks) Use Array type instead of variable arguments
-    template<typename T>
-    struct BitmapIntersect {
-    public:
-        BitmapIntersect() {}
-
-        explicit BitmapIntersect(const char *src) {
-            deserialize(src);
-        }
-
-        void add_key(const T key) {
-            RoaringBitmap empty_bitmap;
-            _bitmaps[key] = empty_bitmap;
-        }
-
-        void update(const T &key, const RoaringBitmap &bitmap) {
-            if (_bitmaps.find(key) != _bitmaps.end()) {
-                _bitmaps[key].merge(bitmap);
+template<typename T>
+struct BitmapIntersect {
+public:
+    BitmapIntersect() {}
+
+    explicit BitmapIntersect(const char* src) {
+        deserialize(src);
+    }
+
+    void add_key(const T key) {
+        RoaringBitmap empty_bitmap;
+        _bitmaps[key] = empty_bitmap;
+    }
+
+    void update(const T& key, const RoaringBitmap& bitmap) {
+        if (_bitmaps.find(key) != _bitmaps.end()) {
+            _bitmaps[key].merge(bitmap);
+        }
+    }
+
+    void merge(const BitmapIntersect& other) {
+        for (auto& kv: other._bitmaps) {
+            if (_bitmaps.find(kv.first) != _bitmaps.end()) {
+                _bitmaps[kv.first].merge(kv.second);
+            } else {
+                _bitmaps[kv.first] = kv.second;
             }
         }
-
-        void merge(const BitmapIntersect &other) {
-            for (auto &kv: other._bitmaps) {
-                if (_bitmaps.find(kv.first) != _bitmaps.end()) {
-                    _bitmaps[kv.first].merge(kv.second);
-                } else {
-                    _bitmaps[kv.first] = kv.second;
-                }
-            }
-        }
-
-        // calculate the intersection for _bitmaps's bitmap values
-        int64_t intersect_count() const {
-            if (_bitmaps.empty()) {
-                return 0;
-            }
-
-            RoaringBitmap result;
-            auto it = _bitmaps.begin();
-            result.merge(it->second);
-            it++;
-            for (; it != _bitmaps.end(); it++) {
-                result.intersect(it->second);
-            }
-
-            return result.cardinality();
-        }
-
-        // the serialize size
-        size_t size() {
-            size_t size = 4;
-            for (auto &kv: _bitmaps) {
-                size += detail::serialize_size(kv.first);;
-                size += kv.second.size();
-            }
-            return size;
-        }
-
-        //must call size() first
-        void serialize(char *dest) {
-            char *writer = dest;
-            *(int32_t *) writer = _bitmaps.size();
-            writer += 4;
-            for (auto &kv: _bitmaps) {
-                writer = detail::write_to(kv.first, writer);
-                kv.second.serialize(writer);
-                writer += kv.second.size();
-            }
-        }
-
-        void deserialize(const char *src) {
-            const char *reader = src;
-            int32_t bitmaps_size = *(int32_t *) reader;
-            reader += 4;
-            for (int32_t i = 0; i < bitmaps_size; i++) {
-                T key;
-                detail::read_from(&reader, &key);
-                RoaringBitmap bitmap(reader);
-                reader += bitmap.size();
-                _bitmaps[key] = bitmap;
-            }
-        }
-
-    private:
-        std::map<T, RoaringBitmap> _bitmaps;
-    };
-
-    void BitmapFunctions::init() {
-    }
-
-    void BitmapFunctions::bitmap_init(FunctionContext *ctx, StringVal *dst) {
-        dst->is_null = false;
-        dst->len = sizeof(RoaringBitmap);
-        dst->ptr = (uint8_t *) new RoaringBitmap();
-    }
-
-    StringVal BitmapFunctions::bitmap_empty(FunctionContext *ctx) {
-        RoaringBitmap bitmap;
-        std::string buf;
-        buf.resize(bitmap.size());
-        bitmap.serialize((char *) buf.c_str());
-        return AnyValUtil::from_string_temp(ctx, buf);
-    }
-
-    template<typename T>
-    void BitmapFunctions::bitmap_update_int(FunctionContext *ctx, const T &src, StringVal *dst) {
-        if (src.is_null) {
-            return;
-        }
-
-        auto *dst_bitmap = reinterpret_cast<RoaringBitmap *>(dst->ptr);
-        dst_bitmap->update(src.val);
-    }
-
-    BigIntVal BitmapFunctions::bitmap_finalize(FunctionContext *ctx, const StringVal &src) {
-        auto *src_bitmap = reinterpret_cast<RoaringBitmap *>(src.ptr);
-        BigIntVal result(src_bitmap->cardinality());
-        delete src_bitmap;
-        return result;
-    }
-
-    void BitmapFunctions::bitmap_union(FunctionContext *ctx, const StringVal &src, StringVal *dst) {
-        auto *dst_bitmap = reinterpret_cast<RoaringBitmap *>(dst->ptr);
-        // zero size means the src input is a agg object
+    }
+
+    // calculate the intersection for _bitmaps's bitmap values
+    int64_t intersect_count() const {
+        if (_bitmaps.empty()) {
+            return 0;
+        }
+
+        RoaringBitmap result;
+        auto it = _bitmaps.begin();
+        result.merge(it->second);
+        it++;
+        for (;it != _bitmaps.end(); it++) {
+            result.intersect(it->second);
+        }
+
+        return result.cardinality();
+    }
+
+    // the serialize size
+    size_t size() {
+        size_t size = 4;
+        for (auto& kv: _bitmaps) {
+            size +=  detail::serialize_size(kv.first);;
+            size +=  kv.second.size();
+        }
+        return size;
+    }
+
+    //must call size() first
+    void serialize(char* dest) {
+        char* writer = dest;
+        *(int32_t*)writer = _bitmaps.size();
+        writer += 4;
+        for (auto& kv: _bitmaps) {
+            writer = detail::write_to(kv.first, writer);
+            kv.second.serialize(writer);
+            writer += kv.second.size();
+        }
+    }
+
+    void deserialize(const char* src) {
+        const char* reader = src;
+        int32_t bitmaps_size = *(int32_t*)reader;
+        reader += 4;
+        for (int32_t i = 0; i < bitmaps_size; i++) {
+            T key;
+            detail::read_from(&reader, &key);
+            RoaringBitmap bitmap(reader);
+            reader += bitmap.size();
+            _bitmaps[key] = bitmap;
+        }
+    }
+
+private:
+    std::map<T, RoaringBitmap> _bitmaps;
+};
+
+void BitmapFunctions::init() {
+}
+
+void BitmapFunctions::bitmap_init(FunctionContext* ctx, StringVal* dst) {
+    dst->is_null = false;
+    dst->len = sizeof(RoaringBitmap);
+    dst->ptr = (uint8_t*)new RoaringBitmap();
+}
+
+StringVal BitmapFunctions::bitmap_empty(FunctionContext* ctx) {
+    RoaringBitmap bitmap;
+    std::string buf;
+    buf.resize(bitmap.size());
+    bitmap.serialize((char*)buf.c_str());
+    return AnyValUtil::from_string_temp(ctx, buf);
+}
+
+template <typename T>
+void BitmapFunctions::bitmap_update_int(FunctionContext* ctx, const T& src, StringVal* dst) {
+    if (src.is_null) {
+        return;
+    }
+
+    auto* dst_bitmap = reinterpret_cast<RoaringBitmap*>(dst->ptr);
+    dst_bitmap->update(src.val);
+}
+
+BigIntVal BitmapFunctions::bitmap_finalize(FunctionContext* ctx, const StringVal& src) {
+    auto* src_bitmap = reinterpret_cast<RoaringBitmap*>(src.ptr);
+    BigIntVal result(src_bitmap->cardinality());
+    delete src_bitmap;
+    return result;
+}
+
+void BitmapFunctions::bitmap_union(FunctionContext* ctx, const StringVal& src, StringVal* dst) {
+    auto* dst_bitmap = reinterpret_cast<RoaringBitmap*>(dst->ptr);
+    // zero size means the src input is a agg object
+    if (src.len == 0) {
+        dst_bitmap->merge(*reinterpret_cast<RoaringBitmap*>(src.ptr));
+    } else {
+        dst_bitmap->merge(RoaringBitmap((char*)src.ptr));
+    }
+}
+
+BigIntVal BitmapFunctions::bitmap_count(FunctionContext* ctx, const StringVal& src) {
+    // zero size means the src input is a agg object
+    if (src.len == 0) {
+        auto bitmap = reinterpret_cast<RoaringBitmap*>(src.ptr);
+        return {bitmap->cardinality()};
+    } else {
+        RoaringBitmap bitmap ((char*)src.ptr);
+        return {bitmap.cardinality()};
+    }
+}
+
+StringVal BitmapFunctions::to_bitmap(doris_udf::FunctionContext* ctx, const doris_udf::StringVal& src) {
+    std::unique_ptr<RoaringBitmap> bitmap {new RoaringBitmap()};
+    if (!src.is_null) {
+        StringParser::ParseResult parse_result = StringParser::PARSE_SUCCESS;
+        uint32_t int_value = StringParser::string_to_unsigned_int<uint32_t>(reinterpret_cast<char*>(src.ptr), src.len, &parse_result);
+        if (UNLIKELY(parse_result != StringParser::PARSE_SUCCESS)) {
+            std::stringstream error_msg;
+            error_msg << "The to_bitmap function argument: " << std::string(reinterpret_cast<char*>(src.ptr), src.len)
+            << " type isn't integer family or exceed unsigned integer max value 4294967295";
+            ctx->set_error(error_msg.str().c_str());
+            return StringVal::null();
+        }
+        bitmap->update(int_value);
+    }
+    std::string buf;
+    buf.resize(bitmap->size());
+    bitmap->serialize((char*)buf.c_str());
+    return AnyValUtil::from_string_temp(ctx, buf);
+}
+
+StringVal BitmapFunctions::bitmap_hash(doris_udf::FunctionContext* ctx, const doris_udf::StringVal& src) {
+    RoaringBitmap bitmap;
+    if (!src.is_null) {
+        uint32_t hash_value = HashUtil::murmur_hash3_32(src.ptr, src.len, HashUtil::MURMUR3_32_SEED);
+        bitmap.update(hash_value);
+    }
+    std::string buf;
+    buf.resize(bitmap.size());
+    bitmap.serialize((char*)buf.c_str());
+    return AnyValUtil::from_string_temp(ctx, buf);
+}
+
+StringVal BitmapFunctions::bitmap_serialize(FunctionContext* ctx, const StringVal& src) {
+    auto* src_bitmap = reinterpret_cast<RoaringBitmap*>(src.ptr);
+    StringVal result(ctx, src_bitmap->size());
+    src_bitmap->serialize((char*)result.ptr);
+    delete src_bitmap;
+    return result;
+}
+
+template<typename T, typename ValType>
+void BitmapFunctions::bitmap_intersect_init(FunctionContext* ctx, StringVal* dst) {
+    dst->is_null = false;
+    dst->len = sizeof(BitmapIntersect<T>);
+    auto intersect = new BitmapIntersect<T>();
+
+    // constant args start from index 2
+    for (int i = 2; i < ctx->get_num_constant_args(); ++i) {
+        DCHECK(ctx->is_arg_constant(i));
+        ValType* arg = reinterpret_cast<ValType*>(ctx->get_constant_arg(i));
+        intersect->add_key(detail::get_val<ValType, T>(*arg));
+    }
+
+    dst->ptr = (uint8_t*)intersect;
+}
+
+template<typename T, typename ValType>
+void BitmapFunctions::bitmap_intersect_update(FunctionContext* ctx, const StringVal& src, const ValType& key,
+                                              int num_key, const ValType* keys, const StringVal* dst) {
+    auto* dst_bitmap = reinterpret_cast<BitmapIntersect<T>*>(dst->ptr);
+    // zero size means the src input is a agg object
+    if (src.len == 0) {
+        dst_bitmap->update(detail::get_val<ValType, T>(key), *reinterpret_cast<RoaringBitmap*>(src.ptr));
+    } else {
+        dst_bitmap->update(detail::get_val<ValType, T>(key), RoaringBitmap((char*)src.ptr));
+    }
+}
+
+template<typename T>
+void BitmapFunctions::bitmap_intersect_merge(FunctionContext* ctx, const StringVal& src, const StringVal* dst) {
+    auto* dst_bitmap = reinterpret_cast<BitmapIntersect<T>*>(dst->ptr);
+    dst_bitmap->merge(BitmapIntersect<T>((char*)src.ptr));
+}
+
+template<typename T>
+StringVal BitmapFunctions::bitmap_intersect_serialize(FunctionContext* ctx, const StringVal& src) {
+    auto* src_bitmap = reinterpret_cast<BitmapIntersect<T>*>(src.ptr);
+    StringVal result(ctx, src_bitmap->size());
+    src_bitmap->serialize((char*)result.ptr);
+    delete src_bitmap;
+    return result;
+}
+
+template<typename T>
+BigIntVal BitmapFunctions::bitmap_intersect_finalize(FunctionContext* ctx, const StringVal& src) {
+    auto* src_bitmap = reinterpret_cast<BitmapIntersect<T>*>(src.ptr);
+    BigIntVal result = BigIntVal(src_bitmap->intersect_count());
+    delete src_bitmap;
+    return result;
+}
+
+StringVal BitmapFunctions::bitmap_or(FunctionContext* ctx, const StringVal& src, const StringVal& dst){
+    RoaringBitmap bitmap;
+    if (!src.is_null) {
         if (src.len == 0) {
-            dst_bitmap->merge(*reinterpret_cast<RoaringBitmap *>(src.ptr));
+            bitmap.merge(*reinterpret_cast<RoaringBitmap*>(src.ptr));
         } else {
-            dst_bitmap->merge(RoaringBitmap((char *) src.ptr));
-        }
-    }
-
-    BigIntVal BitmapFunctions::bitmap_count(FunctionContext *ctx, const StringVal &src) {
-        // zero size means the src input is a agg object
-        if (src.len == 0) {
-            auto bitmap = reinterpret_cast<RoaringBitmap *>(src.ptr);
-            return {bitmap->cardinality()};
+            bitmap.merge(RoaringBitmap ((char*)src.ptr));
+        }
+    }
+
+    if (!dst.is_null) {
+        if (dst.len == 0) {
+            bitmap.merge(*reinterpret_cast<RoaringBitmap*>(dst.ptr));
         } else {
-            RoaringBitmap bitmap((char *) src.ptr);
-            return {bitmap.cardinality()};
-        }
-    }
-
-    StringVal BitmapFunctions::to_bitmap(doris_udf::FunctionContext *ctx, const doris_udf::StringVal &src) {
-        std::unique_ptr<RoaringBitmap> bitmap{new RoaringBitmap()};
-        if (!src.is_null) {
-            StringParser::ParseResult parse_result = StringParser::PARSE_SUCCESS;
-            uint32_t int_value = StringParser::string_to_unsigned_int<uint32_t>(reinterpret_cast<char *>(src.ptr),
-                                                                                src.len, &parse_result);
-            if (UNLIKELY(parse_result != StringParser::PARSE_SUCCESS)) {
-                std::stringstream error_msg;
-                error_msg << "The to_bitmap function argument: "
-                          << std::string(reinterpret_cast<char *>(src.ptr), src.len)
-                          << " type isn't integer family or exceed unsigned integer max value 4294967295";
-                ctx->set_error(error_msg.str().c_str());
-                return StringVal::null();
-            }
-            bitmap->update(int_value);
-        }
-        std::string buf;
-        buf.resize(bitmap->size());
-        bitmap->serialize((char *) buf.c_str());
-        return AnyValUtil::from_string_temp(ctx, buf);
-    }
-
-    StringVal BitmapFunctions::bitmap_hash(doris_udf::FunctionContext *ctx, const doris_udf::StringVal &src) {
-        RoaringBitmap bitmap;
-        if (!src.is_null) {
-            uint32_t hash_value = HashUtil::murmur_hash3_32(src.ptr, src.len, HashUtil::MURMUR3_32_SEED);
-            bitmap.update(hash_value);
-        }
-        std::string buf;
-        buf.resize(bitmap.size());
-        bitmap.serialize((char *) buf.c_str());
-        return AnyValUtil::from_string_temp(ctx, buf);
-    }
-
-    StringVal BitmapFunctions::bitmap_serialize(FunctionContext *ctx, const StringVal &src) {
-        auto *src_bitmap = reinterpret_cast<RoaringBitmap *>(src.ptr);
-        StringVal result(ctx, src_bitmap->size());
-        src_bitmap->serialize((char *) result.ptr);
-        delete src_bitmap;
-        return result;
-    }
-
-    template<typename T, typename ValType>
-    void BitmapFunctions::bitmap_intersect_init(FunctionContext *ctx, StringVal *dst) {
-        dst->is_null = false;
-        dst->len = sizeof(BitmapIntersect<T>);
-        auto intersect = new BitmapIntersect<T>();
-
-        // constant args start from index 2
-        for (int i = 2; i < ctx->get_num_constant_args(); ++i) {
-            DCHECK(ctx->is_arg_constant(i));
-            ValType *arg = reinterpret_cast<ValType *>(ctx->get_constant_arg(i));
-            intersect->add_key(detail::get_val<ValType, T>(*arg));
-        }
-
-        dst->ptr = (uint8_t *) intersect;
-    }
-
-    template<typename T, typename ValType>
-    void BitmapFunctions::bitmap_intersect_update(FunctionContext *ctx, const StringVal &src, const ValType &key,
-                                                  int num_key, const ValType *keys, const StringVal *dst) {
-        auto *dst_bitmap = reinterpret_cast<BitmapIntersect<T> *>(dst->ptr);
-        // zero size means the src input is a agg object
-        if (src.len == 0) {
-            dst_bitmap->update(detail::get_val<ValType, T>(key), *reinterpret_cast<RoaringBitmap *>(src.ptr));
-        } else {
-            dst_bitmap->update(detail::get_val<ValType, T>(key), RoaringBitmap((char *) src.ptr));
-        }
-    }
-
-    template<typename T>
-    void BitmapFunctions::bitmap_intersect_merge(FunctionContext *ctx, const StringVal &src, const StringVal *dst) {
-        auto *dst_bitmap = reinterpret_cast<BitmapIntersect<T> *>(dst->ptr);
-        dst_bitmap->merge(BitmapIntersect<T>((char *) src.ptr));
-    }
-
-    template<typename T>
-    StringVal BitmapFunctions::bitmap_intersect_serialize(FunctionContext *ctx, const StringVal &src) {
-        auto *src_bitmap = reinterpret_cast<BitmapIntersect<T> *>(src.ptr);
-        StringVal result(ctx, src_bitmap->size());
-        src_bitmap->serialize((char *) result.ptr);
-        delete src_bitmap;
-        return result;
-    }
-
-    template<typename T>
-    BigIntVal BitmapFunctions::bitmap_intersect_finalize(FunctionContext *ctx, const StringVal &src) {
-        auto *src_bitmap = reinterpret_cast<BitmapIntersect<T> *>(src.ptr);
-        BigIntVal result = BigIntVal(src_bitmap->intersect_count());
-        delete src_bitmap;
-        return result;
-    }
-
-    StringVal BitmapFunctions::bitmap_or(FunctionContext *ctx, const StringVal &src, const StringVal &dst) {
-        RoaringBitmap bitmap;
-        if (!src.is_null) {
-            if (src.len == 0) {
-                bitmap.merge(*reinterpret_cast<RoaringBitmap *>(src.ptr));
-            } else {
-                bitmap.merge(RoaringBitmap((char *) src.ptr));
-            }
-        }
-
-        if (!dst.is_null) {
-            if (dst.len == 0) {
-                bitmap.merge(*reinterpret_cast<RoaringBitmap *>(dst.ptr));
-            } else {
-                bitmap.merge(RoaringBitmap((char *) dst.ptr));
-            }
-        }
-
-        StringVal result(ctx, bitmap.size());
-        bitmap.serialize((char *) result.ptr);
-        return result;
-    }
-
-<<<<<<< HEAD
-    StringVal BitmapFunctions::bitmap_and(FunctionContext *ctx, const StringVal &src, const StringVal &dst) {
-        RoaringBitmap bitmap;
-        if (!src.is_null) {
-            if (src.len == 0) {
-                bitmap.merge(*reinterpret_cast<RoaringBitmap *>(src.ptr));
-            } else {
-                bitmap.merge(RoaringBitmap((char *) src.ptr));
-            }
-        } else {
-            return StringVal::null();
-=======
+            bitmap.merge(RoaringBitmap ((char*)dst.ptr));
+        }
+    }
+
     StringVal result(ctx,bitmap.size());
     bitmap.serialize((char*)result.ptr);
     return result;
@@ -434,197 +415,152 @@
     if (!src.is_null) {
         if (src.len == 0) {
             bitmap.merge(*reinterpret_cast<RoaringBitmap*>(src.ptr));
-        } else{
+        } else {
             bitmap.merge(RoaringBitmap ((char*)src.ptr));
->>>>>>> a1b52023
-        }
-
-        if (!dst.is_null) {
-            if (dst.len == 0) {
-                bitmap.intersect(*reinterpret_cast<RoaringBitmap *>(dst.ptr));
-            } else {
-                bitmap.intersect(RoaringBitmap((char *) dst.ptr));
-            }
+        }
+    } else {
+        return StringVal::null();
+    }
+
+    if (!dst.is_null) {
+        if(dst.len == 0){
+            bitmap.intersect(*reinterpret_cast<RoaringBitmap*>(dst.ptr));
         } else {
-            return StringVal::null();
-        }
-
-        StringVal result(ctx, bitmap.size());
-        bitmap.serialize((char *) result.ptr);
-        return result;
-    }
-
-
-    template void BitmapFunctions::bitmap_update_int<TinyIntVal>(
-            FunctionContext *ctx, const TinyIntVal &src, StringVal *dst);
-
-    template void BitmapFunctions::bitmap_update_int<SmallIntVal>(
-            FunctionContext *ctx, const SmallIntVal &src, StringVal *dst);
-
-    template void BitmapFunctions::bitmap_update_int<IntVal>(
-            FunctionContext *ctx, const IntVal &src, StringVal *dst);
-
-
-    template void BitmapFunctions::bitmap_intersect_init<int8_t, TinyIntVal>(
-            FunctionContext *ctx, StringVal *dst);
-
-    template void BitmapFunctions::bitmap_intersect_init<int16_t, SmallIntVal>(
-            FunctionContext *ctx, StringVal *dst);
-
-    template void BitmapFunctions::bitmap_intersect_init<int32_t, IntVal>(
-            FunctionContext *ctx, StringVal *dst);
-
-    template void BitmapFunctions::bitmap_intersect_init<int64_t, BigIntVal>(
-            FunctionContext *ctx, StringVal *dst);
-
-    template void BitmapFunctions::bitmap_intersect_init<__int128, LargeIntVal>(
-            FunctionContext *ctx, StringVal *dst);
-
-    template void BitmapFunctions::bitmap_intersect_init<float, FloatVal>(
-            FunctionContext *ctx, StringVal *dst);
-
-    template void BitmapFunctions::bitmap_intersect_init<double, DoubleVal>(
-            FunctionContext *ctx, StringVal *dst);
-
-    template void BitmapFunctions::bitmap_intersect_init<DateTimeValue, DateTimeVal>(
-            FunctionContext *ctx, StringVal *dst);
-
-    template void BitmapFunctions::bitmap_intersect_init<DecimalV2Value, DecimalV2Val>(
-            FunctionContext *ctx, StringVal *dst);
-
-    template void BitmapFunctions::bitmap_intersect_init<StringValue, StringVal>(
-            FunctionContext *ctx, StringVal *dst);
-
-
-    template void BitmapFunctions::bitmap_intersect_update<int8_t, TinyIntVal>(
-            FunctionContext *ctx, const StringVal &src, const TinyIntVal &key,
-            int num_key, const TinyIntVal *keys, const StringVal *dst);
-
-    template void BitmapFunctions::bitmap_intersect_update<int16_t, SmallIntVal>(
-            FunctionContext *ctx, const StringVal &src, const SmallIntVal &key,
-            int num_key, const SmallIntVal *keys, const StringVal *dst);
-
-    template void BitmapFunctions::bitmap_intersect_update<int32_t, IntVal>(
-            FunctionContext *ctx, const StringVal &src, const IntVal &key,
-            int num_key, const IntVal *keys, const StringVal *dst);
-
-    template void BitmapFunctions::bitmap_intersect_update<int64_t, BigIntVal>(
-            FunctionContext *ctx, const StringVal &src, const BigIntVal &key,
-            int num_key, const BigIntVal *keys, const StringVal *dst);
-
-    template void BitmapFunctions::bitmap_intersect_update<__int128, LargeIntVal>(
-            FunctionContext *ctx, const StringVal &src, const LargeIntVal &key,
-            int num_key, const LargeIntVal *keys, const StringVal *dst);
-
-    template void BitmapFunctions::bitmap_intersect_update<float, FloatVal>(
-            FunctionContext *ctx, const StringVal &src, const FloatVal &key,
-            int num_key, const FloatVal *keys, const StringVal *dst);
-
-    template void BitmapFunctions::bitmap_intersect_update<double, DoubleVal>(
-            FunctionContext *ctx, const StringVal &src, const DoubleVal &key,
-            int num_key, const DoubleVal *keys, const StringVal *dst);
-
-    template void BitmapFunctions::bitmap_intersect_update<DateTimeValue, DateTimeVal>(
-            FunctionContext *ctx, const StringVal &src, const DateTimeVal &key,
-            int num_key, const DateTimeVal *keys, const StringVal *dst);
-
-    template void BitmapFunctions::bitmap_intersect_update<DecimalV2Value, DecimalV2Val>(
-            FunctionContext *ctx, const StringVal &src, const DecimalV2Val &key,
-            int num_key, const DecimalV2Val *keys, const StringVal *dst);
-
-    template void BitmapFunctions::bitmap_intersect_update<StringValue, StringVal>(
-            FunctionContext *ctx, const StringVal &src, const StringVal &key,
-            int num_key, const StringVal *keys, const StringVal *dst);
-
-
-    template void BitmapFunctions::bitmap_intersect_merge<int8_t>(
-            FunctionContext *ctx, const StringVal &src, const StringVal *dst);
-
-    template void BitmapFunctions::bitmap_intersect_merge<int16_t>(
-            FunctionContext *ctx, const StringVal &src, const StringVal *dst);
-
-    template void BitmapFunctions::bitmap_intersect_merge<int32_t>(
-            FunctionContext *ctx, const StringVal &src, const StringVal *dst);
-
-    template void BitmapFunctions::bitmap_intersect_merge<int64_t>(
-            FunctionContext *ctx, const StringVal &src, const StringVal *dst);
-
-    template void BitmapFunctions::bitmap_intersect_merge<__int128>(
-            FunctionContext *ctx, const StringVal &src, const StringVal *dst);
-
-    template void BitmapFunctions::bitmap_intersect_merge<float>(
-            FunctionContext *ctx, const StringVal &src, const StringVal *dst);
-
-    template void BitmapFunctions::bitmap_intersect_merge<double>(
-            FunctionContext *ctx, const StringVal &src, const StringVal *dst);
-
-    template void BitmapFunctions::bitmap_intersect_merge<DateTimeValue>(
-            FunctionContext *ctx, const StringVal &src, const StringVal *dst);
-
-    template void BitmapFunctions::bitmap_intersect_merge<DecimalV2Value>(
-            FunctionContext *ctx, const StringVal &src, const StringVal *dst);
-
-    template void BitmapFunctions::bitmap_intersect_merge<StringValue>(
-            FunctionContext *ctx, const StringVal &src, const StringVal *dst);
-
-    template StringVal BitmapFunctions::bitmap_intersect_serialize<int8_t>(
-            FunctionContext *ctx, const StringVal &src);
-
-    template StringVal BitmapFunctions::bitmap_intersect_serialize<int16_t>(
-            FunctionContext *ctx, const StringVal &src);
-
-    template StringVal BitmapFunctions::bitmap_intersect_serialize<int32_t>(
-            FunctionContext *ctx, const StringVal &src);
-
-    template StringVal BitmapFunctions::bitmap_intersect_serialize<int64_t>(
-            FunctionContext *ctx, const StringVal &src);
-
-    template StringVal BitmapFunctions::bitmap_intersect_serialize<__int128>(
-            FunctionContext *ctx, const StringVal &src);
-
-    template StringVal BitmapFunctions::bitmap_intersect_serialize<float>(
-            FunctionContext *ctx, const StringVal &src);
-
-    template StringVal BitmapFunctions::bitmap_intersect_serialize<double>(
-            FunctionContext *ctx, const StringVal &src);
-
-    template StringVal BitmapFunctions::bitmap_intersect_serialize<DateTimeValue>(
-            FunctionContext *ctx, const StringVal &src);
-
-    template StringVal BitmapFunctions::bitmap_intersect_serialize<DecimalV2Value>(
-            FunctionContext *ctx, const StringVal &src);
-
-    template StringVal BitmapFunctions::bitmap_intersect_serialize<StringValue>(
-            FunctionContext *ctx, const StringVal &src);
-
-    template BigIntVal BitmapFunctions::bitmap_intersect_finalize<int8_t>(
-            FunctionContext *ctx, const StringVal &src);
-
-    template BigIntVal BitmapFunctions::bitmap_intersect_finalize<int16_t>(
-            FunctionContext *ctx, const StringVal &src);
-
-    template BigIntVal BitmapFunctions::bitmap_intersect_finalize<int32_t>(
-            FunctionContext *ctx, const StringVal &src);
-
-    template BigIntVal BitmapFunctions::bitmap_intersect_finalize<int64_t>(
-            FunctionContext *ctx, const StringVal &src);
-
-    template BigIntVal BitmapFunctions::bitmap_intersect_finalize<__int128>(
-            FunctionContext *ctx, const StringVal &src);
-
-    template BigIntVal BitmapFunctions::bitmap_intersect_finalize<float>(
-            FunctionContext *ctx, const StringVal &src);
-
-    template BigIntVal BitmapFunctions::bitmap_intersect_finalize<double>(
-            FunctionContext *ctx, const StringVal &src);
-
-    template BigIntVal BitmapFunctions::bitmap_intersect_finalize<DateTimeValue>(
-            FunctionContext *ctx, const StringVal &src);
-
-    template BigIntVal BitmapFunctions::bitmap_intersect_finalize<DecimalV2Value>(
-            FunctionContext *ctx, const StringVal &src);
-
-    template BigIntVal BitmapFunctions::bitmap_intersect_finalize<StringValue>(
-            FunctionContext *ctx, const StringVal &src);
+            bitmap.intersect(RoaringBitmap ((char*)dst.ptr));
+        }
+    } else {
+        return StringVal::null();
+    }
+
+    StringVal result(ctx,bitmap.size());
+    bitmap.serialize((char*)result.ptr);
+    return result;
+}
+
+
+template void BitmapFunctions::bitmap_update_int<TinyIntVal>(
+        FunctionContext* ctx, const TinyIntVal& src, StringVal* dst);
+template void BitmapFunctions::bitmap_update_int<SmallIntVal>(
+        FunctionContext* ctx, const SmallIntVal& src, StringVal* dst);
+template void BitmapFunctions::bitmap_update_int<IntVal>(
+        FunctionContext* ctx, const IntVal& src, StringVal* dst);
+
+
+template void BitmapFunctions::bitmap_intersect_init<int8_t, TinyIntVal>(
+    FunctionContext* ctx, StringVal* dst);
+template void BitmapFunctions::bitmap_intersect_init<int16_t, SmallIntVal>(
+    FunctionContext* ctx, StringVal* dst);
+template void BitmapFunctions::bitmap_intersect_init<int32_t, IntVal>(
+    FunctionContext* ctx, StringVal* dst);
+template void BitmapFunctions::bitmap_intersect_init<int64_t, BigIntVal>(
+    FunctionContext* ctx, StringVal* dst);
+template void BitmapFunctions::bitmap_intersect_init<__int128, LargeIntVal>(
+    FunctionContext* ctx, StringVal* dst);
+template void BitmapFunctions::bitmap_intersect_init<float, FloatVal>(
+    FunctionContext* ctx, StringVal* dst);
+template void BitmapFunctions::bitmap_intersect_init<double, DoubleVal>(
+    FunctionContext* ctx, StringVal* dst);
+template void BitmapFunctions::bitmap_intersect_init<DateTimeValue, DateTimeVal>(
+    FunctionContext* ctx, StringVal* dst);
+template void BitmapFunctions::bitmap_intersect_init<DecimalV2Value, DecimalV2Val>(
+    FunctionContext* ctx, StringVal* dst);
+template void BitmapFunctions::bitmap_intersect_init<StringValue, StringVal>(
+    FunctionContext* ctx, StringVal* dst);
+
+
+template void BitmapFunctions::bitmap_intersect_update<int8_t, TinyIntVal>(
+    FunctionContext* ctx, const StringVal& src, const TinyIntVal& key,
+    int num_key, const TinyIntVal* keys, const StringVal* dst);
+template void BitmapFunctions::bitmap_intersect_update<int16_t, SmallIntVal>(
+    FunctionContext* ctx, const StringVal& src, const SmallIntVal& key,
+    int num_key, const SmallIntVal* keys, const StringVal* dst);
+template void BitmapFunctions::bitmap_intersect_update<int32_t, IntVal>(
+    FunctionContext* ctx, const StringVal& src, const IntVal& key,
+    int num_key, const IntVal* keys, const StringVal* dst);
+template void BitmapFunctions::bitmap_intersect_update<int64_t, BigIntVal>(
+    FunctionContext* ctx, const StringVal& src, const BigIntVal& key,
+    int num_key, const BigIntVal* keys, const StringVal* dst);
+template void BitmapFunctions::bitmap_intersect_update<__int128, LargeIntVal>(
+    FunctionContext* ctx, const StringVal& src, const LargeIntVal& key,
+    int num_key, const LargeIntVal* keys, const StringVal* dst);
+template void BitmapFunctions::bitmap_intersect_update<float, FloatVal>(
+    FunctionContext* ctx, const StringVal& src, const FloatVal& key,
+    int num_key, const FloatVal* keys, const StringVal* dst);
+template void BitmapFunctions::bitmap_intersect_update<double, DoubleVal>(
+    FunctionContext* ctx, const StringVal& src, const DoubleVal& key,
+    int num_key, const DoubleVal* keys, const StringVal* dst);
+template void BitmapFunctions::bitmap_intersect_update<DateTimeValue, DateTimeVal>(
+    FunctionContext* ctx, const StringVal& src, const DateTimeVal& key,
+    int num_key, const DateTimeVal* keys, const StringVal* dst);
+template void BitmapFunctions::bitmap_intersect_update<DecimalV2Value, DecimalV2Val>(
+    FunctionContext* ctx, const StringVal& src, const DecimalV2Val& key,
+    int num_key, const DecimalV2Val* keys, const StringVal* dst);
+template void BitmapFunctions::bitmap_intersect_update<StringValue, StringVal>(
+    FunctionContext* ctx, const StringVal& src, const StringVal& key,
+    int num_key, const StringVal* keys, const StringVal* dst);
+
+
+template void BitmapFunctions::bitmap_intersect_merge<int8_t>(
+    FunctionContext* ctx, const StringVal& src, const StringVal* dst);
+template void BitmapFunctions::bitmap_intersect_merge<int16_t>(
+    FunctionContext* ctx, const StringVal& src, const StringVal* dst);
+template void BitmapFunctions::bitmap_intersect_merge<int32_t>(
+    FunctionContext* ctx, const StringVal& src, const StringVal* dst);
+template void BitmapFunctions::bitmap_intersect_merge<int64_t>(
+    FunctionContext* ctx, const StringVal& src, const StringVal* dst);
+template void BitmapFunctions::bitmap_intersect_merge<__int128>(
+    FunctionContext* ctx, const StringVal& src, const StringVal* dst);
+template void BitmapFunctions::bitmap_intersect_merge<float>(
+    FunctionContext* ctx, const StringVal& src, const StringVal* dst);
+template void BitmapFunctions::bitmap_intersect_merge<double>(
+    FunctionContext* ctx, const StringVal& src, const StringVal* dst);
+template void BitmapFunctions::bitmap_intersect_merge<DateTimeValue>(
+    FunctionContext* ctx, const StringVal& src, const StringVal* dst);
+template void BitmapFunctions::bitmap_intersect_merge<DecimalV2Value>(
+    FunctionContext* ctx, const StringVal& src, const StringVal* dst);
+template void BitmapFunctions::bitmap_intersect_merge<StringValue>(
+    FunctionContext* ctx, const StringVal& src, const StringVal* dst);
+
+template StringVal BitmapFunctions::bitmap_intersect_serialize<int8_t>(
+    FunctionContext* ctx, const StringVal& src);
+template StringVal BitmapFunctions::bitmap_intersect_serialize<int16_t>(
+    FunctionContext* ctx, const StringVal& src);
+template StringVal BitmapFunctions::bitmap_intersect_serialize<int32_t>(
+    FunctionContext* ctx, const StringVal& src);
+template StringVal BitmapFunctions::bitmap_intersect_serialize<int64_t>(
+    FunctionContext* ctx, const StringVal& src);
+template StringVal BitmapFunctions::bitmap_intersect_serialize<__int128>(
+    FunctionContext* ctx, const StringVal& src);
+template StringVal BitmapFunctions::bitmap_intersect_serialize<float>(
+    FunctionContext* ctx, const StringVal& src);
+template StringVal BitmapFunctions::bitmap_intersect_serialize<double>(
+    FunctionContext* ctx, const StringVal& src);
+template StringVal BitmapFunctions::bitmap_intersect_serialize<DateTimeValue>(
+    FunctionContext* ctx, const StringVal& src);
+template StringVal BitmapFunctions::bitmap_intersect_serialize<DecimalV2Value>(
+    FunctionContext* ctx, const StringVal& src);
+template StringVal BitmapFunctions::bitmap_intersect_serialize<StringValue>(
+    FunctionContext* ctx, const StringVal& src);
+
+template BigIntVal BitmapFunctions::bitmap_intersect_finalize<int8_t>(
+    FunctionContext* ctx, const StringVal& src);
+template BigIntVal BitmapFunctions::bitmap_intersect_finalize<int16_t>(
+    FunctionContext* ctx, const StringVal& src);
+template BigIntVal BitmapFunctions::bitmap_intersect_finalize<int32_t>(
+    FunctionContext* ctx, const StringVal& src);
+template BigIntVal BitmapFunctions::bitmap_intersect_finalize<int64_t>(
+    FunctionContext* ctx, const StringVal& src);
+template BigIntVal BitmapFunctions::bitmap_intersect_finalize<__int128>(
+    FunctionContext* ctx, const StringVal& src);
+template BigIntVal BitmapFunctions::bitmap_intersect_finalize<float>(
+    FunctionContext* ctx, const StringVal& src);
+template BigIntVal BitmapFunctions::bitmap_intersect_finalize<double>(
+    FunctionContext* ctx, const StringVal& src);
+template BigIntVal BitmapFunctions::bitmap_intersect_finalize<DateTimeValue>(
+    FunctionContext* ctx, const StringVal& src);
+template BigIntVal BitmapFunctions::bitmap_intersect_finalize<DecimalV2Value>(
+    FunctionContext* ctx, const StringVal& src);
+template BigIntVal BitmapFunctions::bitmap_intersect_finalize<StringValue>(
+    FunctionContext* ctx, const StringVal& src);
 
 }