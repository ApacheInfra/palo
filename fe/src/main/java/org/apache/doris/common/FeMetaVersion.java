--- conflicted
+++ resolved
@@ -167,14 +167,10 @@
     public static final int VERSION_77 = 77;
     // plugin support
     public static final int VERSION_78 = 78;
-<<<<<<< HEAD
-    // optimize alterJobV2 memory consumption
-    public static final int VERSION_79 = 79;
-=======
     // for transaction state in table level
     public static final int VERSION_79 = 79;
-
->>>>>>> e4682398
+      // optimize alterJobV2 memory consumption
+    public static final int VERSION_80 = 80;
     // note: when increment meta version, should assign the latest version to VERSION_CURRENT
-    public static final int VERSION_CURRENT = VERSION_79;
+    public static final int VERSION_CURRENT = VERSION_80;
 }