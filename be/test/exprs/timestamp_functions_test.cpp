--- conflicted
+++ resolved
@@ -133,26 +133,20 @@
 
     //YEAR
     ASSERT_EQ(0, TimestampFunctions::years_diff(context, tv2, tv1).val);
-<<<<<<< HEAD
-=======
     DateTimeValue dt_year(20100930000000);
     doris_udf::DateTimeVal tv_year;
     dt_year.to_datetime_val(&tv_year);
     ASSERT_EQ(-1, TimestampFunctions::years_diff(context, tv_year, tv1).val);
->>>>>>> d2ea231d
     //MONTH
     ASSERT_EQ(0, TimestampFunctions::months_diff(context, tv2, tv1).val);
     DateTimeValue dt3(20120924000000);
     doris_udf::DateTimeVal tv3;
     dt3.to_datetime_val(&tv3);
     ASSERT_EQ(0, TimestampFunctions::months_diff(context, tv3, tv1).val);
-<<<<<<< HEAD
-=======
     DateTimeValue dt_month(20120631000000);
     doris_udf::DateTimeVal tv_month;
     dt_month.to_datetime_val(&tv_month);
     ASSERT_EQ(-1, TimestampFunctions::months_diff(context, tv_month, tv1).val);
->>>>>>> d2ea231d
     //WEEK
     ASSERT_EQ(0, TimestampFunctions::weeks_diff(context, tv2, tv1).val);
     //DAY
@@ -165,15 +159,12 @@
     doris_udf::DateTimeVal tv5;
     dt5.to_datetime_val(&tv5);
     ASSERT_EQ(8, TimestampFunctions::days_diff(context, tv5, tv1).val);
-<<<<<<< HEAD
-=======
 
     DateTimeValue dt_day(20120823000005);
     doris_udf::DateTimeVal tv_day;
     dt_day.to_datetime_val(&tv_day);
     ASSERT_EQ(0, TimestampFunctions::days_diff(context, tv_day, tv1).val);
 
->>>>>>> d2ea231d
     //HOUR
     ASSERT_EQ(143, TimestampFunctions::hours_diff(context, tv2, tv1).val);
     //MINUTE
