// Licensed to the Apache Software Foundation (ASF) under one
// or more contributor license agreements.  See the NOTICE file
// distributed with this work for additional information
// regarding copyright ownership.  The ASF licenses this file
// to you under the Apache License, Version 2.0 (the
// "License"); you may not use this file except in compliance
// with the License.  You may obtain a copy of the License at
//
//   http://www.apache.org/licenses/LICENSE-2.0
//
// Unless required by applicable law or agreed to in writing,
// software distributed under the License is distributed on an
// "AS IS" BASIS, WITHOUT WARRANTIES OR CONDITIONS OF ANY
// KIND, either express or implied.  See the License for the
// specific language governing permissions and limitations
// under the License.

package org.apache.doris.task;

import com.google.common.base.Preconditions;
import com.google.common.collect.Lists;
import org.apache.doris.alter.AlterJobV2;
import org.apache.doris.analysis.Expr;
import org.apache.doris.analysis.SlotRef;
import org.apache.doris.thrift.TAlterMaterializedViewParam;
import org.apache.doris.thrift.TAlterTabletReqV2;
import org.apache.doris.thrift.TTaskType;

import java.util.List;
import java.util.Map;

/*
 * This task is used for alter table process, such as rollup and schema change
 * The task will do data transformation from base replica to new replica.
 * The new replica should be created before.
 * The new replica can be a rollup replica, or a shadow replica of schema change.
 */
public class AlterReplicaTask extends AgentTask {

    private long baseTabletId;
    private long newReplicaId;
    private int baseSchemaHash;
    private int newSchemaHash;
    private long version;
    private long versionHash;
    private long jobId;
    private AlterJobV2.JobType jobType;

    private Map<String, Expr> defileExprs;

    public AlterReplicaTask(long backendId, long dbId, long tableId,
                            long partitionId, long rollupIndexId, long baseIndexId, long rollupTabletId,
                            long baseTabletId, long newReplicaId, int newSchemaHash, int baseSchemaHash,
                            long version, long versionHash, long jobId, AlterJobV2.JobType jobType) {
        this(backendId, dbId, tableId, partitionId,
                rollupIndexId, baseIndexId, rollupTabletId,
                baseTabletId, newReplicaId, newSchemaHash, baseSchemaHash,
                version, versionHash, jobId, jobType, null);
    }

    public AlterReplicaTask(long backendId, long dbId, long tableId,
            long partitionId, long rollupIndexId, long baseIndexId, long rollupTabletId,
            long baseTabletId, long newReplicaId, int newSchemaHash, int baseSchemaHash,
            long version, long versionHash, long jobId, AlterJobV2.JobType jobType, Map<String, Expr> defileExprs) {
        super(null, backendId, TTaskType.ALTER, dbId, tableId, partitionId, rollupIndexId, rollupTabletId);

        this.baseTabletId = baseTabletId;
        this.newReplicaId = newReplicaId;

        this.newSchemaHash = newSchemaHash;
        this.baseSchemaHash = baseSchemaHash;

        this.version = version;
        this.versionHash = versionHash;
        this.jobId = jobId;

        this.jobType = jobType;

        this.defileExprs = defileExprs;
    }

    public long getBaseTabletId() {
        return baseTabletId;
    }

    public long getNewReplicaId() {
        return newReplicaId;
    }

    public int getNewSchemaHash() {
        return newSchemaHash;
    }

    public int getBaseSchemaHash() {
        return baseSchemaHash;
    }

    public long getVersion() {
        return version;
    }

    public long getVersionHash() {
        return versionHash;
    }

    public long getJobId() {
        return jobId;
    }

    public AlterJobV2.JobType getJobType() {
        return jobType;
    }

    public TAlterTabletReqV2 toThrift() {
        TAlterTabletReqV2 req = new TAlterTabletReqV2(baseTabletId, signature, baseSchemaHash, newSchemaHash);
        req.setAlter_version(version);
        req.setAlter_version_hash(versionHash);
        if (defileExprs != null) {
            for (Map.Entry<String, Expr> expr : defileExprs.entrySet()) {
<<<<<<< HEAD
                System.out.println(expr.getValue().toString());
=======
>>>>>>> bfb28b3d
                List<SlotRef> slots = Lists.newArrayList();
                expr.getValue().collect(SlotRef.class, slots);
                Preconditions.checkState(slots.size() == 1);
                TAlterMaterializedViewParam mvParam = new TAlterMaterializedViewParam(expr.getKey(), slots.get(0).getColumnName(), expr.getValue().treeToThrift());
                req.addToMaterialized_view_params(mvParam);
            }
        }
        return req;
    }
}<|MERGE_RESOLUTION|>--- conflicted
+++ resolved
@@ -117,10 +117,6 @@
         req.setAlter_version_hash(versionHash);
         if (defileExprs != null) {
             for (Map.Entry<String, Expr> expr : defileExprs.entrySet()) {
-<<<<<<< HEAD
-                System.out.println(expr.getValue().toString());
-=======
->>>>>>> bfb28b3d
                 List<SlotRef> slots = Lists.newArrayList();
                 expr.getValue().collect(SlotRef.class, slots);
                 Preconditions.checkState(slots.size() == 1);
