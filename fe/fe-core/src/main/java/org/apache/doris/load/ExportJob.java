--- conflicted
+++ resolved
@@ -763,14 +763,11 @@
             }
         }
         this.columns = this.properties.get(LoadStmt.KEY_IN_PARAM_COLUMNS);
-<<<<<<< HEAD
-
-=======
         if (!Strings.isNullOrEmpty(this.columns)) {
             Splitter split = Splitter.on(',').trimResults().omitEmptyStrings();
             this.exportColumns = split.splitToList(this.columns);
         }
->>>>>>> 58d0c897
+      
         boolean hasPartition = in.readBoolean();
         if (hasPartition) {
             partitions = Lists.newArrayList();
