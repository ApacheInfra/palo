--- conflicted
+++ resolved
@@ -22,10 +22,7 @@
 #include <sstream>
 #include <unordered_set>
 #include <util/tdigest.h>
-<<<<<<< HEAD
-=======
 #include <iomanip>
->>>>>>> 58bdeff5
 
 #include "common/logging.h"
 #include "runtime/string_value.h"
@@ -198,11 +195,7 @@
 
 struct PercentileState {
 public:
-<<<<<<< HEAD
-    TDigest digest {1000};
-=======
     TDigest* digest;
->>>>>>> 58bdeff5
     double targetQuantile = -1.0;
 };
 
@@ -214,12 +207,6 @@
 }
 
 void AggregateFunctions::percentile_init(FunctionContext* ctx, StringVal* dst) {
-<<<<<<< HEAD
-    auto intermediate = new PercentileState();
-    dst->is_null = false;
-    dst->len = sizeof(PercentileState);
-    dst->ptr = (uint8_t*) intermediate;
-=======
     dst->is_null = false;
     dst->len = sizeof(PercentileState);
     dst->ptr = ctx->allocate(dst->len);
@@ -227,7 +214,6 @@
     PercentileState* percentile = reinterpret_cast<PercentileState*>(dst->ptr);
     percentile->targetQuantile = -1.0;
     percentile->digest = new TDigest(1000);
->>>>>>> 58bdeff5
 }
 
 void AggregateFunctions::decimal_avg_init(FunctionContext* ctx, StringVal* dst) {
@@ -263,17 +249,6 @@
     ++avg->count;
 }
 
-<<<<<<< HEAD
-template <typename T>
-void AggregateFunctions::percentile_update(FunctionContext* ctx, const T& src, const DoubleVal& quantile, const StringVal* dst) {
-    if (src.is_null) {
-        return;
-    }
-    // add value to TDigest
-    auto intermediate = reinterpret_cast<PercentileState*>(dst->ptr);
-    intermediate->digest.add(src.val);
-    intermediate->targetQuantile = quantile.val;
-=======
 template<typename T>
 void AggregateFunctions::percentile_update(FunctionContext* ctx, const T& src, const DoubleVal& quantile, StringVal* dst) {
     if (src.is_null) {
@@ -290,7 +265,6 @@
 
     PercentileState* ps = reinterpret_cast<PercentileState*>(dst->ptr);
     std::cout<<"percentile_update qualtile 0.99: " << ps->digest->quantile(0.99)<< std::endl;
->>>>>>> 58bdeff5
     /*
     if (intermediate->targetQuantile == -1.0) {
         intermediate->targetQuantile = checkQuantileArg(context, quantile);
@@ -393,17 +367,6 @@
 
 void AggregateFunctions::percentile_merge(FunctionContext* ctx, const StringVal& src,
                                        StringVal* dst) {
-<<<<<<< HEAD
-    if (src.is_null) {
-        return;
-    }
-    auto src_percentile_state = reinterpret_cast<PercentileState*>(src.ptr);
-
-    // merge into destination Intermediate
-    auto dst_percentile_state = reinterpret_cast<PercentileState*>(dst->ptr);
-    dst_percentile_state->digest.merge(&src_percentile_state->digest);
-    dst_percentile_state->targetQuantile = src_percentile_state->targetQuantile;
-=======
     DCHECK(dst->ptr != NULL);
     DCHECK_EQ(sizeof(PercentileState), dst->len);
 
@@ -415,7 +378,6 @@
     dst_percentile_state->digest->merge(src_percentile_state->digest);
     dst_percentile_state->targetQuantile = src_percentile_state->targetQuantile;
     return;
->>>>>>> 58bdeff5
 }
 
 void AggregateFunctions::avg_merge(FunctionContext* ctx, const StringVal& src,
@@ -496,15 +458,11 @@
     // retrieve approx percentile from Intermediate
     auto intermediate = reinterpret_cast<PercentileState*>(src.ptr);
     double quantile = intermediate->targetQuantile;
-<<<<<<< HEAD
-    double result = intermediate->digest.quantile(quantile);
-=======
     double result = intermediate->digest->quantile(quantile);
 
     //std::stringstream precisionValue;
     //precisionValue<< std::fixed << std::setprecision(10) << result;
     //precisionValue >> result;
->>>>>>> 58bdeff5
 
     // delete the tdigest and return result
     delete intermediate;
