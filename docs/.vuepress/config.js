--- conflicted
+++ resolved
@@ -107,11 +107,7 @@
       },
       '/zh-CN/': {
         algolia: buildAlgoliaSearchConfig('zh-CN'),
-<<<<<<< HEAD
-        selectText: '选择语言',
-=======
         selectText: 'Languages',
->>>>>>> 82329964
         label: '简体中文',
         editLinkText: '在 GitHub 上编辑此页',
         nav: [
