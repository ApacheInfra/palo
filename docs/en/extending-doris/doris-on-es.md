---
{
    "title": "Doris On ES",
    "language": "en"
}
---

<!-- 
Licensed to the Apache Software Foundation (ASF) under one
or more contributor license agreements.  See the NOTICE file
distributed with this work for additional information
regarding copyright ownership.  The ASF licenses this file
to you under the Apache License, Version 2.0 (the
"License"); you may not use this file except in compliance
with the License.  You may obtain a copy of the License at

  http://www.apache.org/licenses/LICENSE-2.0

Unless required by applicable law or agreed to in writing,
software distributed under the License is distributed on an
"AS IS" BASIS, WITHOUT WARRANTIES OR CONDITIONS OF ANY
KIND, either express or implied.  See the License for the
specific language governing permissions and limitations
under the License.
-->

# Doris On ES

Doris-On-ES not only take advantage of Doris's distributed query planning capability but also ES (Elastic search)'s full-text search capability, provide a more complete OLAP scenario solution:

1. Multi-index Distributed Join Query in ES
2. Joint Query of Tables in Doris and ES, More Complex Full-Text Retrieval and Filtering

This document mainly introduces the realization principle and usage of this function.

## Glossary

### Noun in Doris

* FE: Frontend, the front-end node of Doris. Responsible for metadata management and request access.
* BE: Backend, Doris's back-end node. Responsible for query execution and data storage.

### Noun in ES

* DataNode: The data storage and computing node of ES.
* MasterNode: The Master node of ES, which manages metadata, nodes, data distribution, etc.
* scroll: The built-in data set cursor feature of ES for streaming scanning and filtering of data.
* _source: contains the original JSON document body that was passed at index time
* doc_values: store the same values as the _source but in a column-oriented fashion
* keyword: string datatype in ES, but the content not analyzed by analyzer
* text: string datatype in ES, the content analyzed by analyzer


## How To Use

### Create ES Index

```
PUT test
{
   "settings": {
      "index": {
         "number_of_shards": "1",
         "number_of_replicas": "0"
      }
   },
   "mappings": {
      "doc": { // There is no need to specify the type when creating indexes after ES7.x version, there is one and only type of `_doc`
         "properties": {
            "k1": {
               "type": "long"
            },
            "k2": {
               "type": "date"
            },
            "k3": {
               "type": "keyword"
            },
            "k4": {
               "type": "text",
               "analyzer": "standard"
            },
            "k5": {
               "type": "float"
            }
         }
      }
   }
}
```

### Add JSON documents to ES index

```
POST /_bulk
{"index":{"_index":"test","_type":"doc"}}
{ "k1" : 100, "k2": "2020-01-01", "k3": "Trying out Elasticsearch", "k4": "Trying out Elasticsearch", "k5": 10.0}
{"index":{"_index":"test","_type":"doc"}}
{ "k1" : 100, "k2": "2020-01-01", "k3": "Trying out Doris", "k4": "Trying out Doris", "k5": 10.0}
{"index":{"_index":"test","_type":"doc"}}
{ "k1" : 100, "k2": "2020-01-01", "k3": "Doris On ES", "k4": "Doris On ES", "k5": 10.0}
{"index":{"_index":"test","_type":"doc"}}
{ "k1" : 100, "k2": "2020-01-01", "k3": "Doris", "k4": "Doris", "k5": 10.0}
{"index":{"_index":"test","_type":"doc"}}
{ "k1" : 100, "k2": "2020-01-01", "k3": "ES", "k4": "ES", "k5": 10.0}
```

### Create external ES table

```
CREATE EXTERNAL TABLE `test` (
  `k1` bigint(20) COMMENT "",
  `k2` datetime COMMENT "",
  `k3` varchar(20) COMMENT "",
  `k4` varchar(100) COMMENT "",
  `k5` float COMMENT ""
) ENGINE=ELASTICSEARCH // ENGINE must be Elasticsearch
PROPERTIES (
"hosts" = "http://192.168.0.1:8200,http://192.168.0.2:8200",
"index" = "test”,
"type" = "doc",

"user" = "root",
"password" = "root"
);
```

The following parameters are accepted by ES table:

Parameter | Description
---|---
**hosts** | ES Cluster Connection Address, maybe one or more node, load-balance is also accepted
**index** | the related ES index name
**type** | the type for this index，If not specified, `_doc` will be used
**user** | username for ES
**password** | password for the user

* For clusters before 7.x, please pay attention to choosing the correct type when building the table
* The authentication method only supports Http Bastic authentication, need to ensure that this user has access to: /\_cluster/state/, \_nodes/http and other paths and index read permissions;The cluster has not turned on security authentication, and the user name and password do not need to be set
* The column names in the Doris table need to exactly match the field names in the ES, and the field types should be as consistent as possible
*  **ENGINE** must be: **Elasticsearch**

##### Filter to push down

An important ability of `Doris On ES` is the push-down of filter conditions: The filtering conditions are pushed to ES, so that only the data that really meets the conditions will be returned, which can significantly improve query performance and reduce CPU, memory, and IO utilization of Doris and ES

The following operators (Operators) will be optimized to the following ES Query:

| SQL syntax  | ES 5.x+ syntax | 
|-------|:---:|
| =   | term query|
| in  | terms query   |
| > , < , >= , ⇐  | range query |
| and  | bool.filter   |
| or  | bool.should   |
| not  | bool.must_not   |
| not in  | bool.must_not + terms query |
| is\_not\_null  | exists query |
| is\_null  | bool.must_not + exists query |
| esquery  | QueryDSL in ES native json form   |

##### Data type mapping

Doris\ES  |  byte | short | integer | long | float | double| keyword | text | date
------------- | ------------- | ------  | ---- | ----- | ----  | ------ | ----| --- | --- |
tinyint  | &radic; |  |  |  |   |   |   |   |  
smallint | &radic; | &radic; |  | |   |   |   |   |  
int | &radic; |  &radic; | &radic; | |   |   |   |   |  
bigint | &radic;  | &radic;  | &radic;  | &radic; |   |   |   |   | 
float |   |   |   |   | &radic; |   |   |   |  
double |   |   |   |   |   | &radic; |   |   |  
char |   |   |   |   |   |   | &radic; | &radic; |  
varchar |  |   |   |   |   |   | &radic; | &radic; |   
date |   |   |   |   |   |   |   |   | &radic;|  
datetime |   |   |   |   |   |   |   |   | &radic;|  


### Enable column scan to optimize query speed(enable\_docvalue\_scan=true)

```
CREATE EXTERNAL TABLE `test` (
  `k1` bigint(20) COMMENT "",
  `k2` datetime COMMENT "",
  `k3` varchar(20) COMMENT "",
  `k4` varchar(100) COMMENT "",
  `k5` float COMMENT ""
) ENGINE=ELASTICSEARCH
PROPERTIES (
"hosts" = "http://192.168.0.1:8200,http://192.168.0.2:8200",
"index" = "test”,
"type" = "doc",
"user" = "root",
"password" = "root",

"enable_docvalue_scan" = "true"
);
```

Parameter Description:

Parameter | Description
---|---
<<<<<<< HEAD
Hosts | ES Cluster Connection Address, which can specify one or more, through which Doris obtains the share distribution information of ES version number and index
User | Open the user name of the ES cluster authenticated by basic, you need to ensure that the user has access to: / cluster / state / nodes / HTTP and other path permissions and read permissions for index
Password | corresponding user's password information
The index name of the ES corresponding to the table in index | Doris can be alias | If you use doc_value, it is recommended to use the real index name
Type | Specifies the type of index, defaulting to _doc
Transport | Internal reservation, default to http
=======
**enable\_docvalue\_scan** | whether to enable ES/Lucene column storage to get the value of the query field, the default is false

Doris obtains data from ES following the following two principles:

* **Best effort**: Automatically detect whether the column to be read has column storage enabled (doc_value: true).If all the fields obtained have column storage, Doris will obtain the values ​​of all fields from the column storage(doc_values)
* **Automatic downgrade**: If the field to be obtained has one or more field that is not have doc_value, the values ​​of all fields will be parsed from the line store `_source`

##### Advantage：

By default, Doris On ES will get all the required columns from the row storage, which is `_source`, and the storage of `_source` is the origin json format document，Inferior to column storage in batch read performance，Especially obvious when only a few columns are needed，When only a few columns are obtained, the performance of docvalue is about ten times that of _source
>>>>>>> 1d9fa507

##### Tip
1. Fields of type `text` are not column-stored in ES, so if the value of the field to be obtained has a field of type `text`, it will be automatically downgraded to get from `_source`
2. In the case of too many fields obtained (`>= 25`), the performance of getting field values ​​from `docvalue` will be basically the same as getting field values ​​from `_source`


### Detect keyword type field(enable\_keyword\_sniff=true)

```
CREATE EXTERNAL TABLE `test` (
  `k1` bigint(20) COMMENT "",
  `k2` datetime COMMENT "",
  `k3` varchar(20) COMMENT "",
  `k4` varchar(100) COMMENT "",
  `k5` float COMMENT ""
) ENGINE=ELASTICSEARCH
PROPERTIES (
"hosts" = "http://192.168.0.1:8200,http://192.168.0.2:8200",
"index" = "test”,
"type" = "doc",
"user" = "root",
"password" = "root",

"enable_keyword_sniff" = "true"
);
```

Parameter Description：

Parameter | Description
---|---
**enable\_keyword\_sniff** | Whether to detect the string type (**text**) `fields` in ES to obtain additional not analyzed (**keyword**) field name(multi-fields mechanism)

You can directly import data without creating an index. At this time, ES will automatically create a new index in ES, For a field of type string, a field of type `text` and field of type `keyword` will be created meantime, This is the multi-fields feature of ES, mapping is as follows：

```
"k4": {
   "type": "text",
   "fields": {
      "keyword": {   
         "type": "keyword",
         "ignore_above": 256
      }
   }
}
```
When performing conditional filtering on k4, for example =，Doris On ES will convert the query to ES's TermQuery

SQL filter：

```
k4 = "Doris On ES"
```

The query DSL converted into ES is：

```
"term" : {
    "k4": "Doris On ES"

}
```

Because the first field type of k4 is `text`, when data is imported, it will perform word segmentation processing according to the word segmentator set by k4 (if it is not set, it is the standard word segmenter) to get three Term of doris, on, and es, as follows ES analyze API analysis：

```
POST /_analyze
{
  "analyzer": "standard",
  "text": "Doris On ES"
}
```
The result of analyzed is：

```
{
   "tokens": [
      {
         "token": "doris",
         "start_offset": 0,
         "end_offset": 5,
         "type": "<ALPHANUM>",
         "position": 0
      },
      {
         "token": "on",
         "start_offset": 6,
         "end_offset": 8,
         "type": "<ALPHANUM>",
         "position": 1
      },
      {
         "token": "es",
         "start_offset": 9,
         "end_offset": 11,
         "type": "<ALPHANUM>",
         "position": 2
      }
   ]
}
```
The query uses：

```
"term" : {
    "k4": "Doris On ES"
}
```
This term does not match any term in the dictionary，and will not return any results，enable `enable_keyword_sniff: true` will automatically convert `k4 = "Doris On ES"` into `k4.keyword = "Doris On ES"`to exactly match SQL semantics，The converted ES query DSL is:

```
"term" : {
    "k4.keyword": "Doris On ES"
}
```

The type of `k4.keyword` is `keyword`, and writing data into ES is a complete term, so it can be matched


### Query usage

After create the ES external table in Doris, there is no difference except that the data model (rollup, pre-aggregation, materialized view, etc.) with other table in Doris

#### Basic usage

```
select * from es_table where k1 > 1000 and k3 ='term' or k4 like 'fu*z_'
```

#### Extended esquery(field, QueryDSL)
Through the `esquery(field, QueryDSL)` function, some queries that cannot be expressed in sql, such as match_phrase, geoshape, etc., are pushed down to the ES for filtering. The first column name parameter of `esquery` is used to associate the `index`, the second This parameter is the basic JSON expression of ES's `Query DSL`, which is contained in curly braces `{}`, and there can be only one root key of json, such as match_phrase, geo_shape, bool, etc.
Match query:

```
select * from es_table where esquery(k4, '{
        "match": {
           "k4": "doris on es"
        }
    }');
```
Geo related queries:

```
select * from es_table where esquery(k4, '{
      "geo_shape": {
         "location": {
            "shape": {
               "type": "envelope",
               "coordinates": [
                  [
                     13,
                     53
                  ],
                  [
                     14,
                     52
                  ]
               ]
            },
            "relation": "within"
         }
      }
   }');
```

Bool query:

```
select * from es_table where esquery(k4, ' {
         "bool": {
            "must": [
               {
                  "terms": {
                     "k1": [
                        11,
                        12
                     ]
                  }
               },
               {
                  "terms": {
                     "k2": [
                        100
                     ]
                  }
               }
            ]
         }
      }');
```



## Principle

```              
+----------------------------------------------+
|                                              |
| Doris      +------------------+              |
|            |       FE         +--------------+-------+
|            |                  |  Request Shard Location
|            +--+-------------+-+              |       |
|               ^             ^                |       |
|               |             |                |       |
|  +-------------------+ +------------------+  |       |
|  |            |      | |    |             |  |       |
|  | +----------+----+ | | +--+-----------+ |  |       |
|  | |      BE       | | | |      BE      | |  |       |
|  | +---------------+ | | +--------------+ |  |       |
+----------------------------------------------+       |
   |        |          | |        |         |          |
   |        |          | |        |         |          |
   |    HTTP SCROLL    | |    HTTP SCROLL   |          |
+-----------+---------------------+------------+       |
|  |        v          | |        v         |  |       |
|  | +------+--------+ | | +------+-------+ |  |       |
|  | |               | | | |              | |  |       |
|  | |   DataNode    | | | |   DataNode   +<-----------+
|  | |               | | | |              | |  |       |
|  | |               +<--------------------------------+
|  | +---------------+ | | |--------------| |  |       |
|  +-------------------+ +------------------+  |       |
|   Same Physical Node                         |       |
|                                              |       |
|           +-----------------------+          |       |
|           |                       |          |       |
|           |      MasterNode       +<-----------------+
| ES        |                       |          |
|           +-----------------------+          |
+----------------------------------------------+


```

1. FE requests the hosts specified by the table to obtain node‘s HTTP port, shards location of the index. If the request fails, it will traverse the host list sequentially until it succeeds or fails completely.

2. When querying, the query plan will be generated and sent to the corresponding BE node according to some node information obtained by FE and metadata information of index.

3. The BE node requests locally deployed ES nodes in accordance with the `proximity principle`. The BE receives data concurrently from each fragment of ES index in the `HTTP Scroll` mode.

4. After calculating the result, return it to client

## Q&A

1. ES Version Requirements

	The main version of ES is larger than 5. The scanning mode of ES data before 2. X and after 5. x is different. At present, the scanning mode of ES data after 5. x is supported.

2. Does ES Cluster Support X-Pack Authentication

	Support all ES clusters using HTTP Basic authentication

3. Some queries are much slower than requesting ES

	Yes, for example, query related to _count, etc., the ES internal will directly read the number of documents that meet the requirements of the relevant metadata, without the need to filter the real data.
	
4. Whether the aggregation operation can be pushed down

   At present, Doris On ES does not support push-down operations such as sum, avg, min/max, etc., all documents satisfying the conditions are obtained from the ES in batch flow, and then calculated in Doris
   
5. Filters for date type fields cannot be pushed down
   Due to the time format problem, the date type field will not be pushed down in most cases; the date type filtering can be in the form of a string, and the date format needs to be completely consistent with ES<|MERGE_RESOLUTION|>--- conflicted
+++ resolved
@@ -130,8 +130,8 @@
 Parameter | Description
 ---|---
 **hosts** | ES Cluster Connection Address, maybe one or more node, load-balance is also accepted
-**index** | the related ES index name
-**type** | the type for this index，If not specified, `_doc` will be used
+**index** | the related ES index name, can be alias, If you use doc_value, it is recommended to use the real index name
+**type** | the type for this index, If not specified, `_doc` will be used
 **user** | username for ES
 **password** | password for the user
 
@@ -200,14 +200,6 @@
 
 Parameter | Description
 ---|---
-<<<<<<< HEAD
-Hosts | ES Cluster Connection Address, which can specify one or more, through which Doris obtains the share distribution information of ES version number and index
-User | Open the user name of the ES cluster authenticated by basic, you need to ensure that the user has access to: / cluster / state / nodes / HTTP and other path permissions and read permissions for index
-Password | corresponding user's password information
-The index name of the ES corresponding to the table in index | Doris can be alias | If you use doc_value, it is recommended to use the real index name
-Type | Specifies the type of index, defaulting to _doc
-Transport | Internal reservation, default to http
-=======
 **enable\_docvalue\_scan** | whether to enable ES/Lucene column storage to get the value of the query field, the default is false
 
 Doris obtains data from ES following the following two principles:
@@ -218,7 +210,6 @@
 ##### Advantage：
 
 By default, Doris On ES will get all the required columns from the row storage, which is `_source`, and the storage of `_source` is the origin json format document，Inferior to column storage in batch read performance，Especially obvious when only a few columns are needed，When only a few columns are obtained, the performance of docvalue is about ten times that of _source
->>>>>>> 1d9fa507
 
 ##### Tip
 1. Fields of type `text` are not column-stored in ES, so if the value of the field to be obtained has a field of type `text`, it will be automatically downgraded to get from `_source`
