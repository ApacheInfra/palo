--- conflicted
+++ resolved
@@ -78,11 +78,6 @@
 
 class TabletMeta {
 public:
-<<<<<<< HEAD
-    TabletMeta();
-    TabletMeta(const std::string& file_name);
-    TabletMeta(DataDir* data_dir);
-
     OLAPStatus init();
     OLAPStatus load_and_init();
     FileVersionMessage& file_version(int32_t index);
@@ -115,15 +110,9 @@
     int32_t cumulative_layer_point();
     void set_num_rows_per_data_block(size_t default_num_rows_per_column_file_block);
 
-=======
+    TabletMeta();
     TabletMeta(const std::string& file_name);
     TabletMeta(DataDir* data_dir);
-
-    OLAPStatus load_and_init();
-    FileVersionMessage& file_version(int32_t index);
-    int file_version_size();
-    OLAPStatus set_shard(int32_t shard_id);
->>>>>>> 9120b5bb
     OLAPStatus serialize(string* meta_binary);
     OLAPStatus serialize_unlock(string* meta_binary);
 
