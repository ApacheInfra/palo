--- conflicted
+++ resolved
@@ -6546,7 +6546,6 @@
         }
     }
 
-<<<<<<< HEAD
     public void installPlugin(InstallPluginStmt stmt) throws UserException, IOException {
         PluginInfo pluginInfo = pluginMgr.installPlugin(stmt);
         if (Config.plugin_enable) {
@@ -6615,7 +6614,9 @@
             pluginMgr.uninstallPlugin(pluginName);
         } catch (Exception e) {
             LOG.warn("replay uninstall plugin failed.", e);
-=======
+        }
+    }
+
     // entry of checking tablets operation
     public void checkTablets(AdminCheckTabletsStmt stmt) {
         CheckType type = stmt.getType();
@@ -6671,7 +6672,6 @@
             }
         } finally {
             db.writeUnlock();
->>>>>>> 41815ef1
         }
     }
 }
