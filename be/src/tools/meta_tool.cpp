--- conflicted
+++ resolved
@@ -134,33 +134,20 @@
             return -1;
         }
 
-<<<<<<< HEAD
-        path root_path(FLAGS_root_path);
-        doris::StorePath path;
-        try {
-            root_path = canonical(root_path);
-            auto res = parse_root_path(root_path.string(), &path);
-            if (res != OLAP_SUCCESS){
-                std::cout << "parse root path failed:" << root_path.string() << std::endl;
-                return -1;
-            }
-        }
-        catch (...) {
-            std::cout << "invalid root path:" << FLAGS_root_path << std::endl;
-            return -1;
-        }
-
-        std::unique_ptr<DataDir> data_dir(new (std::nothrow) DataDir(path.path, path.capacity_bytes, path.storage_medium));
-=======
         std::string root_path;
         Status st = FileUtils::canonicalize(FLAGS_root_path, &root_path);
         if (!st.ok()) {
             std::cout << "invalid root path:" << FLAGS_root_path << ", error: " << st.to_string() << std::endl;
             return -1;
         }
+        doris::StorePath path;
+        auto res = parse_root_path(root_path.string(), &path);
+        if (res != OLAP_SUCCESS){
+                std::cout << "parse root path failed:" << root_path.string() << std::endl;
+                return -1;
+        }
 
-        std::unique_ptr<DataDir> data_dir(new (std::nothrow) DataDir(root_path));
->>>>>>> 88236de6
+        std::unique_ptr<DataDir> data_dir(new (std::nothrow) DataDir(path.path, path.capacity_bytes, path.storage_medium));
         if (data_dir == nullptr) {
             std::cout << "new data dir failed" << std::endl;
             return -1;
