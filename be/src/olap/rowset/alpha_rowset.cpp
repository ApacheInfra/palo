--- conflicted
+++ resolved
@@ -65,18 +65,7 @@
 }
 
 OLAPStatus AlphaRowset::remove() {
-<<<<<<< HEAD
-    OlapMeta* meta = _data_dir->get_meta();
-    OLAPStatus status = RowsetMetaManager::remove(meta, rowset_id());
-    if (status != OLAP_SUCCESS) {
-        LOG(FATAL) << "failed to remove meta of rowset_id:" << rowset_id();
-        return status;
-    }
-    LOG(INFO) << "segment group size:" << _segment_groups.size();
-=======
->>>>>>> 743f5608
     for (auto segment_group : _segment_groups) {
-        LOG(INFO) << "segment_group_id:" << segment_group->segment_group_id();
         bool ret = segment_group->delete_all_files();
         if (!ret) {
             LOG(FATAL) << "delete segment group files failed."
