// Licensed to the Apache Software Foundation (ASF) under one
// or more contributor license agreements.  See the NOTICE file
// distributed with this work for additional information
// regarding copyright ownership.  The ASF licenses this file
// to you under the Apache License, Version 2.0 (the
// "License"); you may not use this file except in compliance
// with the License.  You may obtain a copy of the License at
//
//   http://www.apache.org/licenses/LICENSE-2.0
//
// Unless required by applicable law or agreed to in writing,
// software distributed under the License is distributed on an
// "AS IS" BASIS, WITHOUT WARRANTIES OR CONDITIONS OF ANY
// KIND, either express or implied.  See the License for the
// specific language governing permissions and limitations
// under the License.

package org.apache.doris.planner;

import org.apache.doris.analysis.Analyzer;
import org.apache.doris.analysis.CreateDbStmt;
import org.apache.doris.analysis.CreateTableStmt;
import org.apache.doris.analysis.DropDbStmt;
import org.apache.doris.analysis.Expr;
import org.apache.doris.analysis.InformationFunction;
import org.apache.doris.analysis.LoadStmt;
import org.apache.doris.analysis.SelectStmt;
import org.apache.doris.analysis.ShowCreateDbStmt;
import org.apache.doris.analysis.StatementBase;
import org.apache.doris.catalog.Catalog;
import org.apache.doris.catalog.Database;
import org.apache.doris.catalog.MaterializedIndex;
import org.apache.doris.catalog.MaterializedIndex.IndexExtState;
import org.apache.doris.catalog.OlapTable;
import org.apache.doris.catalog.Partition;
import org.apache.doris.catalog.Replica;
import org.apache.doris.catalog.Tablet;
import org.apache.doris.catalog.Type;
import org.apache.doris.common.FeConstants;
import org.apache.doris.common.jmockit.Deencapsulation;
import org.apache.doris.load.EtlJobType;
import org.apache.doris.qe.ConnectContext;
import org.apache.doris.qe.QueryState.MysqlStateType;
import org.apache.doris.utframe.UtFrameUtils;

import org.apache.commons.lang3.StringUtils;
import org.junit.AfterClass;
import org.junit.Assert;
import org.junit.BeforeClass;
import org.junit.Test;

import com.google.common.collect.Lists;

import java.io.File;
import java.util.List;
import java.util.UUID;

public class QueryPlanTest {
    // use a unique dir so that it won't be conflict with other unit test which
    // may also start a Mocked Frontend
    private static String runningDir = "fe/mocked/QueryPlanTest/" + UUID.randomUUID().toString() + "/";

    private static ConnectContext connectContext;

    @BeforeClass
    public static void beforeClass() throws Exception {
        UtFrameUtils.createMinDorisCluster(runningDir);

        // create connect context
        connectContext = UtFrameUtils.createDefaultCtx();

        // disable bucket shuffle join
        Deencapsulation.setField(connectContext.getSessionVariable(), "enableBucketShuffleJoin", false);

        // create database
        String createDbStmtStr = "create database test;";
        CreateDbStmt createDbStmt = (CreateDbStmt) UtFrameUtils.parseAndAnalyzeStmt(createDbStmtStr, connectContext);
        Catalog.getCurrentCatalog().createDb(createDbStmt);

        createTable("create table test.test1\n" +
                "(\n" +
                "    query_id varchar(48) comment \"Unique query id\",\n" +
                "    time datetime not null comment \"Query start time\",\n" +
                "    client_ip varchar(32) comment \"Client IP\",\n" +
                "    user varchar(64) comment \"User name\",\n" +
                "    db varchar(96) comment \"Database of this query\",\n" +
                "    state varchar(8) comment \"Query result state. EOF, ERR, OK\",\n" +
                "    query_time bigint comment \"Query execution time in millisecond\",\n" +
                "    scan_bytes bigint comment \"Total scan bytes of this query\",\n" +
                "    scan_rows bigint comment \"Total scan rows of this query\",\n" +
                "    return_rows bigint comment \"Returned rows of this query\",\n" +
                "    stmt_id int comment \"An incremental id of statement\",\n" +
                "    is_query tinyint comment \"Is this statemt a query. 1 or 0\",\n" +
                "    frontend_ip varchar(32) comment \"Frontend ip of executing this statement\",\n" +
                "    stmt varchar(2048) comment \"The original statement, trimed if longer than 2048 bytes\"\n" +
                ")\n" +
                "partition by range(time) ()\n" +
                "distributed by hash(query_id) buckets 1\n" +
                "properties(\n" +
                "    \"dynamic_partition.time_unit\" = \"DAY\",\n" +
                "    \"dynamic_partition.start\" = \"-30\",\n" +
                "    \"dynamic_partition.end\" = \"3\",\n" +
                "    \"dynamic_partition.prefix\" = \"p\",\n" +
                "    \"dynamic_partition.buckets\" = \"1\",\n" +
                "    \"dynamic_partition.enable\" = \"true\",\n" +
                "    \"replication_num\" = \"1\"\n" +
                ");");

        createTable("CREATE TABLE test.bitmap_table (\n" +
                "  `id` int(11) NULL COMMENT \"\",\n" +
                "  `id2` bitmap bitmap_union NULL\n" +
                ") ENGINE=OLAP\n" +
                "AGGREGATE KEY(`id`)\n" +
                "DISTRIBUTED BY HASH(`id`) BUCKETS 1\n" +
                "PROPERTIES (\n" +
                " \"replication_num\" = \"1\"\n" +
                ");");

        createTable("CREATE TABLE test.join1 (\n" +
                "  `dt` int(11) COMMENT \"\",\n" +
                "  `id` int(11) COMMENT \"\",\n" +
                "  `value` varchar(8) COMMENT \"\"\n" +
                ") ENGINE=OLAP\n" +
                "DUPLICATE KEY(`dt`, `id`)\n" +
                "PARTITION BY RANGE(`dt`)\n" +
                "(PARTITION p1 VALUES LESS THAN (\"10\"))\n" +
                "DISTRIBUTED BY HASH(`id`) BUCKETS 10\n" +
                "PROPERTIES (\n" +
                "  \"replication_num\" = \"1\"\n" +
                ");");

        createTable("CREATE TABLE test.join2 (\n" +
                "  `dt` int(11) COMMENT \"\",\n" +
                "  `id` int(11) COMMENT \"\",\n" +
                "  `value` varchar(8) COMMENT \"\"\n" +
                ") ENGINE=OLAP\n" +
                "DUPLICATE KEY(`dt`, `id`)\n" +
                "PARTITION BY RANGE(`dt`)\n" +
                "(PARTITION p1 VALUES LESS THAN (\"10\"))\n" +
                "DISTRIBUTED BY HASH(`id`) BUCKETS 10\n" +
                "PROPERTIES (\n" +
                "  \"replication_num\" = \"1\"\n" +
                ");");

        createTable("CREATE TABLE test.bitmap_table_2 (\n" +
                "  `id` int(11) NULL COMMENT \"\",\n" +
                "  `id2` bitmap bitmap_union NULL,\n" +
                "  `id3` bitmap bitmap_union NULL\n" +
                ") ENGINE=OLAP\n" +
                "AGGREGATE KEY(`id`)\n" +
                "DISTRIBUTED BY HASH(`id`) BUCKETS 1\n" +
                "PROPERTIES (\n" +
                " \"replication_num\" = \"1\"\n" +
                ");");

        createTable("CREATE TABLE test.hll_table (\n" +
                "  `id` int(11) NULL COMMENT \"\",\n" +
                "  `id2` hll hll_union NULL\n" +
                ") ENGINE=OLAP\n" +
                "AGGREGATE KEY(`id`)\n" +
                "DISTRIBUTED BY HASH(`id`) BUCKETS 1\n" +
                "PROPERTIES (\n" +
                " \"replication_num\" = \"1\"\n" +
                ");");

        createTable("CREATE TABLE test.`bigtable` (\n" +
                "  `k1` tinyint(4) NULL COMMENT \"\",\n" +
                "  `k2` smallint(6) NULL COMMENT \"\",\n" +
                "  `k3` int(11) NULL COMMENT \"\",\n" +
                "  `k4` bigint(20) NULL COMMENT \"\",\n" +
                "  `k5` decimal(9, 3) NULL COMMENT \"\",\n" +
                "  `k6` char(5) NULL COMMENT \"\",\n" +
                "  `k10` date NULL COMMENT \"\",\n" +
                "  `k11` datetime NULL COMMENT \"\",\n" +
                "  `k7` varchar(20) NULL COMMENT \"\",\n" +
                "  `k8` double MAX NULL COMMENT \"\",\n" +
                "  `k9` float SUM NULL COMMENT \"\"\n" +
                ") ENGINE=OLAP\n" +
                "AGGREGATE KEY(`k1`, `k2`, `k3`, `k4`, `k5`, `k6`, `k10`, `k11`, `k7`)\n" +
                "COMMENT \"OLAP\"\n" +
                "DISTRIBUTED BY HASH(`k1`) BUCKETS 5\n" +
                "PROPERTIES (\n" +
                "\"replication_num\" = \"1\"\n" +
                ");");

        createTable("CREATE TABLE test.`baseall` (\n" +
                "  `k1` tinyint(4) NULL COMMENT \"\",\n" +
                "  `k2` smallint(6) NULL COMMENT \"\",\n" +
                "  `k3` int(11) NULL COMMENT \"\",\n" +
                "  `k4` bigint(20) NULL COMMENT \"\",\n" +
                "  `k5` decimal(9, 3) NULL COMMENT \"\",\n" +
                "  `k6` char(5) NULL COMMENT \"\",\n" +
                "  `k10` date NULL COMMENT \"\",\n" +
                "  `k11` datetime NULL COMMENT \"\",\n" +
                "  `k7` varchar(20) NULL COMMENT \"\",\n" +
                "  `k8` double MAX NULL COMMENT \"\",\n" +
                "  `k9` float SUM NULL COMMENT \"\"\n" +
                ") ENGINE=OLAP\n" +
                "AGGREGATE KEY(`k1`, `k2`, `k3`, `k4`, `k5`, `k6`, `k10`, `k11`, `k7`)\n" +
                "COMMENT \"OLAP\"\n" +
                "DISTRIBUTED BY HASH(`k1`) BUCKETS 5\n" +
                "PROPERTIES (\n" +
                "\"replication_num\" = \"1\"\n" +
                ");");

        createTable("CREATE TABLE test.`dynamic_partition` (\n" +
                "  `k1` date NULL COMMENT \"\",\n" +
                "  `k2` smallint(6) NULL COMMENT \"\",\n" +
                "  `k3` int(11) NULL COMMENT \"\",\n" +
                "  `k4` bigint(20) NULL COMMENT \"\",\n" +
                "  `k5` decimal(9, 3) NULL COMMENT \"\",\n" +
                "  `k6` char(5) NULL COMMENT \"\",\n" +
                "  `k10` date NULL COMMENT \"\",\n" +
                "  `k11` datetime NULL COMMENT \"\",\n" +
                "  `k7` varchar(20) NULL COMMENT \"\",\n" +
                "  `k8` double MAX NULL COMMENT \"\",\n" +
                "  `k9` float SUM NULL COMMENT \"\"\n" +
                ") ENGINE=OLAP\n" +
                "AGGREGATE KEY(`k1`, `k2`, `k3`, `k4`, `k5`, `k6`, `k10`, `k11`, `k7`)\n" +
                "COMMENT \"OLAP\"\n" +
                "PARTITION BY RANGE (k1)\n" +
                "(\n" +
                "PARTITION p1 VALUES LESS THAN (\"2014-01-01\"),\n" +
                "PARTITION p2 VALUES LESS THAN (\"2014-06-01\"),\n" +
                "PARTITION p3 VALUES LESS THAN (\"2014-12-01\")\n" +
                ")\n" +
                "DISTRIBUTED BY HASH(`k1`) BUCKETS 5\n" +
                "PROPERTIES (\n" +
                "\"replication_num\" = \"1\",\n" +
                "\"dynamic_partition.enable\" = \"true\",\n" +
                "\"dynamic_partition.start\" = \"-3\",\n" +
                "\"dynamic_partition.end\" = \"3\",\n" +
                "\"dynamic_partition.time_unit\" = \"day\",\n" +
                "\"dynamic_partition.prefix\" = \"p\",\n" +
                "\"dynamic_partition.buckets\" = \"1\"\n" +
                ");");

        createTable("CREATE TABLE test.`app_profile` (\n" +
                "  `event_date` date NOT NULL COMMENT \"\",\n" +
                "  `app_name` varchar(64) NOT NULL COMMENT \"\",\n" +
                "  `package_name` varchar(64) NOT NULL COMMENT \"\",\n" +
                "  `age` varchar(32) NOT NULL COMMENT \"\",\n" +
                "  `gender` varchar(32) NOT NULL COMMENT \"\",\n" +
                "  `level` varchar(64) NOT NULL COMMENT \"\",\n" +
                "  `city` varchar(64) NOT NULL COMMENT \"\",\n" +
                "  `model` varchar(64) NOT NULL COMMENT \"\",\n" +
                "  `brand` varchar(64) NOT NULL COMMENT \"\",\n" +
                "  `hours` varchar(16) NOT NULL COMMENT \"\",\n" +
                "  `use_num` int(11) SUM NOT NULL COMMENT \"\",\n" +
                "  `use_time` double SUM NOT NULL COMMENT \"\",\n" +
                "  `start_times` bigint(20) SUM NOT NULL COMMENT \"\"\n" +
                ") ENGINE=OLAP\n" +
                "AGGREGATE KEY(`event_date`, `app_name`, `package_name`, `age`, `gender`, `level`, `city`, `model`, `brand`, `hours`)\n"
                +
                "COMMENT \"OLAP\"\n" +
                "PARTITION BY RANGE(`event_date`)\n" +
                "(PARTITION p_20200301 VALUES [('2020-02-27'), ('2020-03-02')),\n" +
                "PARTITION p_20200306 VALUES [('2020-03-02'), ('2020-03-07')))\n" +
                "DISTRIBUTED BY HASH(`event_date`, `app_name`, `package_name`, `age`, `gender`, `level`, `city`, `model`, `brand`, `hours`) BUCKETS 1\n"
                +
                "PROPERTIES (\n" +
                " \"replication_num\" = \"1\"\n" +
                ");");

        createTable("CREATE TABLE test.`pushdown_test` (\n" +
                "  `k1` tinyint(4) NULL COMMENT \"\",\n" +
                "  `k2` smallint(6) NULL COMMENT \"\",\n" +
                "  `k3` int(11) NULL COMMENT \"\",\n" +
                "  `k4` bigint(20) NULL COMMENT \"\",\n" +
                "  `k5` decimal(9, 3) NULL COMMENT \"\",\n" +
                "  `k6` char(5) NULL COMMENT \"\",\n" +
                "  `k10` date NULL COMMENT \"\",\n" +
                "  `k11` datetime NULL COMMENT \"\",\n" +
                "  `k7` varchar(20) NULL COMMENT \"\",\n" +
                "  `k8` double MAX NULL COMMENT \"\",\n" +
                "  `k9` float SUM NULL COMMENT \"\"\n" +
                ") ENGINE=OLAP\n" +
                "AGGREGATE KEY(`k1`, `k2`, `k3`, `k4`, `k5`, `k6`, `k10`, `k11`, `k7`)\n" +
                "COMMENT \"OLAP\"\n" +
                "PARTITION BY RANGE(`k1`)\n" +
                "(PARTITION p1 VALUES [(\"-128\"), (\"-64\")),\n" +
                "PARTITION p2 VALUES [(\"-64\"), (\"0\")),\n" +
                "PARTITION p3 VALUES [(\"0\"), (\"64\")))\n" +
                "DISTRIBUTED BY HASH(`k1`) BUCKETS 5\n" +
                "PROPERTIES (\n" +
                "\"replication_num\" = \"1\",\n" +
                "\"in_memory\" = \"false\",\n" +
                "\"storage_format\" = \"DEFAULT\"\n" +
                ");");

        createTable("create table test.jointest\n" +
                "(k1 int, k2 int) distributed by hash(k1) buckets 1\n" +
                "properties(\"replication_num\" = \"1\");");

        createTable("create table test.bucket_shuffle1\n" +
                "(k1 int, k2 int, k3 int) distributed by hash(k1, k2) buckets 5\n" +
                "properties(\"replication_num\" = \"1\"" +
                ");");

        createTable("CREATE TABLE test.`bucket_shuffle2` (\n" +
                "  `k1` int NULL COMMENT \"\",\n" +
                "  `k2` smallint(6) NULL COMMENT \"\"\n" +
                ") ENGINE=OLAP\n" +
                "COMMENT \"OLAP\"\n" +
                "PARTITION BY RANGE(`k1`)\n" +
                "(PARTITION p1 VALUES [(\"-128\"), (\"-64\")),\n" +
                "PARTITION p2 VALUES [(\"-64\"), (\"0\")),\n" +
                "PARTITION p3 VALUES [(\"0\"), (\"64\")))\n" +
                "DISTRIBUTED BY HASH(k1, k2) BUCKETS 5\n" +
                "PROPERTIES (\n" +
                "\"replication_num\" = \"1\",\n" +
                "\"in_memory\" = \"false\",\n" +
                "\"storage_format\" = \"DEFAULT\"\n" +
                ");");

        createTable("create table test.colocate1\n" +
                "(k1 int, k2 int, k3 int) distributed by hash(k1, k2) buckets 1\n" +
                "properties(\"replication_num\" = \"1\"," +
                "\"colocate_with\" = \"group1\");");

        createTable("create table test.colocate2\n" +
                "(k1 int, k2 int, k3 int) distributed by hash(k1, k2) buckets 1\n" +
                "properties(\"replication_num\" = \"1\"," +
                "\"colocate_with\" = \"group1\");");

        createTable("create external table test.mysql_table\n" +
                "(k1 int, k2 int)\n" +
                "ENGINE=MYSQL\n" +
                "PROPERTIES (\n" +
                "\"host\" = \"127.0.0.1\",\n" +
                "\"port\" = \"3306\",\n" +
                "\"user\" = \"root\",\n" +
                "\"password\" = \"123\",\n" +
                "\"database\" = \"db1\",\n" +
                "\"table\" = \"tbl1\"\n" +
                ");");

        createTable("CREATE TABLE test.`table_partitioned` (\n" +
                "  `dt` int(11) NOT NULL COMMENT \"\",\n" +
                "  `dis_key` varchar(20) NOT NULL COMMENT \"\"\n" +
                ") ENGINE=OLAP\n" +
                "DUPLICATE KEY(`dt`, `dis_key`)\n" +
                "PARTITION BY RANGE(`dt`)\n" +
                "(PARTITION p20200101 VALUES [(\"-1\"), (\"20200101\")),\n" +
                "PARTITION p20200201 VALUES [(\"20200101\"), (\"20200201\")))\n" +
                "DISTRIBUTED BY HASH(`dt`, `dis_key`) BUCKETS 2\n" +
                "PROPERTIES (\n" +
                "\"replication_num\" = \"1\"\n" +
                ");");

        createTable("CREATE TABLE test.`table_unpartitioned` (\n" +
                "  `dt` int(11) NOT NULL COMMENT \"\",\n" +
                "  `dis_key` varchar(20) NOT NULL COMMENT \"\"\n" +
                ") ENGINE=OLAP\n" +
                "DUPLICATE KEY(`dt`, `dis_key`)\n" +
                "COMMENT \"OLAP\"\n" +
                "DISTRIBUTED BY HASH(`dt`, `dis_key`) BUCKETS 2\n" +
                "PROPERTIES (\n" +
                "\"replication_num\" = \"1\"\n" +
                ");");

        createTable("create external table test.odbc_oracle\n" +
                "(k1 float, k2 int)\n" +
                "ENGINE=ODBC\n" +
                "PROPERTIES (\n" +
                "\"host\" = \"127.0.0.1\",\n" +
                "\"port\" = \"3306\",\n" +
                "\"user\" = \"root\",\n" +
                "\"password\" = \"123\",\n" +
                "\"database\" = \"db1\",\n" +
                "\"table\" = \"tbl1\",\n" +
                "\"driver\" = \"Oracle Driver\",\n" +
                "\"odbc_type\" = \"oracle\"\n" +
                ");");

        createTable("create external table test.odbc_mysql\n" +
                "(k1 int, k2 int)\n" +
                "ENGINE=ODBC\n" +
                "PROPERTIES (\n" +
                "\"host\" = \"127.0.0.1\",\n" +
                "\"port\" = \"3306\",\n" +
                "\"user\" = \"root\",\n" +
                "\"password\" = \"123\",\n" +
                "\"database\" = \"db1\",\n" +
                "\"table\" = \"tbl1\",\n" +
                "\"driver\" = \"Oracle Driver\",\n" +
                "\"odbc_type\" = \"mysql\"\n" +
                ");");
        
        createTable("create table test.tbl_int_date (" +
                "`date` datetime NULL," +
                "`day` date NULL," +
                "`site_id` int(11) NULL )" +
                " ENGINE=OLAP " +
                "DUPLICATE KEY(`date`, `day`, `site_id`)" +
                "DISTRIBUTED BY HASH(`site_id`) BUCKETS 10 " +
                "PROPERTIES (\n" +
                "\"replication_num\" = \"1\",\n" +
                "\"in_memory\" = \"false\",\n" +
                "\"storage_format\" = \"V2\"\n" +
                ");");
    }

    @AfterClass
    public static void tearDown() {
        File file = new File(runningDir);
        file.delete();
    }

    private static void createTable(String sql) throws Exception {
        CreateTableStmt createTableStmt = (CreateTableStmt) UtFrameUtils.parseAndAnalyzeStmt(sql, connectContext);
        Catalog.getCurrentCatalog().createTable(createTableStmt);
    }

    @Test
    public void testBitmapInsertInto() throws Exception {
        String queryStr = "explain INSERT INTO test.bitmap_table (id, id2) VALUES (1001, to_bitmap(1000)), (1001, to_bitmap(2000));";
        String explainString = UtFrameUtils.getSQLPlanOrErrorMsg(connectContext, queryStr);
        Assert.assertTrue(explainString.contains("OLAP TABLE SINK"));

        queryStr = "explain insert into test.bitmap_table select id, bitmap_union(id2) from test.bitmap_table_2 group by id;";
        explainString = UtFrameUtils.getSQLPlanOrErrorMsg(connectContext, queryStr);
        Assert.assertTrue(explainString.contains("OLAP TABLE SINK"));
        Assert.assertTrue(explainString.contains("bitmap_union"));
        Assert.assertTrue(explainString.contains("1:AGGREGATE"));
        Assert.assertTrue(explainString.contains("0:OlapScanNode"));

        queryStr = "explain insert into test.bitmap_table select id, id2 from test.bitmap_table_2;";
        explainString = UtFrameUtils.getSQLPlanOrErrorMsg(connectContext, queryStr);
        Assert.assertTrue(explainString.contains("OLAP TABLE SINK"));
        Assert.assertTrue(explainString.contains("OUTPUT EXPRS:`id` | `id2`"));
        Assert.assertTrue(explainString.contains("0:OlapScanNode"));

        queryStr = "explain insert into test.bitmap_table select id, to_bitmap(id2) from test.bitmap_table_2;";
        explainString = UtFrameUtils.getSQLPlanOrErrorMsg(connectContext, queryStr);
        Assert.assertTrue(explainString.contains("OLAP TABLE SINK"));
        Assert.assertTrue(explainString.contains("OUTPUT EXPRS:`id` | to_bitmap(`id2`)"));
        Assert.assertTrue(explainString.contains("0:OlapScanNode"));

        queryStr = "explain insert into test.bitmap_table select id, bitmap_hash(id2) from test.bitmap_table_2;";
        explainString = UtFrameUtils.getSQLPlanOrErrorMsg(connectContext, queryStr);
        Assert.assertTrue(explainString.contains("OLAP TABLE SINK"));
        Assert.assertTrue(explainString.contains("OUTPUT EXPRS:`id` | bitmap_hash(`id2`)"));
        Assert.assertTrue(explainString.contains("0:OlapScanNode"));

        queryStr = "explain insert into test.bitmap_table select id, id from test.bitmap_table_2;";
        String errorMsg = UtFrameUtils.getSQLPlanOrErrorMsg(connectContext, queryStr);
        Assert.assertTrue(errorMsg.contains("bitmap column id2 require the function return type is BITMAP"));
    }

    private static void testBitmapQueryPlan(String sql, String result) throws Exception {
        String explainString = UtFrameUtils.getSQLPlanOrErrorMsg(connectContext, "explain " + sql);
        Assert.assertTrue(explainString.contains(result));
    }

    @Test
    public void testBitmapQuery() throws Exception {
        testBitmapQueryPlan(
                "select * from test.bitmap_table;",
                "OUTPUT EXPRS:`default_cluster:test.bitmap_table`.`id` | `default_cluster:test.bitmap_table`.`id2`"
        );

        testBitmapQueryPlan(
                "select count(id2) from test.bitmap_table;",
                Type.OnlyMetricTypeErrorMsg
        );

        testBitmapQueryPlan(
                "select group_concat(id2) from test.bitmap_table;",
                "group_concat requires first parameter to be of type STRING: group_concat(`id2`)"
        );

        testBitmapQueryPlan(
                "select sum(id2) from test.bitmap_table;",
                "sum requires a numeric parameter: sum(`id2`)"
        );

        testBitmapQueryPlan(
                "select avg(id2) from test.bitmap_table;",
                "avg requires a numeric parameter: avg(`id2`)"
        );

        testBitmapQueryPlan(
                "select max(id2) from test.bitmap_table;",
                Type.OnlyMetricTypeErrorMsg
        );

        testBitmapQueryPlan(
                "select min(id2) from test.bitmap_table;",
                Type.OnlyMetricTypeErrorMsg
        );

        testBitmapQueryPlan(
                "select count(*) from test.bitmap_table group by id2;",
                Type.OnlyMetricTypeErrorMsg
        );

        testBitmapQueryPlan(
                "select count(*) from test.bitmap_table where id2 = 1;",
                "type not match, originType=BITMAP, targeType=DOUBLE"
        );

    }

    private static void testHLLQueryPlan(String sql, String result) throws Exception {
        String explainString = UtFrameUtils.getSQLPlanOrErrorMsg(connectContext, "explain " + sql);
        Assert.assertTrue(explainString.contains(result));
    }

    @Test
    public void testHLLTypeQuery() throws Exception {
        testHLLQueryPlan(
                "select * from test.hll_table;",
                "OUTPUT EXPRS:`default_cluster:test.hll_table`.`id` | `default_cluster:test.hll_table`.`id2`"
        );

        testHLLQueryPlan(
                "select count(id2) from test.hll_table;",
                Type.OnlyMetricTypeErrorMsg
        );

        testHLLQueryPlan(
                "select group_concat(id2) from test.hll_table;",
                "group_concat requires first parameter to be of type STRING: group_concat(`id2`)"
        );

        testHLLQueryPlan(
                "select sum(id2) from test.hll_table;",
                "sum requires a numeric parameter: sum(`id2`)"
        );

        testHLLQueryPlan(
                "select avg(id2) from test.hll_table;",
                "avg requires a numeric parameter: avg(`id2`)"
        );

        testHLLQueryPlan(
                "select max(id2) from test.hll_table;",
                Type.OnlyMetricTypeErrorMsg
        );

        testHLLQueryPlan(
                "select min(id2) from test.hll_table;",
                Type.OnlyMetricTypeErrorMsg
        );

        testHLLQueryPlan(
                "select min(id2) from test.hll_table;",
                Type.OnlyMetricTypeErrorMsg
        );

        testHLLQueryPlan(
                "select count(*) from test.hll_table group by id2;",
                Type.OnlyMetricTypeErrorMsg
        );

        testHLLQueryPlan(
                "select count(*) from test.hll_table where id2 = 1",
                "type not match, originType=HLL, targeType=DOUBLE"
        );
    }

    @Test
    public void testTypeCast() throws Exception {
        // cmy: this test may sometimes failed in our daily test env, so I add a case here.
        String sql = "select * from test.baseall a where k1 in (select k1 from test.bigtable b where k2 > 0 and k1 = 1);";
        UtFrameUtils.getSQLPlanOrErrorMsg(connectContext, "explain " + sql);
        Assert.assertEquals(MysqlStateType.EOF, connectContext.getState().getStateType());

        sql = "SHOW VARIABLES LIKE 'lower_case_%'; SHOW VARIABLES LIKE 'sql_mode'";
        List<StatementBase> stmts = UtFrameUtils.parseAndAnalyzeStmts(sql, connectContext);
        Assert.assertEquals(2, stmts.size());
    }

    @Test
    public void testMultiStmts() throws Exception {
        String sql = "SHOW VARIABLES LIKE 'lower_case_%'; SHOW VARIABLES LIKE 'sql_mode'";
        List<StatementBase>stmts = UtFrameUtils.parseAndAnalyzeStmts(sql, connectContext);
        Assert.assertEquals(2, stmts.size());

        sql = "SHOW VARIABLES LIKE 'lower_case_%';;;";
        stmts = UtFrameUtils.parseAndAnalyzeStmts(sql, connectContext);
        Assert.assertEquals(1, stmts.size());

        sql = "SHOW VARIABLES LIKE 'lower_case_%';;;SHOW VARIABLES LIKE 'lower_case_%';";
        stmts = UtFrameUtils.parseAndAnalyzeStmts(sql, connectContext);
        Assert.assertEquals(4, stmts.size());

        sql = "SHOW VARIABLES LIKE 'lower_case_%'";
        stmts = UtFrameUtils.parseAndAnalyzeStmts(sql, connectContext);
        Assert.assertEquals(1, stmts.size());
    }

    @Test
    public void testCountDistinctRewrite() throws Exception {
        String sql = "select count(distinct id) from test.bitmap_table";
        String explainString = UtFrameUtils.getSQLPlanOrErrorMsg(connectContext, "explain " + sql);
        Assert.assertTrue(explainString.contains("output: count"));

        sql = "select count(distinct id2) from test.bitmap_table";
        explainString = UtFrameUtils.getSQLPlanOrErrorMsg(connectContext, "explain " + sql);
        Assert.assertTrue(explainString.contains("bitmap_union_count"));

        sql = "select sum(id) / count(distinct id2) from test.bitmap_table";
        explainString = UtFrameUtils.getSQLPlanOrErrorMsg(connectContext, "explain " + sql);
        Assert.assertTrue(explainString.contains("bitmap_union_count"));

        sql = "select count(distinct id2) from test.hll_table";
        explainString = UtFrameUtils.getSQLPlanOrErrorMsg(connectContext, "explain " + sql);
        Assert.assertTrue(explainString.contains("hll_union_agg"));

        sql = "select sum(id) / count(distinct id2) from test.hll_table";
        explainString = UtFrameUtils.getSQLPlanOrErrorMsg(connectContext, "explain " + sql);
        Assert.assertTrue(explainString.contains("hll_union_agg"));

        sql = "select count(distinct id2) from test.bitmap_table group by id order by count(distinct id2)";
        explainString = UtFrameUtils.getSQLPlanOrErrorMsg(connectContext, "explain " + sql);
        Assert.assertTrue(explainString.contains("bitmap_union_count"));

        sql = "select count(distinct id2) from test.bitmap_table having count(distinct id2) > 0";
        explainString = UtFrameUtils.getSQLPlanOrErrorMsg(connectContext, "explain " + sql);
        Assert.assertTrue(explainString.contains("bitmap_union_count"));

        sql = "select count(distinct id2) from test.bitmap_table order by count(distinct id2)";
        explainString = UtFrameUtils.getSQLPlanOrErrorMsg(connectContext, "explain " + sql);
        Assert.assertTrue(explainString.contains("bitmap_union_count"));

        sql = "select count(distinct if(id = 1, id2, null)) from test.bitmap_table";
        explainString = UtFrameUtils.getSQLPlanOrErrorMsg(connectContext, "explain " + sql);
        Assert.assertTrue(explainString.contains("bitmap_union_count"));

        sql = "select count(distinct ifnull(id2, id3)) from test.bitmap_table_2";
        explainString = UtFrameUtils.getSQLPlanOrErrorMsg(connectContext, "explain " + sql);
        Assert.assertTrue(explainString.contains("bitmap_union_count"));

        sql = "select count(distinct coalesce(id2, id3)) from test.bitmap_table_2";
        explainString = UtFrameUtils.getSQLPlanOrErrorMsg(connectContext, "explain " + sql);
        Assert.assertTrue(explainString.contains("bitmap_union_count"));

        ConnectContext.get().getSessionVariable().setRewriteCountDistinct(false);
        sql = "select count(distinct id2) from test.bitmap_table";
        explainString = UtFrameUtils.getSQLPlanOrErrorMsg(connectContext, "explain " + sql);
        Assert.assertTrue(explainString.contains(Type.OnlyMetricTypeErrorMsg));
    }

    @Test
    public void testCreateDbQueryPlanWithSchemaSyntax() throws Exception {
        String createSchemaSql = "create schema if not exists test";
        String createDbSql = "create database if not exists test";
        CreateDbStmt createSchemaStmt = (CreateDbStmt) UtFrameUtils.parseAndAnalyzeStmt(createSchemaSql, connectContext);
        CreateDbStmt createDbStmt =  (CreateDbStmt) UtFrameUtils.parseAndAnalyzeStmt(createDbSql, connectContext);
        Assert.assertEquals(createDbStmt.toSql(), createSchemaStmt.toSql());
    }

    @Test
    public void testDropDbQueryPlanWithSchemaSyntax() throws Exception {
        String dropSchemaSql = "drop schema if exists test";
        String dropDbSql = "drop database if exists test";
        DropDbStmt dropSchemaStmt = (DropDbStmt) UtFrameUtils.parseAndAnalyzeStmt(dropSchemaSql, connectContext);
        DropDbStmt dropDbStmt = (DropDbStmt) UtFrameUtils.parseAndAnalyzeStmt(dropDbSql, connectContext);
        Assert.assertEquals(dropDbStmt.toSql(), dropSchemaStmt.toSql());
    }

    @Test
    public void testShowCreateDbQueryPlanWithSchemaSyntax() throws Exception {
        String showCreateSchemaSql = "show create schema test";
        String showCreateDbSql = "show create database test";
        ShowCreateDbStmt showCreateSchemaStmt = (ShowCreateDbStmt) UtFrameUtils.parseAndAnalyzeStmt(showCreateSchemaSql, connectContext);
        ShowCreateDbStmt showCreateDbStmt = (ShowCreateDbStmt) UtFrameUtils.parseAndAnalyzeStmt(showCreateDbSql, connectContext);
        Assert.assertEquals(showCreateDbStmt.toSql(), showCreateSchemaStmt.toSql());
    }

    @Test
    public void testDateTypeCastSyntax() throws Exception {
        String castSql = "select * from test.baseall where k11 < cast('2020-03-26' as date)";
        SelectStmt selectStmt =
                (SelectStmt) UtFrameUtils.parseAndAnalyzeStmt(castSql, connectContext);
        Expr rightExpr = selectStmt.getWhereClause().getChildren().get(1);
        Assert.assertTrue(rightExpr.getType().equals(Type.DATETIME));

        String castSql2 = "select str_to_date('11/09/2011', '%m/%d/%Y');";
        String explainString = UtFrameUtils.getSQLPlanOrErrorMsg(connectContext, "explain " + castSql2);
        Assert.assertTrue(explainString.contains("2011-11-09"));
        Assert.assertFalse(explainString.contains("2011-11-09 00:00:00"));
    }

    @Test
    public void testDateTypeEquality() throws Exception {
        // related to Github issue #3309
        String loadStr = "load label test.app_profile_20200306\n" +
                "(DATA INFILE('filexxx')INTO TABLE app_profile partition (p_20200306)\n" +
                "COLUMNS TERMINATED BY '\\t'\n" +
                "(app_name,package_name,age,gender,level,city,model,brand,hours,use_num,use_time,start_times)\n" +
                "SET\n" +
                "(event_date = default_value('2020-03-06'))) \n" +
                "PROPERTIES ( 'max_filter_ratio'='0.0001' );\n" +
                "";
        LoadStmt loadStmt = (LoadStmt) UtFrameUtils.parseAndAnalyzeStmt(loadStr, connectContext);
        Catalog.getCurrentCatalog().getLoadManager().createLoadJobV1FromStmt(loadStmt, EtlJobType.HADOOP,
                System.currentTimeMillis());
    }

    @Test
    public void testJoinPredicateTransitivity() throws Exception {
        connectContext.setDatabase("default_cluster:test");

        // test left join : left table where binary predicate
        String sql = "select join1.id\n" +
                "from join1\n" +
                "left join join2 on join1.id = join2.id\n" +
                "where join1.id > 1;";
        String explainString = UtFrameUtils.getSQLPlanOrErrorMsg(connectContext, "explain " + sql);
        Assert.assertTrue(explainString.contains("PREDICATES: `join2`.`id` > 1"));
        Assert.assertTrue(explainString.contains("PREDICATES: `join1`.`id` > 1"));

        // test left join: left table where in predicate
        sql = "select join1.id\n" +
                "from join1\n" +
                "left join join2 on join1.id = join2.id\n" +
                "where join1.id in (2);";
        explainString = UtFrameUtils.getSQLPlanOrErrorMsg(connectContext, "explain " + sql);
        Assert.assertTrue(explainString.contains("PREDICATES: `join2`.`id` IN (2)"));
        Assert.assertTrue(explainString.contains("PREDICATES: `join1`.`id` IN (2)"));

        // test left join: left table where between predicate
        sql = "select join1.id\n" +
                "from join1\n" +
                "left join join2 on join1.id = join2.id\n" +
                "where join1.id BETWEEN 1 AND 2;";
        explainString = UtFrameUtils.getSQLPlanOrErrorMsg(connectContext, "explain " + sql);
        Assert.assertTrue(explainString.contains("PREDICATES: `join1`.`id` >= 1, `join1`.`id` <= 2"));
        Assert.assertTrue(explainString.contains("PREDICATES: `join2`.`id` >= 1, `join2`.`id` <= 2"));

        // test left join: left table join predicate, left table couldn't push down
        sql = "select *\n from join1\n" +
                "left join join2 on join1.id = join2.id\n" +
                "and join1.id > 1;";
        explainString = UtFrameUtils.getSQLPlanOrErrorMsg(connectContext, "explain " + sql);
        Assert.assertTrue(explainString.contains("other join predicates: `join1`.`id` > 1"));
        Assert.assertFalse(explainString.contains("PREDICATES: `join1`.`id` > 1"));

        // test left join: right table where predicate.
        // If we eliminate outer join, we could push predicate down to join1 and join2.
        // Currently, we push predicate to join1 and keep join predicate for join2
        sql = "select *\n from join1\n" +
                "left join join2 on join1.id = join2.id\n" +
                "where join2.id > 1;";
        explainString = UtFrameUtils.getSQLPlanOrErrorMsg(connectContext, "explain " + sql);
        Assert.assertTrue(explainString.contains("PREDICATES: `join1`.`id` > 1"));
        Assert.assertFalse(explainString.contains("other join predicates: `join2`.`id` > 1"));

        // test left join: right table join predicate, only push down right table
        sql = "select *\n from join1\n" +
                "left join join2 on join1.id = join2.id\n" +
                "and join2.id > 1;";
        explainString = UtFrameUtils.getSQLPlanOrErrorMsg(connectContext, "explain " + sql);
        Assert.assertTrue(explainString.contains("PREDICATES: `join2`.`id` > 1"));
        Assert.assertFalse(explainString.contains("PREDICATES: `join1`.`id` > 1"));

        // test inner join: left table where predicate, both push down left table and right table
        sql = "select *\n from join1\n" +
                "join join2 on join1.id = join2.id\n" +
                "where join1.id > 1;";
        explainString = UtFrameUtils.getSQLPlanOrErrorMsg(connectContext, "explain " + sql);
        Assert.assertTrue(explainString.contains("PREDICATES: `join1`.`id` > 1"));
        Assert.assertTrue(explainString.contains("PREDICATES: `join2`.`id` > 1"));

        // test inner join: left table join predicate, both push down left table and right table
        sql = "select *\n from join1\n" +
                "join join2 on join1.id = join2.id\n" +
                "and join1.id > 1;";
        explainString = UtFrameUtils.getSQLPlanOrErrorMsg(connectContext, "explain " + sql);
        Assert.assertTrue(explainString.contains("PREDICATES: `join1`.`id` > 1"));
        Assert.assertTrue(explainString.contains("PREDICATES: `join2`.`id` > 1"));

        // test inner join: right table where predicate, both push down left table and right table
        sql = "select *\n from join1\n" +
                "join join2 on join1.id = join2.id\n" +
                "where join2.id > 1;";
        explainString = UtFrameUtils.getSQLPlanOrErrorMsg(connectContext, "explain " + sql);
        Assert.assertTrue(explainString.contains("PREDICATES: `join1`.`id` > 1"));
        Assert.assertTrue(explainString.contains("PREDICATES: `join2`.`id` > 1"));

        // test inner join: right table join predicate, both push down left table and right table
        sql = "select *\n from join1\n" +
                "join join2 on join1.id = join2.id\n" +
                "and 1 < join2.id;";
        explainString = UtFrameUtils.getSQLPlanOrErrorMsg(connectContext, "explain " + sql);
        Assert.assertTrue(explainString.contains("PREDICATES: `join1`.`id` > 1"));
        Assert.assertTrue(explainString.contains("PREDICATES: `join2`.`id` > 1"));

        sql = "select *\n from join1\n" +
                "join join2 on join1.id = join2.value\n" +
                "and join2.value in ('abc');";
        explainString = UtFrameUtils.getSQLPlanOrErrorMsg(connectContext, "explain " + sql);
        Assert.assertFalse(explainString.contains("'abc' is not a number"));
        Assert.assertFalse(explainString.contains("`join1`.`value` IN ('abc')"));

        // test anti join, right table join predicate, only push to right table
        sql = "select *\n from join1\n" +
                "left anti join join2 on join1.id = join2.id\n" +
                "and join2.id > 1;";
        explainString = UtFrameUtils.getSQLPlanOrErrorMsg(connectContext, "explain " + sql);
        Assert.assertTrue(explainString.contains("PREDICATES: `join2`.`id` > 1"));
        Assert.assertFalse(explainString.contains("PREDICATES: `join1`.`id` > 1"));

        // test semi join, right table join predicate, only push to right table
        sql = "select *\n from join1\n" +
                "left semi join join2 on join1.id = join2.id\n" +
                "and join2.id > 1;";
        explainString = UtFrameUtils.getSQLPlanOrErrorMsg(connectContext, "explain " + sql);
        Assert.assertTrue(explainString.contains("PREDICATES: `join2`.`id` > 1"));
        Assert.assertFalse(explainString.contains("PREDICATES: `join1`.`id` > 1"));

        // test anti join, left table join predicate, left table couldn't push down
        sql = "select *\n from join1\n" +
                "left anti join join2 on join1.id = join2.id\n" +
                "and join1.id > 1;";
        explainString = UtFrameUtils.getSQLPlanOrErrorMsg(connectContext, "explain " + sql);
        Assert.assertTrue(explainString.contains("other join predicates: `join1`.`id` > 1"));
        Assert.assertFalse(explainString.contains("PREDICATES: `join1`.`id` > 1"));

        // test semi join, left table join predicate, only push to left table
        sql = "select *\n from join1\n" +
                "left semi join join2 on join1.id = join2.id\n" +
                "and join1.id > 1;";
        explainString = UtFrameUtils.getSQLPlanOrErrorMsg(connectContext, "explain " + sql);
        Assert.assertTrue(explainString.contains("PREDICATES: `join1`.`id` > 1"));

        // test anti join, left table where predicate, only push to left table
        sql = "select join1.id\n" +
                "from join1\n" +
                "left anti join join2 on join1.id = join2.id\n" +
                "where join1.id > 1;";
        explainString = UtFrameUtils.getSQLPlanOrErrorMsg(connectContext, "explain " + sql);
        Assert.assertTrue(explainString.contains("PREDICATES: `join1`.`id` > 1"));
        Assert.assertFalse(explainString.contains("PREDICATES: `join2`.`id` > 1"));

        // test semi join, left table where predicate, only push to left table
        sql = "select join1.id\n" +
                "from join1\n" +
                "left semi join join2 on join1.id = join2.id\n" +
                "where join1.id > 1;";
        explainString = UtFrameUtils.getSQLPlanOrErrorMsg(connectContext, "explain " + sql);
        Assert.assertTrue(explainString.contains("PREDICATES: `join1`.`id` > 1"));
        Assert.assertFalse(explainString.contains("PREDICATES: `join2`.`id` > 1"));
    }

    @Test
    public void testConvertCaseWhenToConstant() throws Exception {
        // basic test
        String caseWhenSql = "select "
                + "case when date_format(now(),'%H%i')  < 123 then 1 else 0 end as col "
                + "from test.test1 "
                + "where time = case when date_format(now(),'%H%i')  < 123 then date_format(date_sub(now(),2),'%Y%m%d') else date_format(date_sub(now(),1),'%Y%m%d') end";
        Assert.assertTrue(!StringUtils.containsIgnoreCase(UtFrameUtils.getSQLPlanOrErrorMsg(connectContext, "explain " + caseWhenSql), "CASE WHEN"));

        // test 1: case when then
        // 1.1 multi when in on `case when` and can be converted to constants
        String sql11 = "select case when false then 2 when true then 3 else 0 end as col11;";
        Assert.assertTrue(StringUtils.containsIgnoreCase(UtFrameUtils.getSQLPlanOrErrorMsg(connectContext, "explain " + sql11), "constant exprs: \n         3"));

        // 1.2 multi `when expr` in on `case when` ,`when expr` can not be converted to constants
        String sql121 = "select case when false then 2 when substr(k7,2,1) then 3 else 0 end as col121 from test.baseall";
        Assert.assertTrue(StringUtils.containsIgnoreCase(UtFrameUtils.getSQLPlanOrErrorMsg(connectContext, "explain " + sql121),
                "OUTPUT EXPRS:CASE WHEN substr(`k7`, 2, 1) THEN 3 ELSE 0 END"));

        // 1.2.2 when expr which can not be converted to constants in the first
        String sql122 = "select case when substr(k7,2,1) then 2 when false then 3 else 0 end as col122 from test.baseall";
        Assert.assertTrue(StringUtils.containsIgnoreCase(UtFrameUtils.getSQLPlanOrErrorMsg(connectContext, "explain " + sql122),
                "OUTPUT EXPRS:CASE WHEN substr(`k7`, 2, 1) THEN 2 WHEN FALSE THEN 3 ELSE 0 END"));

        // 1.2.3 test return `then expr` in the middle
        String sql124 = "select case when false then 1 when true then 2 when false then 3 else 'other' end as col124";
        Assert.assertTrue(StringUtils.containsIgnoreCase(UtFrameUtils.getSQLPlanOrErrorMsg(connectContext, "explain " + sql124), "constant exprs: \n         '2'"));

        // 1.3 test return null
        String sql3 = "select case when false then 2 end as col3";
        Assert.assertTrue(StringUtils.containsIgnoreCase(UtFrameUtils.getSQLPlanOrErrorMsg(connectContext, "explain " + sql3), "constant exprs: \n         NULL"));

        // 1.3.1 test return else expr
        String sql131 = "select case when false then 2 when false then 3 else 4 end as col131";
        Assert.assertTrue(StringUtils.containsIgnoreCase(UtFrameUtils.getSQLPlanOrErrorMsg(connectContext, "explain " + sql131), "constant exprs: \n         4"));

        // 1.4 nest `case when` and can be converted to constants
        String sql14 = "select case when (case when true then true else false end) then 2 when false then 3 else 0 end as col";
        Assert.assertTrue(StringUtils.containsIgnoreCase(UtFrameUtils.getSQLPlanOrErrorMsg(connectContext, "explain " + sql14), "constant exprs: \n         2"));

        // 1.5 nest `case when` and can not be converted to constants
        String sql15 = "select case when case when substr(k7,2,1) then true else false end then 2 when false then 3 else 0 end as col from test.baseall";
        Assert.assertTrue(StringUtils.containsIgnoreCase(UtFrameUtils.getSQLPlanOrErrorMsg(connectContext, "explain " + sql15),
                "OUTPUT EXPRS:CASE WHEN CASE WHEN substr(`k7`, 2, 1) THEN TRUE ELSE FALSE END THEN 2 WHEN FALSE THEN 3 ELSE 0 END"));

        // 1.6 test when expr is null
        String sql16 = "select case when null then 1 else 2 end as col16;";
        Assert.assertTrue(StringUtils.containsIgnoreCase(UtFrameUtils.getSQLPlanOrErrorMsg(connectContext, "explain " + sql16), "constant exprs: \n         2"));

        // test 2: case xxx when then
        // 2.1 test equal
        String sql2 = "select case 1 when 1 then 'a' when 2 then 'b' else 'other' end as col2;";
        Assert.assertTrue(StringUtils.containsIgnoreCase(UtFrameUtils.getSQLPlanOrErrorMsg(connectContext, "explain " + sql2), "constant exprs: \n         'a'"));

        // 2.1.2 test not equal
        String sql212 = "select case 'a' when 1 then 'a' when 'a' then 'b' else 'other' end as col212;";
        Assert.assertTrue(StringUtils.containsIgnoreCase(UtFrameUtils.getSQLPlanOrErrorMsg(connectContext, "explain " + sql212), "constant exprs: \n         'b'"));

        // 2.2 test return null
        String sql22 = "select case 'a' when 1 then 'a' when 'b' then 'b' end as col22;";
        Assert.assertTrue(StringUtils.containsIgnoreCase(UtFrameUtils.getSQLPlanOrErrorMsg(connectContext, "explain " + sql22), "constant exprs: \n         NULL"));

        // 2.2.2 test return else
        String sql222 = "select case 1 when 2 then 'a' when 3 then 'b' else 'other' end as col222;";
        Assert.assertTrue(StringUtils.containsIgnoreCase(UtFrameUtils.getSQLPlanOrErrorMsg(connectContext, "explain " + sql222), "constant exprs: \n         'other'"));

        // 2.3 test can not convert to constant,middle when expr is not constant
        String sql23 = "select case 'a' when 'b' then 'a' when substr(k7,2,1) then 2 when false then 3 else 0 end as col23 from test.baseall";
        String a = UtFrameUtils.getSQLPlanOrErrorMsg(connectContext, "explain " + sql23);
        Assert.assertTrue(StringUtils.containsIgnoreCase(a,
                "OUTPUT EXPRS:CASE 'a' WHEN substr(`k7`, 2, 1) THEN '2' WHEN '0' THEN '3' ELSE '0' END"));

        // 2.3.1  first when expr is not constant
        String sql231 = "select case 'a' when substr(k7,2,1) then 2 when 1 then 'a' when false then 3 else 0 end as col231 from test.baseall";
        Assert.assertTrue(StringUtils.containsIgnoreCase(UtFrameUtils.getSQLPlanOrErrorMsg(connectContext, "explain " + sql231),
                "OUTPUT EXPRS:CASE 'a' WHEN substr(`k7`, 2, 1) THEN '2' WHEN '1' THEN 'a' WHEN '0' THEN '3' ELSE '0' END"));

        // 2.3.2 case expr is not constant
        String sql232 = "select case k1 when substr(k7,2,1) then 2 when 1 then 'a' when false then 3 else 0 end as col232 from test.baseall";
        Assert.assertTrue(StringUtils.containsIgnoreCase(UtFrameUtils.getSQLPlanOrErrorMsg(connectContext, "explain " + sql232),
                "OUTPUT EXPRS:CASE `k1` WHEN substr(`k7`, 2, 1) THEN '2' WHEN '1' THEN 'a' WHEN '0' THEN '3' ELSE '0' END"));

        // 3.1 test float,float in case expr
        String sql31 = "select case cast(100 as float) when 1 then 'a' when 2 then 'b' else 'other' end as col31;";
        Assert.assertTrue(StringUtils.containsIgnoreCase(UtFrameUtils.getSQLPlanOrErrorMsg(connectContext, "explain " + sql31),
                "constant exprs: \n         CASE 100.0 WHEN 1.0 THEN 'a' WHEN 2.0 THEN 'b' ELSE 'other' END"));

        // 4.1 test null in case expr return else
        String sql41 = "select case null when 1 then 'a' when 2 then 'b' else 'other' end as col41";
        Assert.assertTrue(StringUtils.containsIgnoreCase(UtFrameUtils.getSQLPlanOrErrorMsg(connectContext, "explain " + sql41), "constant exprs: \n         'other'"));

        // 4.1.2 test null in case expr return null
        String sql412 = "select case null when 1 then 'a' when 2 then 'b' end as col41";
        Assert.assertTrue(StringUtils.containsIgnoreCase(UtFrameUtils.getSQLPlanOrErrorMsg(connectContext, "explain " + sql412), "constant exprs: \n         NULL"));

        // 4.2.1 test null in when expr
        String sql421 = "select case 'a' when null then 'a' else 'other' end as col421";
        Assert.assertTrue(StringUtils.containsIgnoreCase(UtFrameUtils.getSQLPlanOrErrorMsg(connectContext, "explain " + sql421), "constant exprs: \n         'other'"));

        // 5.1 test same type in then expr and else expr
        String sql51 = "select case when 132 then k7 else 'all' end as col51 from test.baseall group by col51";
        Assert.assertTrue(StringUtils.containsIgnoreCase(UtFrameUtils.getSQLPlanOrErrorMsg(connectContext, "explain " + sql51),
                "OUTPUT EXPRS: CASE WHEN 132 THEN `k7` ELSE 'all' END"));

        // 5.2 test same type in then expr and else expr
        String sql52 = "select case when 2 < 1 then 'all' else k7 end as col52 from test.baseall group by col52";
        Assert.assertTrue(StringUtils.containsIgnoreCase(UtFrameUtils.getSQLPlanOrErrorMsg(connectContext, "explain " + sql52),
                "OUTPUT EXPRS: `k7`"));

        // 5.3 test different type in then expr and else expr, and return CastExpr<SlotRef>
        String sql53 = "select case when 2 < 1 then 'all' else k1 end as col53 from test.baseall group by col53";
        Assert.assertTrue(StringUtils.containsIgnoreCase(UtFrameUtils.getSQLPlanOrErrorMsg(connectContext, "explain " + sql53),
                "OUTPUT EXPRS: `k1`"));

        // 5.4 test return CastExpr<SlotRef> with other SlotRef in selectListItem
        String sql54 = "select k2, case when 2 < 1 then 'all' else k1 end as col54, k7 from test.baseall group by k2, col54, k7";
        Assert.assertTrue(StringUtils.containsIgnoreCase(UtFrameUtils.getSQLPlanOrErrorMsg(connectContext, "explain " + sql54),
                "OUTPUT EXPRS:<slot 3> `k2` | <slot 4> `k1` | <slot 5> `k7`"));

        // 5.5 test return CastExpr<CastExpr<SlotRef>> with other SlotRef in selectListItem
        String sql55 = "select case when 2 < 1 then 'all' else cast(k1 as int) end as col55, k7 from test.baseall group by col55, k7";
        Assert.assertTrue(StringUtils.containsIgnoreCase(UtFrameUtils.getSQLPlanOrErrorMsg(connectContext, "explain " + sql55),
                "OUTPUT EXPRS:<slot 2> CAST(`k1` AS INT) | <slot 3> `k7`"));
    }

    @Test
    public void testJoinPredicateTransitivityWithSubqueryInWhereClause() throws Exception {
        connectContext.setDatabase("default_cluster:test");
        String sql = "SELECT *\n" +
                "FROM test.pushdown_test\n" +
                "WHERE 0 < (\n" +
                "    SELECT MAX(k9)\n" +
                "    FROM test.pushdown_test);";
        String explainString = UtFrameUtils.getSQLPlanOrErrorMsg(connectContext, "explain " + sql);
        Assert.assertTrue(explainString.contains("PLAN FRAGMENT"));
        Assert.assertTrue(explainString.contains("CROSS JOIN"));
        Assert.assertTrue(!explainString.contains("PREDICATES"));
    }

    @Test
    public void testDistinctPushDown() throws Exception {
        connectContext.setDatabase("default_cluster:test");
        String sql = "select distinct k1 from (select distinct k1 from test.pushdown_test) t where k1 > 1";
        String explainString = UtFrameUtils.getSQLPlanOrErrorMsg(connectContext, "explain " + sql);
        Assert.assertTrue(explainString.contains("PLAN FRAGMENT"));
    }

    @Test
    public void testConstInParitionPrune() throws Exception {
        FeConstants.runningUnitTest = true;
        String queryStr = "explain select * from (select 'aa' as kk1, sum(id) from test.join1 where dt = 9 group by kk1)tt where kk1 in ('aa');";
        String explainString = UtFrameUtils.getSQLPlanOrErrorMsg(connectContext, queryStr);
        FeConstants.runningUnitTest = false;
        Assert.assertTrue(explainString.contains("partitions=1/1"));
    }

    @Test
    public void testOrCompoundPredicateFold() throws Exception {
        String queryStr = "explain select * from baseall where (k1 > 1) or (k1 > 1 and k2 < 1)";
        String explainString = UtFrameUtils.getSQLPlanOrErrorMsg(connectContext, queryStr);
        Assert.assertTrue(explainString.contains("PREDICATES: (`k1` > 1)\n"));

        queryStr = "explain select * from  baseall where (k1 > 1 and k2 < 1) or  (k1 > 1)";
        explainString = UtFrameUtils.getSQLPlanOrErrorMsg(connectContext, queryStr);
        Assert.assertTrue(explainString.contains("PREDICATES: `k1` > 1\n"));

        queryStr = "explain select * from  baseall where (k1 > 1) or (k1 > 1)";
        explainString = UtFrameUtils.getSQLPlanOrErrorMsg(connectContext, queryStr);
        Assert.assertTrue(explainString.contains("PREDICATES: (`k1` > 1)\n"));
    }

    @Test
    public void testColocateJoin() throws Exception {
        FeConstants.runningUnitTest = true;

        String queryStr = "explain select * from test.colocate1 t1, test.colocate2 t2 where t1.k1 = t2.k1 and t1.k2 = t2.k2 and t1.k3 = t2.k3";
        String explainString = UtFrameUtils.getSQLPlanOrErrorMsg(connectContext, queryStr);
        Assert.assertTrue(explainString.contains("colocate: true"));

        queryStr = "explain select * from test.colocate1 t1 join [shuffle] test.colocate2 t2 on t1.k1 = t2.k1 and t1.k2 = t2.k2";
        explainString = UtFrameUtils.getSQLPlanOrErrorMsg(connectContext, queryStr);
        Assert.assertTrue(explainString.contains("colocate: false"));

        // t1.k1 = t2.k2 not same order with distribute column
        queryStr = "explain select * from test.colocate1 t1, test.colocate2 t2 where t1.k1 = t2.k2 and t1.k2 = t2.k1 and t1.k3 = t2.k3";
        explainString = UtFrameUtils.getSQLPlanOrErrorMsg(connectContext, queryStr);
        Assert.assertTrue(explainString.contains("colocate: false"));

        queryStr = "explain select * from test.colocate1 t1, test.colocate2 t2 where t1.k2 = t2.k2";
        explainString = UtFrameUtils.getSQLPlanOrErrorMsg(connectContext, queryStr);
        Assert.assertTrue(explainString.contains("colocate: false"));
    }

    @Test
    public void testSelfColocateJoin() throws Exception {
        FeConstants.runningUnitTest = true;

        // single partition
        String queryStr = "explain select * from test.jointest t1, test.jointest t2 where t1.k1 = t2.k1";
        String explainString = UtFrameUtils.getSQLPlanOrErrorMsg(connectContext, queryStr);
        Assert.assertTrue(explainString.contains("colocate: true"));

        // multi partition, should not be colocate
        queryStr = "explain select * from test.dynamic_partition t1, test.dynamic_partition t2 where t1.k1 = t2.k1";
        explainString = UtFrameUtils.getSQLPlanOrErrorMsg(connectContext, queryStr);
        Assert.assertTrue(explainString.contains("colocate: false"));
    }

    @Test
    public void testBucketShuffleJoin() throws Exception {
        FeConstants.runningUnitTest = true;
        // enable bucket shuffle join
        Deencapsulation.setField(connectContext.getSessionVariable(), "enableBucketShuffleJoin", true);

        // set data size and row count for the olap table
        Database db = Catalog.getCurrentCatalog().getDb("default_cluster:test");
        OlapTable tbl = (OlapTable) db.getTable("bucket_shuffle1");
        for (Partition partition : tbl.getPartitions()) {
            partition.updateVisibleVersionAndVersionHash(2, 0);
            for (MaterializedIndex mIndex : partition.getMaterializedIndices(IndexExtState.VISIBLE)) {
                mIndex.setRowCount(10000);
                for (Tablet tablet : mIndex.getTablets()) {
                    for (Replica replica : tablet.getReplicas()) {
                        replica.updateVersionInfo(2, 0, 200000, 10000);
                    }
                }
            }
        }

        db = Catalog.getCurrentCatalog().getDb("default_cluster:test");
        tbl = (OlapTable) db.getTable("bucket_shuffle2");
        for (Partition partition : tbl.getPartitions()) {
            partition.updateVisibleVersionAndVersionHash(2, 0);
            for (MaterializedIndex mIndex : partition.getMaterializedIndices(IndexExtState.VISIBLE)) {
                mIndex.setRowCount(10000);
                for (Tablet tablet : mIndex.getTablets()) {
                    for (Replica replica : tablet.getReplicas()) {
                        replica.updateVersionInfo(2, 0, 200000, 10000);
                    }
                }
            }
        }

        // single partition
        String queryStr = "explain select * from test.jointest t1, test.bucket_shuffle1 t2 where t1.k1 = t2.k1 and t1.k1 = t2.k2";
        String explainString = UtFrameUtils.getSQLPlanOrErrorMsg(connectContext, queryStr);
        Assert.assertTrue(explainString.contains("BUCKET_SHFFULE"));
        Assert.assertTrue(explainString.contains("BUCKET_SHFFULE_HASH_PARTITIONED: `t1`.`k1`, `t1`.`k1`"));

        // not bucket shuffle join do not support different type
        queryStr = "explain select * from test.jointest t1, test.bucket_shuffle1 t2 where cast (t1.k1 as tinyint) = t2.k1 and t1.k1 = t2.k2";
        explainString = UtFrameUtils.getSQLPlanOrErrorMsg(connectContext, queryStr);
        Assert.assertTrue(!explainString.contains("BUCKET_SHFFULE"));

        // left table distribution column not match
        queryStr = "explain select * from test.jointest t1, test.bucket_shuffle1 t2 where t1.k1 = t2.k1";
        explainString = UtFrameUtils.getSQLPlanOrErrorMsg(connectContext, queryStr);
        Assert.assertTrue(!explainString.contains("BUCKET_SHFFULE"));

        // multi partition, should not be bucket shuffle join
        queryStr = "explain select * from test.jointest t1, test.bucket_shuffle2 t2 where t1.k1 = t2.k1 and t1.k1 = t2.k2";
        explainString = UtFrameUtils.getSQLPlanOrErrorMsg(connectContext, queryStr);
        Assert.assertTrue(!explainString.contains("BUCKET_SHFFULE"));

        // disable bucket shuffle join again
        Deencapsulation.setField(connectContext.getSessionVariable(), "enableBucketShuffleJoin", false);
    }

    @Test
    public void testJoinWithMysqlTable() throws Exception {
        connectContext.setDatabase("default_cluster:test");

        // set data size and row count for the olap table
        Database db = Catalog.getCurrentCatalog().getDb("default_cluster:test");
        OlapTable tbl = (OlapTable) db.getTable("jointest");
        for (Partition partition : tbl.getPartitions()) {
            partition.updateVisibleVersionAndVersionHash(2, 0);
            for (MaterializedIndex mIndex : partition.getMaterializedIndices(IndexExtState.VISIBLE)) {
                mIndex.setRowCount(10000);
                for (Tablet tablet : mIndex.getTablets()) {
                    for (Replica replica : tablet.getReplicas()) {
                        replica.updateVersionInfo(2, 0, 200000, 10000);
                    }
                }
            }
        }

        String queryStr = "explain select * from mysql_table t2, jointest t1 where t1.k1 = t2.k1";
        String explainString = UtFrameUtils.getSQLPlanOrErrorMsg(connectContext, queryStr);
        Assert.assertTrue(explainString.contains("INNER JOIN (BROADCAST)"));
        Assert.assertTrue(explainString.contains("1:SCAN MYSQL"));

        queryStr = "explain select * from jointest t1, mysql_table t2 where t1.k1 = t2.k1";
        explainString = UtFrameUtils.getSQLPlanOrErrorMsg(connectContext, queryStr);
        Assert.assertTrue(explainString.contains("INNER JOIN (BROADCAST)"));
        Assert.assertTrue(explainString.contains("1:SCAN MYSQL"));

        queryStr = "explain select * from jointest t1, mysql_table t2, mysql_table t3 where t1.k1 = t3.k1";
        explainString = UtFrameUtils.getSQLPlanOrErrorMsg(connectContext, queryStr);
        Assert.assertFalse(explainString.contains("INNER JOIN (PARTITIONED)"));

        // should clear the jointest table to make sure do not affect other test
        for (Partition partition : tbl.getPartitions()) {
            partition.updateVisibleVersionAndVersionHash(2, 0);
            for (MaterializedIndex mIndex : partition.getMaterializedIndices(IndexExtState.VISIBLE)) {
                mIndex.setRowCount(0);
                for (Tablet tablet : mIndex.getTablets()) {
                    for (Replica replica : tablet.getReplicas()) {
                        replica.updateVersionInfo(2, 0, 0, 0);
                    }
                }
            }
        }
    }

    @Test
    public void testJoinWithOdbcTable() throws Exception {
        connectContext.setDatabase("default_cluster:test");

        // set data size and row count for the olap table
        Database db = Catalog.getCurrentCatalog().getDb("default_cluster:test");
        OlapTable tbl = (OlapTable) db.getTable("jointest");
        for (Partition partition : tbl.getPartitions()) {
            partition.updateVisibleVersionAndVersionHash(2, 0);
            for (MaterializedIndex mIndex : partition.getMaterializedIndices(IndexExtState.VISIBLE)) {
                mIndex.setRowCount(10000);
                for (Tablet tablet : mIndex.getTablets()) {
                    for (Replica replica : tablet.getReplicas()) {
                        replica.updateVersionInfo(2, 0, 200000, 10000);
                    }
                }
            }
        }

        String queryStr = "explain select * from odbc_mysql t2, jointest t1 where t1.k1 = t2.k1";
        String explainString = UtFrameUtils.getSQLPlanOrErrorMsg(connectContext, queryStr);
        Assert.assertTrue(explainString.contains("INNER JOIN (BROADCAST)"));
        Assert.assertTrue(explainString.contains("1:SCAN ODBC"));

        queryStr = "explain select * from jointest t1, odbc_mysql t2 where t1.k1 = t2.k1";
        explainString = UtFrameUtils.getSQLPlanOrErrorMsg(connectContext, queryStr);
        Assert.assertTrue(explainString.contains("INNER JOIN (BROADCAST)"));
        Assert.assertTrue(explainString.contains("1:SCAN ODBC"));

        queryStr = "explain select * from jointest t1, odbc_mysql t2, odbc_mysql t3 where t1.k1 = t3.k1";
        explainString = UtFrameUtils.getSQLPlanOrErrorMsg(connectContext, queryStr);
        Assert.assertFalse(explainString.contains("INNER JOIN (PARTITIONED)"));

        // should clear the jointest table to make sure do not affect other test
        for (Partition partition : tbl.getPartitions()) {
            partition.updateVisibleVersionAndVersionHash(2, 0);
            for (MaterializedIndex mIndex : partition.getMaterializedIndices(IndexExtState.VISIBLE)) {
                mIndex.setRowCount(0);
                for (Tablet tablet : mIndex.getTablets()) {
                    for (Replica replica : tablet.getReplicas()) {
                        replica.updateVersionInfo(2, 0, 0, 0);
                    }
                }
            }
        }
    }

    @Test
    public void testPushDownOfOdbcTable() throws Exception {
        connectContext.setDatabase("default_cluster:test");

        // MySQL ODBC table can push down all filter
        String queryStr = "explain select * from odbc_mysql where k1 > 10 and abs(k1) > 10";
        String explainString = UtFrameUtils.getSQLPlanOrErrorMsg(connectContext, queryStr);
        Assert.assertTrue(explainString.contains("`k1` > 10"));
        Assert.assertTrue(explainString.contains("abs(`k1`) > 10"));

        // now we do not support odbc scan node push down function call, except MySQL ODBC table
        // this table is Oracle ODBC table, so abs(k1) should not be pushed down
        queryStr = "explain select * from odbc_oracle where k1 > 10 and abs(k1) > 10";
        explainString = UtFrameUtils.getSQLPlanOrErrorMsg(connectContext, queryStr);
        Assert.assertTrue(explainString.contains("k1 > 10"));
        Assert.assertTrue(!explainString.contains("abs(k1) > 10"));
    }

    @Test
    public void testLimitOfExternalTable() throws Exception {
        connectContext.setDatabase("default_cluster:test");

        // ODBC table (MySQL)
        String queryStr = "explain select * from odbc_mysql where k1 > 10 and abs(k1) > 10 limit 10";
        String explainString = UtFrameUtils.getSQLPlanOrErrorMsg(connectContext, queryStr);
        Assert.assertTrue(explainString.contains("LIMIT 10"));

        // ODBC table (Oracle) not push down limit
        queryStr = "explain select * from odbc_oracle where k1 > 10 and abs(k1) > 10 limit 10";
        explainString = UtFrameUtils.getSQLPlanOrErrorMsg(connectContext, queryStr);
        // abs is function, so Doris do not push down function except MySQL Database
        // so should not push down limit operation
        Assert.assertTrue(!explainString.contains("ROWNUM <= 10"));

        // ODBC table (Oracle) push down limit
        queryStr = "explain select * from odbc_oracle where k1 > 10 limit 10";
        explainString = UtFrameUtils.getSQLPlanOrErrorMsg(connectContext, queryStr);
        Assert.assertTrue(explainString.contains("ROWNUM <= 10"));

        // MySQL table
        queryStr = "explain select * from mysql_table where k1 > 10 and abs(k1) > 10 limit 10";
        explainString = UtFrameUtils.getSQLPlanOrErrorMsg(connectContext, queryStr);
        Assert.assertTrue(explainString.contains("LIMIT 10"));
    }

    @Test
    public void testOdbcSink() throws Exception {
        connectContext.setDatabase("default_cluster:test");

        // insert into odbc_oracle table
        String queryStr = "explain insert into odbc_oracle select * from odbc_mysql";
        String explainString = UtFrameUtils.getSQLPlanOrErrorMsg(connectContext, queryStr);
        Assert.assertTrue(explainString.contains("TABLENAME IN DORIS: odbc_oracle"));
        Assert.assertTrue(explainString.contains("TABLE TYPE: ORACLE"));
        Assert.assertTrue(explainString.contains("TABLENAME OF EXTERNAL TABLE: tbl1"));

        // enable transaction of ODBC Sink
        Deencapsulation.setField(connectContext.getSessionVariable(), "enableOdbcTransaction", true);
        queryStr = "explain insert into odbc_oracle select * from odbc_mysql";
        explainString = UtFrameUtils.getSQLPlanOrErrorMsg(connectContext, queryStr);
        Assert.assertTrue(explainString.contains("EnableTransaction: true"));
    }


    @Test
    public void testPreferBroadcastJoin() throws Exception {
        connectContext.setDatabase("default_cluster:test");
        String queryStr = "explain select * from (select k1 from jointest group by k1)t2, jointest t1 where t1.k1 = t2.k1";

        // default set PreferBroadcastJoin true
        String explainString = UtFrameUtils.getSQLPlanOrErrorMsg(connectContext, queryStr);
        Assert.assertTrue(explainString.contains("INNER JOIN (BROADCAST)"));

        connectContext.getSessionVariable().setPreferJoinMethod("shuffle");
        explainString = UtFrameUtils.getSQLPlanOrErrorMsg(connectContext, queryStr);
        Assert.assertTrue(explainString.contains("INNER JOIN (PARTITIONED)"));

        connectContext.getSessionVariable().setPreferJoinMethod("broadcast");
        explainString = UtFrameUtils.getSQLPlanOrErrorMsg(connectContext, queryStr);
        Assert.assertTrue(explainString.contains("INNER JOIN (BROADCAST)"));
    }

    @Test
    public void testEmptyNode() throws Exception {
        connectContext.setDatabase("default_cluster:test");
        String emptyNode = "EMPTYSET";
        String denseRank = "dense_rank";

        List<String> sqls = Lists.newArrayList();
        sqls.add("explain select * from baseall limit 0");
        sqls.add("explain select count(*) from baseall limit 0;");
        sqls.add("explain select k3, dense_rank() OVER () AS rank FROM baseall limit 0;");
        sqls.add("explain select rank from (select k3, dense_rank() OVER () AS rank FROM baseall) a limit 0;");
        sqls.add("explain select * from baseall join bigtable as b limit 0");

        sqls.add("explain select * from baseall where 1 = 2");
        sqls.add("explain select count(*) from baseall where 1 = 2;");
        sqls.add("explain select k3, dense_rank() OVER () AS rank FROM baseall where 1 =2;");
        sqls.add("explain select rank from (select k3, dense_rank() OVER () AS rank FROM baseall) a where 1 =2;");
        sqls.add("explain select * from baseall join bigtable as b where 1 = 2");

        for(String sql: sqls) {
            String explainString = UtFrameUtils.getSQLPlanOrErrorMsg(connectContext, sql);
            System.out.println(explainString);
            Assert.assertTrue(explainString.contains(emptyNode));
            Assert.assertFalse(explainString.contains(denseRank));
        }
    }

    @Test
    public void testInformationFunctions() throws Exception {
        connectContext.setDatabase("default_cluster:test");
        Analyzer analyzer = new Analyzer(connectContext.getCatalog(), connectContext);
        InformationFunction infoFunc = new InformationFunction("database");
        infoFunc.analyze(analyzer);
        Assert.assertEquals("test", infoFunc.getStrValue());

        infoFunc = new InformationFunction("user");
        infoFunc.analyze(analyzer);
        Assert.assertEquals("'root'@'127.0.0.1'", infoFunc.getStrValue());

        infoFunc = new InformationFunction("current_user");
        infoFunc.analyze(analyzer);
        Assert.assertEquals("'root'@'%'", infoFunc.getStrValue());
    }

    @Test
    public void testAggregateSatisfyOlapTableDistribution() throws Exception {
        FeConstants.runningUnitTest = true;
        connectContext.setDatabase("default_cluster:test");
        String sql = "SELECT dt, dis_key, COUNT(1) FROM table_unpartitioned  group by dt, dis_key";
        String explainString = UtFrameUtils.getSQLPlanOrErrorMsg(connectContext, "EXPLAIN " + sql);
        System.out.println(explainString);
        Assert.assertTrue(explainString.contains("AGGREGATE (update finalize)"));

        sql = "SELECT dt, dis_key, COUNT(1) FROM table_partitioned  group by dt, dis_key";
        explainString = UtFrameUtils.getSQLPlanOrErrorMsg(connectContext, "EXPLAIN " + sql);
        System.out.println(explainString);
        Assert.assertTrue(explainString.contains("AGGREGATE (update finalize)"));
    }

    public void testLeadAndLagFunction() throws Exception {
        connectContext.setDatabase("default_cluster:test");

        String queryStr = "explain select time, lead(query_time, 1, NULL) over () as time2 from test.test1";
        String explainString = UtFrameUtils.getSQLPlanOrErrorMsg(connectContext, queryStr);
        Assert.assertTrue(explainString.contains("lead(`query_time`, 1, NULL)"));

        queryStr = "explain select time, lead(query_time, 1, 2) over () as time2 from test.test1";
        explainString = UtFrameUtils.getSQLPlanOrErrorMsg(connectContext, queryStr);
        Assert.assertTrue(explainString.contains("lead(`query_time`, 1, 2)"));

        queryStr = "explain select time, lead(time, 1, '2020-01-01 00:00:00') over () as time2 from test.test1";
        explainString = UtFrameUtils.getSQLPlanOrErrorMsg(connectContext, queryStr);
        Assert.assertTrue(explainString.contains("lead(`time`, 1, '2020-01-01 00:00:00')"));

        queryStr = "explain select time, lag(query_time, 1, 2) over () as time2 from test.test1";
        explainString = UtFrameUtils.getSQLPlanOrErrorMsg(connectContext, queryStr);
        Assert.assertTrue(explainString.contains("lag(`query_time`, 1, 2)"));
    }

    @Test
    public void testIntDateTime() throws Exception {
        connectContext.setDatabase("default_cluster:test");
        //valid date
        String sql = "select day from tbl_int_date where day in ('2020-10-30')";
        String explainString = UtFrameUtils.getSQLPlanOrErrorMsg(connectContext, "EXPLAIN " + sql);
        Assert.assertTrue(explainString.contains("PREDICATES: `day` IN ('2020-10-30 00:00:00')"));
        //valid date
        sql = "select day from tbl_int_date where day in ('2020-10-30','2020-10-29')";
        explainString = UtFrameUtils.getSQLPlanOrErrorMsg(connectContext, "EXPLAIN " + sql);
        Assert.assertTrue(explainString.contains("PREDICATES: `day` IN ('2020-10-30 00:00:00', '2020-10-29 00:00:00')"));

        //valid datetime
        sql = "select day from tbl_int_date where date in ('2020-10-30 12:12:30')";
        explainString = UtFrameUtils.getSQLPlanOrErrorMsg(connectContext, "EXPLAIN " + sql);
        Assert.assertTrue(explainString.contains("PREDICATES: `date` IN ('2020-10-30 12:12:30')"));
        //valid datetime
        sql = "select day from tbl_int_date where date in ('2020-10-30')";
        explainString = UtFrameUtils.getSQLPlanOrErrorMsg(connectContext, "EXPLAIN " + sql);
        Assert.assertTrue(explainString.contains("PREDICATES: `date` IN ('2020-10-30 00:00:00')"));

        //int date
        sql = "select day from tbl_int_date where day in (20201030)";
        explainString = UtFrameUtils.getSQLPlanOrErrorMsg(connectContext, "EXPLAIN " + sql);
        Assert.assertTrue(explainString.contains("PREDICATES: `day` IN ('2020-10-30 00:00:00')"));
        //int datetime
        sql = "select day from tbl_int_date where date in (20201030)";
        explainString = UtFrameUtils.getSQLPlanOrErrorMsg(connectContext, "EXPLAIN " + sql);
        Assert.assertTrue(explainString.contains("PREDICATES: `date` IN ('2020-10-30 00:00:00')"));
    }

    @Test
<<<<<<< HEAD
    public void testCheckInvalidDate() throws Exception {
        FeConstants.runningUnitTest = true;
        connectContext.setDatabase("default_cluster:test");
        //valid date
        String sql = "select day from tbl_int_date where day = '2020-10-30'";
        String explainString = UtFrameUtils.getSQLPlanOrErrorMsg(connectContext, "EXPLAIN " + sql);
        Assert.assertTrue(explainString.contains("PREDICATES: `day` = '2020-10-30 00:00:00'"));
        //valid date
        sql = "select day from tbl_int_date where day = 20201030";
        explainString = UtFrameUtils.getSQLPlanOrErrorMsg(connectContext, "EXPLAIN " + sql);
        Assert.assertTrue(explainString.contains("PREDICATES: `day` = '2020-10-30 00:00:00'"));
        //invalid date
        sql = "select day from tbl_int_date where day = '2020-10-32'";
        explainString = UtFrameUtils.getSQLPlanOrErrorMsg(connectContext, "EXPLAIN " + sql);
        System.out.println(explainString);
        Assert.assertTrue(explainString.contains("EMPTYSET"));
        //invalid date
        sql = "select day from tbl_int_date where day = 'hello'";
        explainString = UtFrameUtils.getSQLPlanOrErrorMsg(connectContext, "EXPLAIN " + sql);
        Assert.assertTrue(explainString.contains("EMPTYSET"));
        //invalid date
        sql = "select day from tbl_int_date where day = 2020-10-30";
        explainString = UtFrameUtils.getSQLPlanOrErrorMsg(connectContext, "EXPLAIN " + sql);
        //invalid date
        sql = "select day from tbl_int_date where day = 10-30";
        explainString = UtFrameUtils.getSQLPlanOrErrorMsg(connectContext, "EXPLAIN " + sql);
        Assert.assertTrue(explainString.contains("EMPTYSET"));

        //valid datetime
        sql = "select day from tbl_int_date where date = '2020-10-30 12:12:30'";
        explainString = UtFrameUtils.getSQLPlanOrErrorMsg(connectContext, "EXPLAIN " + sql);
        Assert.assertTrue(explainString.contains("PREDICATES: `date` = '2020-10-30 12:12:30'"));
        //valid datetime
        sql = "select day from tbl_int_date where date = 20201030";
        explainString = UtFrameUtils.getSQLPlanOrErrorMsg(connectContext, "EXPLAIN " + sql);
        Assert.assertTrue(explainString.contains("PREDICATES: `date` = '2020-10-30 00:00:00'"));
        //valid datetime
        sql = "select day from tbl_int_date where date = '2020-10-30'";
        explainString = UtFrameUtils.getSQLPlanOrErrorMsg(connectContext, "EXPLAIN " + sql);
        Assert.assertTrue(explainString.contains("PREDICATES: `date` = '2020-10-30 00:00:00'"));
        //invalid datetime
        sql = "select day from tbl_int_date where date = '2020-10-32'";
        explainString = UtFrameUtils.getSQLPlanOrErrorMsg(connectContext, "EXPLAIN " + sql);
        Assert.assertTrue(explainString.contains("EMPTYSET"));
        //invalid datetime
        sql = "select day from tbl_int_date where date = 'hello'";
        explainString = UtFrameUtils.getSQLPlanOrErrorMsg(connectContext, "EXPLAIN " + sql);
        Assert.assertTrue(explainString.contains("EMPTYSET"));
        //invalid datetime
        sql = "select day from tbl_int_date where date = 2020-10-30";
        explainString = UtFrameUtils.getSQLPlanOrErrorMsg(connectContext, "EXPLAIN " + sql);
        Assert.assertTrue(explainString.contains("EMPTYSET"));
        //invalid datetime
        sql = "select day from tbl_int_date where date = 10-30";
        explainString = UtFrameUtils.getSQLPlanOrErrorMsg(connectContext, "EXPLAIN " + sql);
        Assert.assertTrue(explainString.contains("EMPTYSET"));
        //invalid datetime
        sql = "select day from tbl_int_date where date = '2020-10-12 12:23:76'";
        explainString = UtFrameUtils.getSQLPlanOrErrorMsg(connectContext, "EXPLAIN " + sql);
        Assert.assertTrue(explainString.contains("EMPTYSET"));
=======
    public void testOutJoinSmapReplace() throws Exception {
        connectContext.setDatabase("default_cluster:test");
        //valid date
        String sql = "SELECT a.aid, b.bid FROM (SELECT 3 AS aid) a right outer JOIN (SELECT 4 AS bid) b ON (a.aid=b.bid)";
        String explainString = UtFrameUtils.getSQLPlanOrErrorMsg(connectContext, "EXPLAIN " + sql);
        Assert.assertTrue(explainString.contains("OUTPUT EXPRS:`a`.`aid` | 4"));

        sql = "SELECT a.aid, b.bid FROM (SELECT 3 AS aid) a left outer JOIN (SELECT 4 AS bid) b ON (a.aid=b.bid)";
        explainString = UtFrameUtils.getSQLPlanOrErrorMsg(connectContext, "EXPLAIN " + sql);
        Assert.assertTrue(explainString.contains("OUTPUT EXPRS:3 | `b`.`bid`"));

        sql = "SELECT a.aid, b.bid FROM (SELECT 3 AS aid) a full outer JOIN (SELECT 4 AS bid) b ON (a.aid=b.bid)";
        explainString = UtFrameUtils.getSQLPlanOrErrorMsg(connectContext, "EXPLAIN " + sql);
        Assert.assertTrue(explainString.contains("OUTPUT EXPRS:`a`.`aid` | `b`.`bid`"));

        sql = "SELECT a.aid, b.bid FROM (SELECT 3 AS aid) a JOIN (SELECT 4 AS bid) b ON (a.aid=b.bid)";
        explainString = UtFrameUtils.getSQLPlanOrErrorMsg(connectContext, "EXPLAIN " + sql);
        Assert.assertTrue(explainString.contains("OUTPUT EXPRS:3 | 4"));
>>>>>>> e93a6da0
    }
}

<|MERGE_RESOLUTION|>--- conflicted
+++ resolved
@@ -1401,7 +1401,6 @@
     }
 
     @Test
-<<<<<<< HEAD
     public void testCheckInvalidDate() throws Exception {
         FeConstants.runningUnitTest = true;
         connectContext.setDatabase("default_cluster:test");
@@ -1462,7 +1461,9 @@
         sql = "select day from tbl_int_date where date = '2020-10-12 12:23:76'";
         explainString = UtFrameUtils.getSQLPlanOrErrorMsg(connectContext, "EXPLAIN " + sql);
         Assert.assertTrue(explainString.contains("EMPTYSET"));
-=======
+    }
+
+    @Test
     public void testOutJoinSmapReplace() throws Exception {
         connectContext.setDatabase("default_cluster:test");
         //valid date
@@ -1481,7 +1482,6 @@
         sql = "SELECT a.aid, b.bid FROM (SELECT 3 AS aid) a JOIN (SELECT 4 AS bid) b ON (a.aid=b.bid)";
         explainString = UtFrameUtils.getSQLPlanOrErrorMsg(connectContext, "EXPLAIN " + sql);
         Assert.assertTrue(explainString.contains("OUTPUT EXPRS:3 | 4"));
->>>>>>> e93a6da0
     }
 }
 
